#! /usr/bin/env python
#
# This script automatically updates ChangeLog files from the git history.
# The result may need some editing before committing back into the repo.
#
import re
import os
import string
import subprocess

# configuration
<<<<<<< HEAD
since = '2017-11-14'
entriesToIgnore = [
"""2017-02-20  Rudolf Hornig

	doc: tagged changelogs

""",
"""2017-02-20  Rudolf Hornig

	doc: updated changelogs
=======
since = ''  # empty means "since last entry in the ChangeLog file"
fromtag = '22b15' # alternative for 'since': from the given tag or branch
>>>>>>> 22c7ab98

entriesToIgnore = [
"""2017-03-03  Rudolf Hornig

        doc: changelogs updated and tagged

""",
]
addMarker = True

isWindows = ('OS' in os.environ) and os.environ['OS']=='Windows_NT'
isMSYS = isWindows and ('OSTYPE' in os.environ) and os.environ['OSTYPE']=='msys'
changedFiles = []

def formatChangeLog(txt):
    txt = re.sub('(?m)^    (    )?', "\t", txt) # spaces-to-tab
    txt = re.sub('(?m)^\s+X-Committed-on-Branch:.*$', '', txt)  # remove X-Committed-on-Branch lines
    txt = re.sub('(?m)^    (    )?', "\t", txt) # spaces-to-tab
    txt = re.sub('(?m)[ \t]+$', '', txt)     # remove end-line spaces
    txt = re.sub("(?s)\n\n+", "\n\n", txt)   # remove multiple blank lines
    txt = string.strip(txt)+"\n"             # remove leading/trailing blank
    return txt

def updateChangeLogIn(dir):
    global since, addMarker, isWindows, isMSYS, changedFiles

    # read existing ChangeLog file
    changelogFile = os.path.join(dir,'ChangeLog')
    f = open(changelogFile, 'r')
    oldLog = f.read()
    f.close()

    # if "since" is not set, find most recent entry in the log
    if since=="" and fromtag=="":
        since = '2000-01-01'
        m = re.search('^\d\d\d\d-\d\d-\d\d', oldLog)
        if m:
            since = m.group(0)

    # get appropriately formatted git log since that date
    gitLogCommand = ['git', 'log', '--date=short', '--pretty=format:%ad  %an%n%n%w(81,8,8)%s%n%n%b']
    if since!="": gitLogCommand +=  ['--since='+since]
    if fromtag!="": gitLogCommand += [fromtag+"..HEAD"]
    gitLogCommand += [dir]
    newLog = subprocess.check_output(gitLogCommand, shell=(isWindows and not isMSYS))
    newLog = formatChangeLog(newLog)

    newLog = re.sub('(?m)^    (    )?', "\t", newLog) # spaces-to-tab
    for e in entriesToIgnore:
        newLog = string.replace(newLog, formatChangeLog(e), "")     # remove ignorable entries

    # if there's nothing new, skip the rest
    if string.strip(newLog) == "":
        print "    nothing new since", since
        return

    print "   ", len(re.findall('(?m)^20', newLog)), "entrie(s) since", since

    # concatenate the two logs
    marker = "----------- lines above this marker have been added from git log -----------\n\n" if addMarker else ""
    updatedLog = newLog.strip() + "\n\n" + marker + oldLog.strip() + "\n"
    updatedLog = formatChangeLog(updatedLog)

    # write to disk
    f = open(changelogFile, 'w')
    f.write(updatedLog)
    f.close()
    changedFiles.append(changelogFile)

# find those directories that contain ChangeLogs, and update them
for root, dirs, files in os.walk('.'):
    if 'ChangeLog' in files:
        print root, "contains ChangeLog, updating..."
        updateChangeLogIn(root)
print "\nUpdated ChangeLog files:\n", " ".join(changedFiles)

<|MERGE_RESOLUTION|>--- conflicted
+++ resolved
@@ -9,7 +9,6 @@
 import subprocess
 
 # configuration
-<<<<<<< HEAD
 since = '2017-11-14'
 entriesToIgnore = [
 """2017-02-20  Rudolf Hornig
@@ -20,15 +19,18 @@
 """2017-02-20  Rudolf Hornig
 
 	doc: updated changelogs
-=======
-since = ''  # empty means "since last entry in the ChangeLog file"
-fromtag = '22b15' # alternative for 'since': from the given tag or branch
->>>>>>> 22c7ab98
 
-entriesToIgnore = [
-"""2017-03-03  Rudolf Hornig
+""",
+"""2016-12-23  Rudolf Hornig
 
-        doc: changelogs updated and tagged
+	build: ChangeLogs tagged
+
+""",
+"""2014-03-14  Rudolf Hornig
+
+    Revert "updated changelogs for v2.3"
+
+    This reverts commit 1bf7ee83a4677760c23c55cb7ce2b004a2bde193.
 
 """,
 ]
