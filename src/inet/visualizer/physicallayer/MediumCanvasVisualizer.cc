--- conflicted
+++ resolved
@@ -258,13 +258,8 @@
     groupFigure->addFigure(signalFigure);
     cLabelFigure* nameFigure = new cLabelFigure("packet name");
     nameFigure->setPosition(position);
-<<<<<<< HEAD
-    nameFigure->setTags("propagating_signal packet_name label");
+    nameFigure->setTags((std::string("propagating_signal packet_name label ") + tags).c_str());
     nameFigure->setText(transmission->getPacket()->getName());
-=======
-    nameFigure->setTags((std::string("propagating_signal packet_name label ") + tags).c_str());
-    nameFigure->setText(transmission->getMacFrame()->getName());
->>>>>>> 1df864de
     nameFigure->setColor(color);
     groupFigure->addFigure(nameFigure);
     return groupFigure;
