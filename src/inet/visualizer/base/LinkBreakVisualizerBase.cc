--- conflicted
+++ resolved
@@ -18,11 +18,7 @@
 #include <algorithm>
 #include "inet/common/ModuleAccess.h"
 #include "inet/common/NotifierConsts.h"
-<<<<<<< HEAD
-=======
-#include "inet/linklayer/contract/IMACFrame.h"
 #ifdef WITH_IEEE80211
->>>>>>> a258d5ab
 #include "inet/linklayer/ieee80211/mac/Ieee80211Frame_m.h"
 #endif // WITH_IEEE80211
 #include "inet/mobility/contract/IMobility.h"
@@ -125,21 +121,13 @@
     if (signal == NF_LINK_BREAK) {
         MACAddress transmitterAddress;
         MACAddress receiverAddress;
-<<<<<<< HEAD
         // TODO: revive
 //        if (auto frame = dynamic_cast<IMACFrame *>(object)) {
 //            transmitterAddress = frame->getTransmitterAddress();
 //            receiverAddress = frame->getReceiverAddress();
 //        }
+#ifdef WITH_IEEE80211
         if (auto frame = dynamic_cast<ieee80211::Ieee80211TwoAddressHeader *>(object)) {
-=======
-        if (auto frame = dynamic_cast<IMACFrame *>(object)) {
-            transmitterAddress = frame->getTransmitterAddress();
-            receiverAddress = frame->getReceiverAddress();
-        }
-#ifdef WITH_IEEE80211
-        if (auto frame = dynamic_cast<ieee80211::Ieee80211TwoAddressFrame *>(object)) {
->>>>>>> a258d5ab
             transmitterAddress = frame->getTransmitterAddress();
             receiverAddress = frame->getReceiverAddress();
         }
