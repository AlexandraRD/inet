//
// Copyright (C) OpenSim Ltd.
//
// This program is free software; you can redistribute it and/or
// modify it under the terms of the GNU Lesser General Public License
// as published by the Free Software Foundation; either version 2
// of the License, or (at your option) any later version.
//
// This program is distributed in the hope that it will be useful,
// but WITHOUT ANY WARRANTY; without even the implied warranty of
// MERCHANTABILITY or FITNESS FOR A PARTICULAR PURPOSE.  See the
// GNU Lesser General Public License for more details.
//
// You should have received a copy of the GNU Lesser General Public License
// along with this program; if not, see <http://www.gnu.org/licenses/>.
//

#include "inet/common/LayeredProtocolBase.h"
#include "inet/common/ModuleAccess.h"
#include "inet/common/packet/Packet.h"
#include "inet/mobility/contract/IMobility.h"
#include "inet/visualizer/base/PathVisualizerBase.h"

namespace inet {

namespace visualizer {

PathVisualizerBase::PathVisualization::PathVisualization(const std::vector<int>& path) :
    ModulePath(path)
{
}

const char *PathVisualizerBase::DirectiveResolver::resolveDirective(char directive)
{
    switch (directive) {
        case 'n':
            result = packet->getName();
            break;
        case 'c':
            result = packet->getClassName();
            break;
        default:
            throw cRuntimeError("Unknown directive: %c", directive);
    }
    return result.c_str();
}

PathVisualizerBase::~PathVisualizerBase()
{
    if (displayRoutes)
        unsubscribe();
}

void PathVisualizerBase::initialize(int stage)
{
    VisualizerBase::initialize(stage);
    if (!hasGUI()) return;
    if (stage == INITSTAGE_LOCAL) {
        displayRoutes = par("displayRoutes");
        nodeFilter.setPattern(par("nodeFilter"));
        packetFilter.setPattern(par("packetFilter"));
        lineColorSet.parseColors(par("lineColor"));
        lineStyle = cFigure::parseLineStyle(par("lineStyle"));
        lineWidth = par("lineWidth");
        lineSmooth = par("lineSmooth");
        lineShift = par("lineShift");
        lineShiftMode = par("lineShiftMode");
        lineContactSpacing = par("lineContactSpacing");
        lineContactMode = par("lineContactMode");
        labelFormat.parseFormat(par("labelFormat"));
        labelFont = cFigure::parseFont(par("labelFont"));
        labelColorAsString = par("labelColor");
        if (!isEmpty(labelColorAsString))
            labelColor = cFigure::Color(labelColorAsString);
        fadeOutMode = par("fadeOutMode");
        fadeOutTime = par("fadeOutTime");
        fadeOutAnimationSpeed = par("fadeOutAnimationSpeed");
        lineManager = LineManager::getLineManager(visualizerTargetModule->getCanvas());
        if (displayRoutes)
            subscribe();
    }
}

void PathVisualizerBase::handleParameterChange(const char *name)
{
    if (name != nullptr) {
        if (!strcmp(name, "nodeFilter"))
            nodeFilter.setPattern(par("nodeFilter"));
        else if (!strcmp(name, "packetFilter"))
            packetFilter.setPattern(par("packetFilter"));
        removeAllPathVisualizations();
    }
}

void PathVisualizerBase::refreshDisplay() const
{
    AnimationPosition currentAnimationPosition;
    std::vector<const PathVisualization *> removedPathVisualizations;
    for (auto it : pathVisualizations) {
        auto pathVisualization = it.second;
        double delta;
        if (!strcmp(fadeOutMode, "simulationTime"))
            delta = (currentAnimationPosition.getSimulationTime() - pathVisualization->lastUsageAnimationPosition.getSimulationTime()).dbl();
        else if (!strcmp(fadeOutMode, "animationTime"))
            delta = currentAnimationPosition.getAnimationTime() - pathVisualization->lastUsageAnimationPosition.getAnimationTime();
        else if (!strcmp(fadeOutMode, "realTime"))
            delta = currentAnimationPosition.getRealTime() - pathVisualization->lastUsageAnimationPosition.getRealTime();
        else
            throw cRuntimeError("Unknown fadeOutMode: %s", fadeOutMode);
        if (delta > fadeOutTime)
            removedPathVisualizations.push_back(pathVisualization);
        else
            setAlpha(pathVisualization, 1 - delta / fadeOutTime);
    }
    for (auto path : removedPathVisualizations) {
        const_cast<PathVisualizerBase *>(this)->removePathVisualization(path);
        delete path;
    }
}

void PathVisualizerBase::subscribe()
{
    auto subscriptionModule = getModuleFromPar<cModule>(par("subscriptionModule"), this);
    subscriptionModule->subscribe(LayeredProtocolBase::packetSentToUpperSignal, this);
    subscriptionModule->subscribe(LayeredProtocolBase::packetReceivedFromUpperSignal, this);
    subscriptionModule->subscribe(LayeredProtocolBase::packetReceivedFromLowerSignal, this);
}

void PathVisualizerBase::unsubscribe()
{
    // NOTE: lookup the module again because it may have been deleted first
    auto subscriptionModule = getModuleFromPar<cModule>(par("subscriptionModule"), this, false);
    if (subscriptionModule != nullptr) {
        subscriptionModule->unsubscribe(LayeredProtocolBase::packetSentToUpperSignal, this);
        subscriptionModule->unsubscribe(LayeredProtocolBase::packetReceivedFromUpperSignal, this);
        subscriptionModule->unsubscribe(LayeredProtocolBase::packetReceivedFromLowerSignal, this);
    }
}

std::string PathVisualizerBase::getPathVisualizationText(cPacket *packet) const
{
    DirectiveResolver directiveResolver(packet);
    return labelFormat.formatString(&directiveResolver);
}

const PathVisualizerBase::PathVisualization *PathVisualizerBase::createPathVisualization(const std::vector<int>& path, cPacket *packet) const
{
    return new PathVisualization(path);
}

const PathVisualizerBase::PathVisualization *PathVisualizerBase::getPathVisualization(const std::vector<int>& path)
{
    auto key = std::pair<int, int>(path.front(), path.back());
    auto range = pathVisualizations.equal_range(key);
    for (auto it = range.first; it != range.second; it++)
        if (it->second->moduleIds == path)
            return it->second;
    return nullptr;
}

void PathVisualizerBase::addPathVisualization(const PathVisualization *pathVisualization)
{
    auto sourceAndDestination = std::pair<int, int>(pathVisualization->moduleIds.front(), pathVisualization->moduleIds.back());
    pathVisualizations.insert(std::pair<std::pair<int, int>, const PathVisualization *>(sourceAndDestination, pathVisualization));
}

void PathVisualizerBase::removePathVisualization(const PathVisualization *pathVisualization)
{
    auto sourceAndDestination = std::pair<int, int>(pathVisualization->moduleIds.front(), pathVisualization->moduleIds.back());
    auto range = pathVisualizations.equal_range(sourceAndDestination);
    for (auto it = range.first; it != range.second; it++) {
        if (it->second == pathVisualization) {
            pathVisualizations.erase(it);
            break;
        }
    }
}

void PathVisualizerBase::removeAllPathVisualizations()
{
    incompletePaths.clear();
    numPaths.clear();
    std::vector<const PathVisualization *> removedPathVisualizations;
    for (auto it : pathVisualizations)
        removedPathVisualizations.push_back(it.second);
    for (auto it : removedPathVisualizations) {
        removePathVisualization(it);
        delete it;
    }
}

const std::vector<int> *PathVisualizerBase::getIncompletePath(int treeId)
{
    auto it = incompletePaths.find(treeId);
    if (it == incompletePaths.end())
        return nullptr;
    else
        return &it->second;
}

void PathVisualizerBase::addToIncompletePath(int treeId, cModule *module)
{
    auto& moduleIds = incompletePaths[treeId];
    auto moduleId = module->getId();
    if (moduleIds.size() == 0 || moduleIds[moduleIds.size() - 1] != moduleId)
        moduleIds.push_back(moduleId);
}

void PathVisualizerBase::removeIncompletePath(int treeId)
{
    incompletePaths.erase(incompletePaths.find(treeId));
}

void PathVisualizerBase::updatePathVisualization(const std::vector<int>& moduleIds, cPacket *packet)
{
    const PathVisualization *pathVisualization = getPathVisualization(moduleIds);
    if (pathVisualization == nullptr) {
        pathVisualization = createPathVisualization(moduleIds, packet);
        addPathVisualization(pathVisualization);
    }
    else
        refreshPathVisualization(pathVisualization, packet);
}

void PathVisualizerBase::refreshPathVisualization(const PathVisualization *pathVisualization, cPacket *packet)
{
    pathVisualization->lastUsageAnimationPosition = AnimationPosition();
}

void PathVisualizerBase::receiveSignal(cComponent *source, simsignal_t signal, cObject *object, cObject *details)
{
    Enter_Method_Silent();
    if (signal == LayeredProtocolBase::packetReceivedFromUpperSignal) {
        if (isPathStart(static_cast<cModule *>(source))) {
            auto module = check_and_cast<cModule *>(source);
<<<<<<< HEAD
            auto networkNode = getContainingNode(module);
            auto packet = check_and_cast<Packet *>(object);
            if (nodeFilter.matches(networkNode) && packetFilter.matches(packet)) {
                auto module = getContainingNode(check_and_cast<cModule *>(source));
                mapChunkIds(packet->peekAt(bit(0)), [&] (int id) { addToIncompletePath(id, module); });
            }
=======
            auto packet = check_and_cast<cPacket *>(object);
            auto treeId = packet->getEncapsulationTreeId();
            auto path = getIncompletePath(treeId);
            if (path != nullptr)
                removeIncompletePath(treeId);
            auto networkNode = getContainingNode(module);
            if (nodeFilter.matches(networkNode) && packetFilter.matches(packet))
                addToIncompletePath(treeId, networkNode);
>>>>>>> a258d5ab
        }
    }
    else if (signal == LayeredProtocolBase::packetReceivedFromLowerSignal) {
        if (isPathElement(static_cast<cModule *>(source))) {
<<<<<<< HEAD
            auto packet = check_and_cast<Packet *>(object);
            if (packetFilter.matches(packet)) {
                auto module = getContainingNode(check_and_cast<cModule *>(source));
                mapChunkIds(packet->peekAt(bit(0)), [&] (int id) { addToIncompletePath(id, module); });
            }
=======
            auto module = check_and_cast<cModule *>(source);
            auto packet = check_and_cast<cPacket *>(object);
            auto treeId = packet->getEncapsulationTreeId();
            auto path = getIncompletePath(treeId);
            if (path != nullptr)
                addToIncompletePath(treeId, getContainingNode(module));
>>>>>>> a258d5ab
        }
    }
    else if (signal == LayeredProtocolBase::packetSentToUpperSignal) {
        if (isPathEnd(static_cast<cModule *>(source))) {
            auto module = check_and_cast<cModule *>(source);
<<<<<<< HEAD
            auto networkNode = getContainingNode(module);
            auto packet = check_and_cast<Packet *>(object);
            if (nodeFilter.matches(networkNode) && packetFilter.matches(packet)) {
                mapChunkIds(packet->peekAt(bit(0)), [&] (int id) {
                    updatePathVisualization(*getIncompletePath(id), packet);
                    removeIncompletePath(id);
                });
=======
            auto packet = check_and_cast<cPacket *>(object);
            auto treeId = packet->getEncapsulationTreeId();
            auto path = getIncompletePath(treeId);
            if (path != nullptr) {
                auto networkNode = getContainingNode(module);
                if (nodeFilter.matches(networkNode) && packetFilter.matches(packet))
                    updatePathVisualization(*path, packet);
                removeIncompletePath(treeId);
>>>>>>> a258d5ab
            }
        }
    }
    else
        throw cRuntimeError("Unknown signal");
}

} // namespace visualizer

} // namespace inet
<|MERGE_RESOLUTION|>--- conflicted
+++ resolved
@@ -233,14 +233,16 @@
     if (signal == LayeredProtocolBase::packetReceivedFromUpperSignal) {
         if (isPathStart(static_cast<cModule *>(source))) {
             auto module = check_and_cast<cModule *>(source);
-<<<<<<< HEAD
+
+//FIXME merge it
+#if 1  // INTEGRATION
             auto networkNode = getContainingNode(module);
             auto packet = check_and_cast<Packet *>(object);
             if (nodeFilter.matches(networkNode) && packetFilter.matches(packet)) {
                 auto module = getContainingNode(check_and_cast<cModule *>(source));
                 mapChunkIds(packet->peekAt(bit(0)), [&] (int id) { addToIncompletePath(id, module); });
             }
-=======
+#else  // MASTER
             auto packet = check_and_cast<cPacket *>(object);
             auto treeId = packet->getEncapsulationTreeId();
             auto path = getIncompletePath(treeId);
@@ -249,31 +251,34 @@
             auto networkNode = getContainingNode(module);
             if (nodeFilter.matches(networkNode) && packetFilter.matches(packet))
                 addToIncompletePath(treeId, networkNode);
->>>>>>> a258d5ab
+#endif
         }
     }
     else if (signal == LayeredProtocolBase::packetReceivedFromLowerSignal) {
         if (isPathElement(static_cast<cModule *>(source))) {
-<<<<<<< HEAD
+//FIXME merge it
+#if 1  // INTEGRATION
             auto packet = check_and_cast<Packet *>(object);
             if (packetFilter.matches(packet)) {
                 auto module = getContainingNode(check_and_cast<cModule *>(source));
                 mapChunkIds(packet->peekAt(bit(0)), [&] (int id) { addToIncompletePath(id, module); });
             }
-=======
+#else  // MASTER
             auto module = check_and_cast<cModule *>(source);
             auto packet = check_and_cast<cPacket *>(object);
             auto treeId = packet->getEncapsulationTreeId();
             auto path = getIncompletePath(treeId);
             if (path != nullptr)
                 addToIncompletePath(treeId, getContainingNode(module));
->>>>>>> a258d5ab
+#endif
         }
     }
     else if (signal == LayeredProtocolBase::packetSentToUpperSignal) {
         if (isPathEnd(static_cast<cModule *>(source))) {
             auto module = check_and_cast<cModule *>(source);
-<<<<<<< HEAD
+
+//FIXME merge it
+#if 1  // INTEGRATION
             auto networkNode = getContainingNode(module);
             auto packet = check_and_cast<Packet *>(object);
             if (nodeFilter.matches(networkNode) && packetFilter.matches(packet)) {
@@ -281,7 +286,7 @@
                     updatePathVisualization(*getIncompletePath(id), packet);
                     removeIncompletePath(id);
                 });
-=======
+#else  // MASTER
             auto packet = check_and_cast<cPacket *>(object);
             auto treeId = packet->getEncapsulationTreeId();
             auto path = getIncompletePath(treeId);
@@ -290,7 +295,7 @@
                 if (nodeFilter.matches(networkNode) && packetFilter.matches(packet))
                     updatePathVisualization(*path, packet);
                 removeIncompletePath(treeId);
->>>>>>> a258d5ab
+#endif
             }
         }
     }
