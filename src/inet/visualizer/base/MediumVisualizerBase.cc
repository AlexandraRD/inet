//
// Copyright (C) OpenSim Ltd.
//
// This program is free software; you can redistribute it and/or
// modify it under the terms of the GNU Lesser General Public License
// as published by the Free Software Foundation; either version 2
// of the License, or (at your option) any later version.
//
// This program is distributed in the hope that it will be useful,
// but WITHOUT ANY WARRANTY; without even the implied warranty of
// MERCHANTABILITY or FITNESS FOR A PARTICULAR PURPOSE.  See the
// GNU Lesser General Public License for more details.
//
// You should have received a copy of the GNU Lesser General Public License
// along with this program; if not, see <http://www.gnu.org/licenses/>.
//

#include "inet/common/ModuleAccess.h"
#include "inet/networklayer/common/L3AddressResolver.h"
#include "inet/visualizer/base/MediumVisualizerBase.h"

namespace inet {

namespace visualizer {

using namespace inet::physicallayer;

MediumVisualizerBase::~MediumVisualizerBase()
{
    // NOTE: lookup the medium module again because it may have been deleted first
    auto radioMediumModule = getModuleFromPar<cModule>(par("mediumModule"), this, false);
    if (radioMediumModule != nullptr) {
        radioMediumModule->unsubscribe(IRadioMedium::radioAddedSignal, this);
        radioMediumModule->unsubscribe(IRadioMedium::radioRemovedSignal, this);
        radioMediumModule->unsubscribe(IRadioMedium::signalAddedSignal, this);
        radioMediumModule->unsubscribe(IRadioMedium::signalRemovedSignal, this);
        radioMediumModule->unsubscribe(IRadioMedium::signalDepartureStartedSignal, this);
        radioMediumModule->unsubscribe(IRadioMedium::signalDepartureEndedSignal, this);
        radioMediumModule->unsubscribe(IRadioMedium::signalArrivalStartedSignal, this);
        radioMediumModule->unsubscribe(IRadioMedium::signalArrivalEndedSignal, this);
    }
}

void MediumVisualizerBase::initialize(int stage)
{
    VisualizerBase::initialize(stage);
    if (!hasGUI()) return;
    if (stage == INITSTAGE_LOCAL) {
        networkNodeFilter.setPattern(par("nodeFilter"));
        interfaceFilter.setPattern(par("interfaceFilter"));
        packetFilter.setPattern(par("packetFilter"));
        displaySignals = par("displaySignals");
        signalColorSet.parseColors(par("signalColor"));
        signalPropagationAnimationSpeed = par("signalPropagationAnimationSpeed");
        signalPropagationAnimationTime = par("signalPropagationAnimationTime");
        signalPropagationAdditionalTime = par("signalPropagationAdditionalTime");
        signalTransmissionAnimationSpeed = par("signalTransmissionAnimationSpeed");
        signalTransmissionAnimationTime = par("signalTransmissionAnimationTime");
        signalAnimationSpeedChangeTime = par("signalAnimationSpeedChangeTime");
<<<<<<< HEAD
        displaySignalDepartures = par("displaySignalDepartures");
        displaySignalArrivals = par("displaySignalArrivals");
        signalDepartureDisplacementHint = parseDisplacement(par("signalDepartureDisplacementHint"));
        signalArrivalDisplacementHint = parseDisplacement(par("signalArrivalDisplacementHint"));
        signalDepartureDisplacementPriority = par("signalDepartureDisplacementPriority");
        signalArrivalDisplacementPriority = par("signalArrivalDisplacementPriority");
=======
        displayTransmissions = par("displayTransmissions");
        displayReceptions = par("displayReceptions");
        transmissionPlacementHint = parsePlacement(par("transmissionPlacementHint"));
        receptionPlacementHint = parsePlacement(par("receptionPlacementHint"));
        transmissionPlacementPriority = par("transmissionPlacementPriority");
        receptionPlacementPriority = par("receptionPlacementPriority");
>>>>>>> 3b2bd27b
        displayInterferenceRanges = par("displayInterferenceRanges");
        interferenceRangeLineColor = cFigure::Color(par("interferenceRangeLineColor"));
        interferenceRangeLineStyle = cFigure::parseLineStyle(par("interferenceRangeLineStyle"));
        interferenceRangeLineWidth = par("interferenceRangeLineWidth");
        displayCommunicationRanges = par("displayCommunicationRanges");
        communicationRangeLineColor = cFigure::Color(par("communicationRangeLineColor"));
        communicationRangeLineStyle = cFigure::parseLineStyle(par("communicationRangeLineStyle"));
        communicationRangeLineWidth = par("communicationRangeLineWidth");
        signalPropagationAnimationSpeed = par("signalPropagationAnimationSpeed");
        signalTransmissionAnimationSpeed = par("signalTransmissionAnimationSpeed");
        radioMedium = getModuleFromPar<IRadioMedium>(par("mediumModule"), this, false);
        if (radioMedium != nullptr) {
            cModule *radioMediumModule = check_and_cast<cModule *>(radioMedium);
            radioMediumModule->subscribe(IRadioMedium::radioAddedSignal, this);
            radioMediumModule->subscribe(IRadioMedium::radioRemovedSignal, this);
            radioMediumModule->subscribe(IRadioMedium::signalAddedSignal, this);
            radioMediumModule->subscribe(IRadioMedium::signalRemovedSignal, this);
            radioMediumModule->subscribe(IRadioMedium::signalDepartureStartedSignal, this);
            radioMediumModule->subscribe(IRadioMedium::signalDepartureEndedSignal, this);
            radioMediumModule->subscribe(IRadioMedium::signalArrivalStartedSignal, this);
            radioMediumModule->subscribe(IRadioMedium::signalArrivalEndedSignal, this);
        }
    }
    else if (stage == INITSTAGE_LAST) {
        if (std::isnan(signalPropagationAnimationSpeed) && radioMedium != nullptr) {
            double maxPropagationDuration = radioMedium->getMediumLimitCache()->getMaxConstraintArea().distance(radioMedium->getMediumLimitCache()->getMinConstraintArea()) / mps(radioMedium->getPropagation()->getPropagationSpeed()).get();
            defaultSignalPropagationAnimationSpeed = maxPropagationDuration / signalPropagationAnimationTime;
        }
    }
}

void MediumVisualizerBase::handleParameterChange(const char *name)
{
    if (name != nullptr) {
        if (!strcmp(name, "networkNodeFilter"))
            networkNodeFilter.setPattern(par("nodeFilter"));
        else if (!strcmp(name, "interfaceFilter"))
            interfaceFilter.setPattern(par("interfaceFilter"));
        else if (!strcmp(name, "packetFilter"))
            packetFilter.setPattern(par("packetFilter"));
        else if (!strcmp(name, "signalPropagationAnimationSpeed"))
            signalPropagationAnimationSpeed = par("signalPropagationAnimationSpeed");
        else if (!strcmp(name, "signalTransmissionAnimationSpeed"))
            signalTransmissionAnimationSpeed = par("signalTransmissionAnimationSpeed");
        // TODO:
    }
}

void MediumVisualizerBase::receiveSignal(cComponent *source, simsignal_t signal, cObject *object, cObject *details)
{
    Enter_Method_Silent();
    if (signal == IRadioMedium::radioAddedSignal)
        handleRadioAdded(check_and_cast<IRadio *>(object));
    else if (signal == IRadioMedium::radioRemovedSignal)
        handleRadioRemoved(check_and_cast<IRadio *>(object));
    else if (signal == IRadioMedium::signalAddedSignal)
        handleSignalAdded(check_and_cast<ITransmission *>(object));
    else if (signal == IRadioMedium::signalRemovedSignal)
        handleSignalRemoved(check_and_cast<ITransmission *>(object));
    else if (signal == IRadioMedium::signalDepartureStartedSignal)
        handleSignalDepartureStarted(check_and_cast<ITransmission *>(object));
    else if (signal == IRadioMedium::signalDepartureEndedSignal)
        handleSignalDepartureEnded(check_and_cast<ITransmission *>(object));
    else if (signal == IRadioMedium::signalArrivalStartedSignal)
        handleSignalArrivalStarted(check_and_cast<IReception *>(object));
    else if (signal == IRadioMedium::signalArrivalEndedSignal)
        handleSignalArrivalEnded(check_and_cast<IReception *>(object));
    else
        throw cRuntimeError("Unknown signal");
}

bool MediumVisualizerBase::isSignalPropagationInProgress(const ITransmission *transmission) const
{
    simtime_t now = simTime();
    ICommunicationCache *communicationCache = const_cast<ICommunicationCache *>(radioMedium->getCommunicationCache());
    const IMediumLimitCache *mediumLimitCache = radioMedium->getMediumLimitCache();
    const simtime_t transmissionStartTime = transmission->getStartTime();
    const simtime_t transmissionEndTime = transmission->getEndTime();
    const simtime_t interferenceEndTime = communicationCache->getCachedInterferenceEndTime(transmission);
    simtime_t maxPropagationTime = interferenceEndTime - transmissionEndTime - mediumLimitCache->getMaxTransmissionDuration() + signalPropagationAdditionalTime;
    return (transmissionStartTime <= now && now < transmissionStartTime + maxPropagationTime) ||
           (transmissionEndTime <= now && now < transmissionEndTime + maxPropagationTime);
}

bool MediumVisualizerBase::isSignalTransmissionInProgress(const ITransmission *transmission) const
{
    simtime_t now = simTime();
    return transmission->getStartTime() <= now && now < transmission->getEndTime();
}

bool MediumVisualizerBase::matchesTransmission(const ITransmission *transmission) const
{
    auto radio = dynamic_cast<const cModule *>(transmission->getTransmitter());
    if (!radio)
        return false;
    auto networkNode = getContainingNode(radio);
    if (!networkNodeFilter.matches(networkNode))
        return false;
    L3AddressResolver addressResolver;
    if (auto interfaceTable = addressResolver.findInterfaceTableOf(networkNode)) {
        auto interfaceEntry = interfaceTable->getInterfaceByInterfaceModule(radio->getParentModule());
        if (!interfaceFilter.matches(interfaceEntry))
            return false;
    }
    return packetFilter.matches(transmission->getPacket());
}

} // namespace visualizer

} // namespace inet
<|MERGE_RESOLUTION|>--- conflicted
+++ resolved
@@ -57,21 +57,12 @@
         signalTransmissionAnimationSpeed = par("signalTransmissionAnimationSpeed");
         signalTransmissionAnimationTime = par("signalTransmissionAnimationTime");
         signalAnimationSpeedChangeTime = par("signalAnimationSpeedChangeTime");
-<<<<<<< HEAD
         displaySignalDepartures = par("displaySignalDepartures");
         displaySignalArrivals = par("displaySignalArrivals");
-        signalDepartureDisplacementHint = parseDisplacement(par("signalDepartureDisplacementHint"));
-        signalArrivalDisplacementHint = parseDisplacement(par("signalArrivalDisplacementHint"));
-        signalDepartureDisplacementPriority = par("signalDepartureDisplacementPriority");
-        signalArrivalDisplacementPriority = par("signalArrivalDisplacementPriority");
-=======
-        displayTransmissions = par("displayTransmissions");
-        displayReceptions = par("displayReceptions");
-        transmissionPlacementHint = parsePlacement(par("transmissionPlacementHint"));
-        receptionPlacementHint = parsePlacement(par("receptionPlacementHint"));
-        transmissionPlacementPriority = par("transmissionPlacementPriority");
-        receptionPlacementPriority = par("receptionPlacementPriority");
->>>>>>> 3b2bd27b
+        signalDeparturePlacementHint = parsePlacement(par("signalDeparturePlacementHint"));
+        signalArrivalPlacementHint = parsePlacement(par("signalArrivalPlacementHint"));
+        signalDeparturePlacementPriority = par("signalDeparturePlacementPriority");
+        signalArrivalPlacementPriority = par("signalArrivalPlacementPriority");
         displayInterferenceRanges = par("displayInterferenceRanges");
         interferenceRangeLineColor = cFigure::Color(par("interferenceRangeLineColor"));
         interferenceRangeLineStyle = cFigure::parseLineStyle(par("interferenceRangeLineStyle"));
