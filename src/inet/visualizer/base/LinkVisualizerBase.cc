--- conflicted
+++ resolved
@@ -217,19 +217,12 @@
             auto module = check_and_cast<cModule *>(source);
             auto networkNode = getContainingNode(module);
             auto interfaceEntry = getInterfaceEntry(networkNode, module);
-<<<<<<< HEAD
             auto packet = check_and_cast<Packet *>(object);
             if (nodeFilter.matches(networkNode) && interfaceFilter.matches(interfaceEntry) && packetFilter.matches(packet)) {
                 mapChunkIds(packet->peekAt(bit(0)), [&] (int id) { setLastModule(id, module); });
             }
-=======
-            auto packet = check_and_cast<cPacket *>(object);
-            auto treeId = packet->getTreeId();
-            if (nodeFilter.matches(networkNode) && interfaceFilter.matches(interfaceEntry) && packetFilter.matches(packet))
-                setLastModule(treeId, module);
             else
-                removeLastModule(treeId);
->>>>>>> 1df864de
+                mapChunkIds(packet->peekAt(bit(0)), [&] (int id) { removeLastModule(id); });
         }
     }
     else if (signal == LayeredProtocolBase::packetSentToUpperSignal) {
@@ -237,25 +230,14 @@
             auto module = check_and_cast<cModule *>(source);
             auto networkNode = getContainingNode(module);
             auto interfaceEntry = getInterfaceEntry(networkNode, module);
-<<<<<<< HEAD
             auto packet = check_and_cast<Packet *>(object);
             if (nodeFilter.matches(networkNode) && interfaceFilter.matches(interfaceEntry) && packetFilter.matches(packet)) {
                 mapChunkIds(packet->peekAt(bit(0)), [&] (int id) {
                     auto lastModule = getLastModule(id);
-                    if (lastModule != nullptr) {
+                    if (lastModule != nullptr)
                         updateLinkVisualization(getContainingNode(lastModule), getContainingNode(module));
-                        // TODO: breaks due to multiple recipient?
-                        // removeLastModule(treeId);
-                    }
                 });
             }
-=======
-            auto packet = check_and_cast<cPacket *>(object);
-            auto treeId = packet->getTreeId();
-            auto lastModule = getLastModule(treeId);
-            if (lastModule != nullptr && nodeFilter.matches(networkNode) && interfaceFilter.matches(interfaceEntry) && packetFilter.matches(packet))
-                updateLinkVisualization(getContainingNode(lastModule), getContainingNode(module), packet);
->>>>>>> 1df864de
         }
     }
     else
