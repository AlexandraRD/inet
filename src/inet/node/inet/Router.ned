--- conflicted
+++ resolved
@@ -56,15 +56,10 @@
         bool hasRIP = default(false);
         bool hasBGP = default(false);
         bool hasPIM = default(false);
-<<<<<<< HEAD
         hasUdp = default(hasRIP);
         hasTcp = default(hasBGP);
+        bool hasDHCP = default(false);
         *.routingTableModule = default("^.ipv4.routingTable");
-=======
-        bool hasDHCP = default(false);
-        string tcpType = default(firstAvailableOrEmpty("TCP", "TCP_lwIP", "TCP_NSC"));  // tcp implementation (e.g. ~TCP, ~TCP_lwIP, ~TCP_NSC) or ~TCPSpoof
-        string udpType = default("UDP");
->>>>>>> 98008ce9
 
     submodules:
         ospf: <"OSPFRouting"> like IIPRouting if hasOSPF {
@@ -78,26 +73,15 @@
         }
         rip: <"RIPRouting"> like IApp if hasRIP {
             parameters:
-<<<<<<< HEAD
                 @display("p=700,100");
-=======
-                @display("p=214,180;i=block/transport");
-        }
-        rip: <"RIPRouting"> like IUDPApp if hasRIP {
-            parameters:
-                @display("p=404,80");
-        }
-        dhcp: <"DHCPServer"> like IUDPApp if hasDHCP {
-            parameters:
-                @display("p=566,80");
-        }
-        udp: <udpType> like IUDP if hasRIP || hasDHCP {
-            @display("p=404,180");
->>>>>>> 98008ce9
         }
         pim: <"PIMRouting"> like IPIMRouting if hasPIM {
             parameters:
 	            @display("p=700,300");
+        }
+        dhcp: <"DHCPServer"> like IApp if hasDHCP {
+            parameters:
+                @display("p=566,80");
         }
 
     connections allowunconnected:
@@ -107,35 +91,12 @@
         bgp.socketOut --> at.upperLayerIn++ if hasBGP;
         bgp.socketIn <-- at.upperLayerOut++ if hasBGP;
 
-<<<<<<< HEAD
         rip.socketOut --> at.upperLayerIn++ if hasRIP;
         rip.socketIn <-- at.upperLayerOut++ if hasRIP;
 
         pim.networkLayerOut --> tn.upperLayerIn++ if hasPIM;
         pim.networkLayerIn <-- tn.upperLayerOut++ if hasPIM;
-=======
-            tcp.ipOut --> networkLayer.transportIn++;
-            tcp.ipIn <-- networkLayer.transportOut++;
-        }
 
-        if hasRIP {
-            rip.udpOut --> udp.appIn++;
-            rip.udpIn <-- udp.appOut++;
-        }
-
-        if hasDHCP {
-            dhcp.udpOut --> udp.appIn++;
-            dhcp.udpIn <-- udp.appOut++;
-        }
-
-        if hasRIP || hasDHCP {
-            udp.ipOut --> networkLayer.transportIn++;
-            udp.ipIn <-- networkLayer.transportOut++;
-        }
-
-        if hasPIM {
-            pim.networkLayerOut --> networkLayer.transportIn++;
-            pim.networkLayerIn <-- networkLayer.transportOut++;
-        }
->>>>>>> 98008ce9
+        dhcp.udpOut --> at.upperLayerIn++ if hasDHCP;
+        dhcp.udpIn <-- at.upperLayerOut++ if hasDHCP;
 }