--- conflicted
+++ resolved
@@ -33,17 +33,12 @@
 typedef const IIeee80211Mode ConstIIeee80211Mode;
 typedef const Ieee80211ModeSet * Ieee80211ModeSetPtr;
 typedef const IIeee80211Mode * IIeee80211ModePtr;
-<<<<<<< HEAD
-typedef const IIeee80211Band * IIeee80211BandPtr;
-typedef const Ieee80211Channel * Ieee80211ChannelPtr;
-=======
 typedef IIeee80211Band * IIeee80211BandPtr;
 typedef Ieee80211Channel * Ieee80211ChannelPtr;
 
 typedef const IIeee80211PreambleMode* IIeee80211PreambleModePtr;
 typedef const IIeee80211HeaderMode* IIeee80211HeaderModePtr;
 typedef const IIeee80211DataMode* IIeee80211DataModePtr;
->>>>>>> 1df864de
 }}
 
 class IIeee80211Band
@@ -140,37 +135,4 @@
     IIeee80211BandPtr band = nullptr @opaque @tostring($ ? $->getCompleteStringRepresentation() : std::string("<nullptr>"));      // new default band or nullptr if not set.
     Ieee80211ChannelPtr channel = nullptr @opaque @tostring($ ? $->getCompleteStringRepresentation() : std::string("<nullptr>")); // new default band and channel or nullptr if not set.
     int channelNumber = -1;                // new default channel number in the range [0, numChannels] or -1 if not set.
-<<<<<<< HEAD
-}
-=======
-}
-
-//
-// Control info attached to a mac frame that is sent down to the ~Ieee80211Radio.
-//
-class Ieee80211TransmissionRequest extends TransmissionRequest
-{
-    @descriptor(false);
-    IIeee80211ModePtr mode = nullptr @opaque @tostring($ ? $->getCompleteStringRepresentation() : std::string("<nullptr>"));      // override default transmission mode or nullptr if not set.
-    int channelNumber = -1;                // override default channel or -1 if not set.
-    Ieee80211ChannelPtr channel = nullptr @opaque @tostring($ ? $->getCompleteStringRepresentation() : std::string("<nullptr>")); // override default band and channel or nullptr if not set.
-}
-
-//
-// Control info attached to a mac frame that is sent up from the ~Ieee80211Radio.
-//
-class Ieee80211ReceptionIndication extends ReceptionIndication
-{
-    @descriptor(false);
-    IIeee80211ModePtr mode = nullptr;      // specifies reception mode.
-    Ieee80211ChannelPtr channel = nullptr @opaque @tostring($ ? $->getCompleteStringRepresentation() : std::string("<nullptr>")); // specifies reception band and channel
-    // TODO: remove already inherited fields
-    double snr;
-    double lossRate;
-    double recPow;
-    bool airtimeMetric;
-    double testFrameDuration;
-    double testFrameError;
-    int    testFrameSize;
-}
->>>>>>> 1df864de
+}