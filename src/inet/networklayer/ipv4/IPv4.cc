--- conflicted
+++ resolved
@@ -103,15 +103,12 @@
     }
 }
 
-<<<<<<< HEAD
 void IPv4::handleRegisterProtocol(const Protocol& protocol, cGate *gate)
 {
     Enter_Method("handleRegisterProtocol");
     mapping.addProtocolMapping(ProtocolGroup::ipprotocol.getProtocolNumber(&protocol), gate->getIndex());
 }
 
-=======
->>>>>>> 98008ce9
 void IPv4::refreshDisplay() const
 {
     char buf[80] = "";
@@ -172,15 +169,8 @@
     else {    // from network
         EV_INFO << "Received " << packet << " from network.\n";
         const InterfaceEntry *fromIE = getSourceInterfaceFrom(packet);
-<<<<<<< HEAD
-        if (dynamic_cast<IPv4Datagram *>(packet))
-            handleIncomingDatagram((IPv4Datagram *)packet, fromIE);
-=======
-        if (auto arpPacket = dynamic_cast<ARPPacket *>(packet))
-            handleIncomingARPPacket(arpPacket, fromIE);
-        else if (auto dgram = dynamic_cast<IPv4Datagram *>(packet))
+        if (auto dgram = dynamic_cast<IPv4Datagram *>(packet))
             handleIncomingDatagram(dgram, fromIE);
->>>>>>> 98008ce9
         else
             throw cRuntimeError(packet, "Unexpected packet type: %s", packet->getClassName());
     }
@@ -1135,17 +1125,6 @@
     return INetfilter::IHook::ACCEPT;
 }
 
-<<<<<<< HEAD
-=======
-void IPv4::sendOnTransportOutGateByProtocolId(cPacket *packet, int protocolId)
-{
-    int gateindex = mapping.getOutputGateForProtocol(protocolId);
-    cGate *outGate = gate("transportOut", gateindex);
-    send(packet, outGate);
-    emit(LayeredProtocolBase::packetSentToUpperSignal, packet);
-}
-
->>>>>>> 98008ce9
 void IPv4::receiveSignal(cComponent *source, simsignal_t signalID, cObject *obj, cObject *details)
 {
     Enter_Method_Silent();
