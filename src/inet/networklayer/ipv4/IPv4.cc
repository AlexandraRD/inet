//
// Copyright (C) 2004 Andras Varga
// Copyright (C) 2014 OpenSim Ltd.
//
// This program is free software; you can redistribute it and/or
// modify it under the terms of the GNU Lesser General Public License
// as published by the Free Software Foundation; either version 2
// of the License, or (at your option) any later version.
//
// This program is distributed in the hope that it will be useful,
// but WITHOUT ANY WARRANTY; without even the implied warranty of
// MERCHANTABILITY or FITNESS FOR A PARTICULAR PURPOSE.  See the
// GNU Lesser General Public License for more details.
//
// You should have received a copy of the GNU Lesser General Public License
// along with this program; if not, see <http://www.gnu.org/licenses/>.
//

#include <stdlib.h>
#include <string.h>

#include "inet/networklayer/ipv4/IPv4.h"

#include "inet/applications/common/SocketTag_m.h"
#include "inet/common/INETUtils.h"
#include "inet/common/IProtocolRegistrationListener.h"
#include "inet/common/LayeredProtocolBase.h"
#include "inet/common/ModuleAccess.h"
#include "inet/common/ProtocolTag_m.h"
#include "inet/common/lifecycle/NodeOperations.h"
#include "inet/common/lifecycle/NodeStatus.h"
#include "inet/common/serializer/TCPIPchecksum.h"
#include "inet/networklayer/arp/ipv4/ARPPacket_m.h"
#include "inet/networklayer/common/FragmentationTag_m.h"
#include "inet/networklayer/common/DscpTag_m.h"
#include "inet/networklayer/common/EcnTag_m.h"
#include "inet/networklayer/common/HopLimitTag_m.h"
#include "inet/networklayer/common/L3AddressTag_m.h"
#include "inet/networklayer/common/MulticastTag_m.h"
#include "inet/networklayer/contract/IARP.h"
#include "inet/networklayer/contract/IInterfaceTable.h"
#include "inet/networklayer/contract/L3SocketCommand_m.h"
#include "inet/networklayer/ipv4/ICMPHeader_m.h"
#include "inet/networklayer/ipv4/IIPv4RoutingTable.h"
#include "inet/networklayer/ipv4/IPv4Header.h"
#include "inet/networklayer/ipv4/IPv4InterfaceData.h"
#include "inet/linklayer/common/EtherTypeTag_m.h"
#include "inet/linklayer/common/Ieee802Ctrl.h"
#include "inet/linklayer/common/InterfaceTag_m.h"
#include "inet/linklayer/common/MACAddressTag_m.h"

namespace inet {

Define_Module(IPv4);

//TODO TRANSLATE
// a multicast cimek eseten hianyoznak bizonyos NetFilter hook-ok
// a local interface-k hasznalata eseten szinten hianyozhatnak bizonyos NetFilter hook-ok

IPv4::IPv4() :
    isUp(true)
{
}

IPv4::~IPv4()
{
    flush();
}

void IPv4::initialize(int stage)
{
    if (stage == INITSTAGE_LOCAL) {
        QueueBase::initialize();

        ift = getModuleFromPar<IInterfaceTable>(par("interfaceTableModule"), this);
        rt = getModuleFromPar<IIPv4RoutingTable>(par("routingTableModule"), this);
        arp = getModuleFromPar<IARP>(par("arpModule"), this);
        icmp = getModuleFromPar<ICMP>(par("icmpModule"), this);

        transportInGateBaseId = gateBaseId("transportIn");

        const char *crcModeString = par("crcMode");
        if (!strcmp(crcModeString, "declared"))
            crcMode = CRC_DECLARED_CORRECT;
        else if (!strcmp(crcModeString, "computed"))
            crcMode = CRC_COMPUTED;
        else
            throw cRuntimeError("Unknown crc mode: '%s'", crcModeString);

        defaultTimeToLive = par("timeToLive");
        defaultMCTimeToLive = par("multicastTimeToLive");
        fragmentTimeoutTime = par("fragmentTimeout");
        forceBroadcast = par("forceBroadcast");
        useProxyARP = par("useProxyARP");

        curFragmentId = 0;
        lastCheckTime = 0;

        numMulticast = numLocalDeliver = numDropped = numUnroutable = numForwarded = 0;

        // NetFilter:
        hooks.clear();
        queuedDatagramsForHooks.clear();

        pendingPackets.clear();
        cModule *arpModule = check_and_cast<cModule *>(arp);
        arpModule->subscribe(IARP::completedARPResolutionSignal, this);
        arpModule->subscribe(IARP::failedARPResolutionSignal, this);

        WATCH(numMulticast);
        WATCH(numLocalDeliver);
        WATCH(numDropped);
        WATCH(numUnroutable);
        WATCH(numForwarded);
        WATCH_MAP(pendingPackets);
    }
    else if (stage == INITSTAGE_NETWORK_LAYER) {
        isUp = isNodeUp();
        registerProtocol(Protocol::ipv4, gate("transportOut"));
        registerProtocol(Protocol::ipv4, gate("queueOut"));
    }
}

void IPv4::handleRegisterProtocol(const Protocol& protocol, cGate *gate)
{
    Enter_Method("handleRegisterProtocol");
    mapping.addProtocolMapping(ProtocolGroup::ipprotocol.getProtocolNumber(&protocol), gate->getIndex());
}

void IPv4::refreshDisplay() const
{
    char buf[80] = "";
    if (numForwarded > 0)
        sprintf(buf + strlen(buf), "fwd:%d ", numForwarded);
    if (numLocalDeliver > 0)
        sprintf(buf + strlen(buf), "up:%d ", numLocalDeliver);
    if (numMulticast > 0)
        sprintf(buf + strlen(buf), "mcast:%d ", numMulticast);
    if (numDropped > 0)
        sprintf(buf + strlen(buf), "DROP:%d ", numDropped);
    if (numUnroutable > 0)
        sprintf(buf + strlen(buf), "UNROUTABLE:%d ", numUnroutable);
    getDisplayString().setTagArg("t", 0, buf);
}

void IPv4::handleMessage(cMessage *msg)
{
    if (L3SocketBindCommand *command = dynamic_cast<L3SocketBindCommand *>(msg->getControlInfo())) {
        int socketId = msg->getMandatoryTag<SocketReq>()->getSocketId();
        SocketDescriptor *descriptor = new SocketDescriptor(socketId, command->getProtocolId());
        socketIdToSocketDescriptor[socketId] = descriptor;
        protocolIdToSocketDescriptors.insert(std::pair<int, SocketDescriptor *>(command->getProtocolId(), descriptor));
        delete msg;
    }
    else if (dynamic_cast<L3SocketCloseCommand *>(msg->getControlInfo()) != nullptr) {
        int socketId = msg->getMandatoryTag<SocketReq>()->getSocketId();
        auto it = socketIdToSocketDescriptor.find(socketId);
        if (it != socketIdToSocketDescriptor.end()) {
            int protocol = it->second->protocolId;
            auto lowerBound = protocolIdToSocketDescriptors.lower_bound(protocol);
            auto upperBound = protocolIdToSocketDescriptors.upper_bound(protocol);
            for (auto jt = lowerBound; jt != upperBound; jt++) {
                if (it->second == jt->second) {
                    protocolIdToSocketDescriptors.erase(jt);
                    break;
                }
            }
            delete it->second;
            socketIdToSocketDescriptor.erase(it);
        }
        delete msg;
    }
    else
        QueueBase::handleMessage(msg);
}

void IPv4::endService(cPacket *packet)
{
    if (!isUp) {
        EV_ERROR << "IPv4 is down -- discarding message\n";
        delete packet;
        return;
    }
    if (packet->getArrivalGate()->isName("transportIn")) {    //TODO packet->getArrivalGate()->getBaseId() == transportInGateBaseId
        handlePacketFromHL(check_and_cast<Packet*>(packet));
    }
    else {    // from network
        EV_INFO << "Received " << packet << " from network.\n";
        const InterfaceEntry *fromIE = getSourceInterfaceFrom(packet);
        handleIncomingDatagram(check_and_cast<Packet*>(packet), fromIE);
    }
}

bool IPv4::verifyCrc(const Ptr<IPv4Header>& ipv4Header)
{
    switch (ipv4Header->getCrcMode()) {
        case CRC_DECLARED_CORRECT: {
            // if the CRC mode is declared to be correct, then the check passes if and only if the chunk is correct
            return ipv4Header->isCorrect();
        }
        case CRC_DECLARED_INCORRECT:
            // if the CRC mode is declared to be incorrect, then the check fails
            return false;
        case CRC_COMPUTED: {
            if (ipv4Header->isCorrect()) {
                // compute the CRC, the check passes if the result is 0xFFFF (includes the received CRC) and the chunks are correct
                auto ipv4HeaderBytes = ipv4Header->Chunk::peek<BytesChunk>(byte(0), ipv4Header->getChunkLength())->getBytes();
                auto bufferLength = ipv4HeaderBytes.size();
                auto buffer = new uint8_t[bufferLength];
                // 1. fill in the data
                std::copy(ipv4HeaderBytes.begin(), ipv4HeaderBytes.end(), (uint8_t *)buffer);
                // 2. compute the CRC
                auto computedCrc = inet::serializer::TCPIPchecksum::checksum(buffer, bufferLength);
                return computedCrc == 0;
            }
            else
                return false;
        }
        default:
            throw cRuntimeError("Unknown CRC mode");
    }
}

const InterfaceEntry *IPv4::getSourceInterfaceFrom(cPacket *packet)
{
    auto interfaceInd = packet->getTag<InterfaceInd>();
    return interfaceInd != nullptr ? ift->getInterfaceById(interfaceInd->getInterfaceId()) : nullptr;
}

void IPv4::handleIncomingDatagram(Packet *packet, const InterfaceEntry *fromIE)
{
    ASSERT(packet);
    ASSERT(fromIE);
    emit(LayeredProtocolBase::packetReceivedFromLowerSignal, packet);

    //
    // "Prerouting"
    //

    const auto& ipv4Header = packet->peekHeader<IPv4Header>();

    if (!verifyCrc(ipv4Header)) {
        EV_WARN << "CRC error found, drop packet\n";
        delete packet;
        return;
    }

    if (ipv4Header->getTotalLengthField() > packet->getByteLength()) {
        EV_WARN << "length error found, sending ICMP_PARAMETER_PROBLEM\n";
        sendIcmpError(packet, fromIE->getInterfaceId(), ICMP_PARAMETER_PROBLEM, 0);
        return;
    }

    // remove lower layer paddings:
    if (ipv4Header->getTotalLengthField() < packet->getByteLength()) {
        packet->setTrailerPopOffset(packet->getHeaderPopOffset() + byte(ipv4Header->getTotalLengthField()));
    }

    // check for header biterror
    if (packet->hasBitError()) {
        // probability of bit error in header = size of header / size of total message
        // (ignore bit error if in payload)
        double relativeHeaderLength = ipv4Header->getHeaderLength() / (double)byte(ipv4Header->getChunkLength()).get();
        if (dblrand() <= relativeHeaderLength) {
            EV_WARN << "bit error found, sending ICMP_PARAMETER_PROBLEM\n";
            sendIcmpError(packet, fromIE->getInterfaceId(), ICMP_PARAMETER_PROBLEM, 0);
            return;
        }
    }

    EV_DETAIL << "Received datagram `" << ipv4Header->getName() << "' with dest=" << ipv4Header->getDestAddress() << "\n";

    const InterfaceEntry *destIE = nullptr;
    L3Address nextHop(IPv4Address::UNSPECIFIED_ADDRESS);
    if (datagramPreRoutingHook(packet, fromIE, destIE, nextHop) == INetfilter::IHook::ACCEPT)
        preroutingFinish(packet, fromIE, destIE, nextHop.toIPv4());
}

Packet *IPv4::prepareForForwarding(Packet *packet) const
{
    packet->removePoppedChunks();
    const auto& ipv4Header = packet->removeHeader<IPv4Header>();
    ipv4Header->setTimeToLive(ipv4Header->getTimeToLive() - 1);
    packet->insertHeader(ipv4Header);
    return packet;
}

void IPv4::preroutingFinish(Packet *packet, const InterfaceEntry *fromIE, const InterfaceEntry *destIE, IPv4Address nextHopAddr)
{
    const auto& ipv4Header = packet->peekHeader<IPv4Header>();
    ASSERT(ipv4Header);
    IPv4Address& destAddr = ipv4Header->getDestAddress();

    // route packet

    if (fromIE->isLoopback()) {
        reassembleAndDeliver(packet, fromIE);
    }
    else if (destAddr.isMulticast()) {
        // check for local delivery
        // Note: multicast routers will receive IGMP datagrams even if their interface is not joined to the group
        if (fromIE->ipv4Data()->isMemberOfMulticastGroup(destAddr) ||
            (rt->isMulticastForwardingEnabled() && ipv4Header->getTransportProtocol() == IP_PROT_IGMP))
            reassembleAndDeliver(packet->dup(), fromIE);
        else
            EV_WARN << "Skip local delivery of multicast datagram (input interface not in multicast group)\n";

        // don't forward if IP forwarding is off, or if dest address is link-scope
        if (!rt->isMulticastForwardingEnabled()) {
            EV_WARN << "Skip forwarding of multicast datagram (forwarding disabled)\n";
            delete packet;
        }
        else if (destAddr.isLinkLocalMulticast()) {
            EV_WARN << "Skip forwarding of multicast datagram (packet is link-local)\n";
            delete packet;
        }
        else if (ipv4Header->getTimeToLive() <= 1) {      // TTL before decrement
            EV_WARN << "Skip forwarding of multicast datagram (TTL reached 0)\n";
            delete packet;
        }
        else
            forwardMulticastPacket(prepareForForwarding(packet), fromIE);
    }
    else {
        const InterfaceEntry *broadcastIE = nullptr;

        // check for local delivery; we must accept also packets coming from the interfaces that
        // do not yet have an IP address assigned. This happens during DHCP requests.
        if (rt->isLocalAddress(destAddr) || fromIE->ipv4Data()->getIPAddress().isUnspecified()) {
            reassembleAndDeliver(packet, fromIE);
        }
        else if (destAddr.isLimitedBroadcastAddress() || (broadcastIE = rt->findInterfaceByLocalBroadcastAddress(destAddr))) {
            // broadcast datagram on the target subnet if we are a router
            if (broadcastIE && fromIE != broadcastIE && rt->isForwardingEnabled())
                fragmentPostRouting(prepareForForwarding(packet->dup()), broadcastIE, IPv4Address::ALLONES_ADDRESS);

            EV_INFO << "Broadcast received\n";
            reassembleAndDeliver(packet, fromIE);
        }
        else if (!rt->isForwardingEnabled()) {
            EV_WARN << "forwarding off, dropping packet\n";
            numDropped++;
<<<<<<< HEAD
            delete packet;
=======
            emit(LayeredProtocolBase::packetFromUpperDroppedSignal, datagram);
            delete datagram;
>>>>>>> 1df864de
        }
        else
            routeUnicastPacket(prepareForForwarding(packet), fromIE, destIE, nextHopAddr);
    }
}

void IPv4::handlePacketFromHL(Packet *packet)
{
    EV_INFO << "Received " << packet << " from upper layer.\n";
    emit(LayeredProtocolBase::packetReceivedFromUpperSignal, packet);

    // if no interface exists, do not send datagram
    if (ift->getNumInterfaces() == 0) {
        EV_ERROR << "No interfaces exist, dropping packet\n";
        numDropped++;
        emit(LayeredProtocolBase::packetFromUpperDroppedSignal, packet);
        delete packet;
        return;
    }

    // encapsulate
    encapsulate(packet);

    // extract requested interface and next hop
    auto ifTag = packet->getTag<InterfaceReq>();
    const InterfaceEntry *destIE = ifTag ? const_cast<const InterfaceEntry *>(ift->getInterfaceById(ifTag->getInterfaceId())) : nullptr;

    // TODO:
    L3Address nextHopAddr(IPv4Address::UNSPECIFIED_ADDRESS);
    if (datagramLocalOutHook(packet, destIE, nextHopAddr) == INetfilter::IHook::ACCEPT)
        datagramLocalOut(packet, destIE, nextHopAddr.toIPv4());
}

void IPv4::datagramLocalOut(Packet *packet, const InterfaceEntry *destIE, IPv4Address requestedNextHopAddress)
{
    const auto& ipv4Header = packet->peekHeader<IPv4Header>();
    bool multicastLoop = false;
    MulticastReq *mcr = packet->getTag<MulticastReq>();
    if (mcr != nullptr) {
        multicastLoop = mcr->getMulticastLoop();
    }

    // send
    IPv4Address& destAddr = ipv4Header->getDestAddress();

    EV_DETAIL << "Sending datagram " << packet << " with destination = " << destAddr << "\n";

    if (ipv4Header->getDestAddress().isMulticast()) {
        destIE = determineOutgoingInterfaceForMulticastDatagram(ipv4Header.get(), destIE);

        // loop back a copy
        if (multicastLoop && (!destIE || !destIE->isLoopback())) {
            const InterfaceEntry *loopbackIF = ift->getFirstLoopbackInterface();
            if (loopbackIF)
                fragmentPostRouting(packet->dup(), loopbackIF, destAddr);
        }

        if (destIE) {
            numMulticast++;
            fragmentPostRouting(packet, destIE, destAddr);
        }
        else {
            EV_ERROR << "No multicast interface, packet dropped\n";
            numUnroutable++;
<<<<<<< HEAD
            delete packet;
=======
            emit(LayeredProtocolBase::packetFromUpperDroppedSignal, datagram);
            delete datagram;
>>>>>>> 1df864de
        }
    }
    else {    // unicast and broadcast
              // check for local delivery
        if (rt->isLocalAddress(destAddr)) {
            EV_INFO << "Delivering " << packet << " locally.\n";
            if (destIE && !destIE->isLoopback()) {
                EV_DETAIL << "datagram destination address is local, ignoring destination interface specified in the control info\n";
                destIE = nullptr;
            }
            if (!destIE)
                destIE = ift->getFirstLoopbackInterface();
            ASSERT(destIE);
            routeUnicastPacket(packet, nullptr, destIE, destAddr);
        }
        else if (destAddr.isLimitedBroadcastAddress() || rt->isLocalBroadcastAddress(destAddr))
            routeLocalBroadcastPacket(packet, destIE);
        else
            routeUnicastPacket(packet, nullptr, destIE, requestedNextHopAddress);
    }
}

/* Choose the outgoing interface for the muticast datagram:
 *   1. use the interface specified by MULTICAST_IF socket option (received in the control info)
 *   2. lookup the destination address in the routing table
 *   3. if no route, choose the interface according to the source address
 *   4. or if the source address is unspecified, choose the first MULTICAST interface
 */
const InterfaceEntry *IPv4::determineOutgoingInterfaceForMulticastDatagram(const IPv4Header *ipv4Header, const InterfaceEntry *multicastIFOption)
{
    const InterfaceEntry *ie = nullptr;
    if (multicastIFOption) {
        ie = multicastIFOption;
        EV_DETAIL << "multicast packet routed by socket option via output interface " << ie->getName() << "\n";
    }
    if (!ie) {
        IPv4Route *route = rt->findBestMatchingRoute(ipv4Header->getDestAddress());
        if (route)
            ie = route->getInterface();
        if (ie)
            EV_DETAIL << "multicast packet routed by routing table via output interface " << ie->getName() << "\n";
    }
    if (!ie) {
        ie = rt->getInterfaceByAddress(ipv4Header->getSrcAddress());
        if (ie)
            EV_DETAIL << "multicast packet routed by source address via output interface " << ie->getName() << "\n";
    }
    if (!ie) {
        ie = ift->getFirstMulticastInterface();
        if (ie)
            EV_DETAIL << "multicast packet routed via the first multicast interface " << ie->getName() << "\n";
    }
    return ie;
}

void IPv4::routeUnicastPacket(Packet *packet, const InterfaceEntry *fromIE, const InterfaceEntry *destIE, IPv4Address requestedNextHopAddress)
{
    const auto& ipv4Header = packet->peekHeader<IPv4Header>();
    IPv4Address destAddr = ipv4Header->getDestAddress();
    EV_INFO << "Routing " << packet << " with destination = " << destAddr << ", ";

    IPv4Address nextHopAddr;
    // if output port was explicitly requested, use that, otherwise use IPv4 routing
    if (destIE) {
        EV_DETAIL << "using manually specified output interface " << destIE->getName() << "\n";
        // and nextHopAddr remains unspecified
        if (!requestedNextHopAddress.isUnspecified())
            nextHopAddr = requestedNextHopAddress;
        // special case ICMP reply
        else if (destIE->isBroadcast()) {
            // if the interface is broadcast we must search the next hop
            const IPv4Route *re = rt->findBestMatchingRoute(destAddr);
            if (re && re->getInterface() == destIE)
                nextHopAddr = re->getGateway();
        }
    }
    else {
        // use IPv4 routing (lookup in routing table)
        const IPv4Route *re = rt->findBestMatchingRoute(destAddr);
        if (re) {
            destIE = re->getInterface();
            nextHopAddr = re->getGateway();
        }
    }

    if (!destIE) {    // no route found
        EV_WARN << "unroutable, sending ICMP_DESTINATION_UNREACHABLE, dropping packet\n";
        numUnroutable++;
<<<<<<< HEAD
        sendIcmpError(packet, fromIE ? fromIE->getInterfaceId() : -1, ICMP_DESTINATION_UNREACHABLE, 0);
=======
        emit(LayeredProtocolBase::packetFromUpperDroppedSignal, datagram);
        icmp->sendErrorMessage(datagram, fromIE ? fromIE->getInterfaceId() : -1, ICMP_DESTINATION_UNREACHABLE, 0);
>>>>>>> 1df864de
    }
    else {    // fragment and send
        L3Address nextHop(nextHopAddr);
        if (fromIE != nullptr) {
            if (datagramForwardHook(packet, fromIE, destIE, nextHop) != INetfilter::IHook::ACCEPT)
                return;
            nextHopAddr = nextHop.toIPv4();
        }

        routeUnicastPacketFinish(packet, fromIE, destIE, nextHopAddr);
    }
}

void IPv4::routeUnicastPacketFinish(Packet *packet, const InterfaceEntry *fromIE, const InterfaceEntry *destIE, IPv4Address nextHopAddr)
{
    EV_INFO << "output interface = " << destIE->getName() << ", next hop address = " << nextHopAddr << "\n";
    numForwarded++;
    fragmentPostRouting(packet, destIE, nextHopAddr);
}

void IPv4::routeLocalBroadcastPacket(Packet *packet, const InterfaceEntry *destIE)
{
    // The destination address is 255.255.255.255 or local subnet broadcast address.
    // We always use 255.255.255.255 as nextHopAddress, because it is recognized by ARP,
    // and mapped to the broadcast MAC address.
    if (destIE != nullptr) {
        fragmentPostRouting(packet, destIE, IPv4Address::ALLONES_ADDRESS);
    }
    else if (forceBroadcast) {
        // forward to each interface including loopback
        for (int i = 0; i < ift->getNumInterfaces(); i++) {
            const InterfaceEntry *ie = ift->getInterface(i);
            fragmentPostRouting(packet->dup(), ie, IPv4Address::ALLONES_ADDRESS);
        }
        delete packet;
    }
    else {
        numDropped++;
<<<<<<< HEAD
        delete packet;
=======
        emit(LayeredProtocolBase::packetFromUpperDroppedSignal, datagram);
        delete datagram;
>>>>>>> 1df864de
    }
}

const InterfaceEntry *IPv4::getShortestPathInterfaceToSource(IPv4Header *ipv4Header)
{
    return rt->getInterfaceForDestAddr(ipv4Header->getSrcAddress());
}

void IPv4::forwardMulticastPacket(Packet *packet, const InterfaceEntry *fromIE)
{
    ASSERT(fromIE);
    const auto& ipv4Header = packet->peekHeader<IPv4Header>();
    const IPv4Address& srcAddr = ipv4Header->getSrcAddress();
    const IPv4Address& destAddr = ipv4Header->getDestAddress();
    ASSERT(destAddr.isMulticast());
    ASSERT(!destAddr.isLinkLocalMulticast());

    EV_INFO << "Forwarding multicast datagram `" << packet->getName() << "' with dest=" << destAddr << "\n";

    numMulticast++;

    const IPv4MulticastRoute *route = rt->findBestMatchingMulticastRoute(srcAddr, destAddr);
    if (!route) {
        EV_WARN << "Multicast route does not exist, try to add.\n";
        // TODO: no need to emit fromIE when tags will be used in place of control infos
        emit(NF_IPv4_NEW_MULTICAST, ipv4Header.get(), const_cast<InterfaceEntry *>(fromIE));

        // read new record
        route = rt->findBestMatchingMulticastRoute(srcAddr, destAddr);

        if (!route) {
            EV_ERROR << "No route, packet dropped.\n";
            numUnroutable++;
<<<<<<< HEAD
            delete packet;
=======
            emit(LayeredProtocolBase::packetFromUpperDroppedSignal, datagram);
            delete datagram;
>>>>>>> 1df864de
            return;
        }
    }

    if (route->getInInterface() && fromIE != route->getInInterface()->getInterface()) {
        EV_ERROR << "Did not arrive on input interface, packet dropped.\n";
        // TODO: no need to emit fromIE when tags will be used in place of control infos
        emit(NF_IPv4_DATA_ON_NONRPF, ipv4Header.get(), const_cast<InterfaceEntry *>(fromIE));
        numDropped++;
<<<<<<< HEAD
        delete packet;
=======
        emit(LayeredProtocolBase::packetFromUpperDroppedSignal, datagram);
        delete datagram;
>>>>>>> 1df864de
    }
    // backward compatible: no parent means shortest path interface to source (RPB routing)
    else if (!route->getInInterface() && fromIE != getShortestPathInterfaceToSource(ipv4Header.get())) {
        EV_ERROR << "Did not arrive on shortest path, packet dropped.\n";
        numDropped++;
<<<<<<< HEAD
        delete packet;
=======
        emit(LayeredProtocolBase::packetFromUpperDroppedSignal, datagram);
        delete datagram;
>>>>>>> 1df864de
    }
    else {
        // TODO: no need to emit fromIE when tags will be used in place of control infos
        emit(NF_IPv4_DATA_ON_RPF, ipv4Header.get(), const_cast<InterfaceEntry *>(fromIE));    // forwarding hook

        numForwarded++;
        // copy original datagram for multiple destinations
        for (unsigned int i = 0; i < route->getNumOutInterfaces(); i++) {
            IPv4MulticastRoute::OutInterface *outInterface = route->getOutInterface(i);
            const InterfaceEntry *destIE = outInterface->getInterface();
            if (destIE != fromIE && outInterface->isEnabled()) {
                int ttlThreshold = destIE->ipv4Data()->getMulticastTtlThreshold();
                if (ipv4Header->getTimeToLive() <= ttlThreshold)
                    EV_WARN << "Not forwarding to " << destIE->getName() << " (ttl treshold reached)\n";
                else if (outInterface->isLeaf() && !destIE->ipv4Data()->hasMulticastListener(destAddr))
                    EV_WARN << "Not forwarding to " << destIE->getName() << " (no listeners)\n";
                else {
                    EV_DETAIL << "Forwarding to " << destIE->getName() << "\n";
                    fragmentPostRouting(packet->dup(), destIE, destAddr);
                }
            }
        }

        // TODO: no need to emit fromIE when tags will be use, d in place of control infos
        emit(NF_IPv4_MDATA_REGISTER, packet, const_cast<InterfaceEntry *>(fromIE));    // postRouting hook

        // only copies sent, delete original packet
        delete packet;
    }
}

void IPv4::reassembleAndDeliver(Packet *packet, const InterfaceEntry *fromIE)
{
    EV_INFO << "Delivering " << packet << " locally.\n";

    const auto& ipv4Header = packet->peekHeader<IPv4Header>();
    if (ipv4Header->getSrcAddress().isUnspecified())
        EV_WARN << "Received datagram '" << packet->getName() << "' without source address filled in\n";

    // reassemble the packet (if fragmented)
    if (ipv4Header->getFragmentOffset() != 0 || ipv4Header->getMoreFragments()) {
        EV_DETAIL << "Datagram fragment: offset=" << ipv4Header->getFragmentOffset()
                  << ", MORE=" << (ipv4Header->getMoreFragments() ? "true" : "false") << ".\n";

        // erase timed out fragments in fragmentation buffer; check every 10 seconds max
        if (simTime() >= lastCheckTime + 10) {
            lastCheckTime = simTime();
            fragbuf.purgeStaleFragments(icmp, simTime() - fragmentTimeoutTime);
        }

        packet = fragbuf.addFragment(packet, simTime());
        if (!packet) {
            EV_DETAIL << "No complete datagram yet.\n";
            return;
        }
        EV_DETAIL << "This fragment completes the datagram.\n";
    }

    if (datagramLocalInHook(packet, fromIE) != INetfilter::IHook::ACCEPT) {
        return;
    }

    reassembleAndDeliverFinish(packet, fromIE);
}

void IPv4::reassembleAndDeliverFinish(Packet *packet, const InterfaceEntry *fromIE)
{
    auto ipv4HeaderPosition = packet->getHeaderPopOffset();
    const auto& ipv4Header = packet->peekHeader<IPv4Header>();
    int protocol = ipv4Header->getTransportProtocol();
    decapsulate(packet);
    auto lowerBound = protocolIdToSocketDescriptors.lower_bound(protocol);
    auto upperBound = protocolIdToSocketDescriptors.upper_bound(protocol);
    bool hasSocket = lowerBound != upperBound;
    for (auto it = lowerBound; it != upperBound; it++) {
        cPacket *packetCopy = utils::dupPacketAndControlInfo(packet);
        packetCopy->ensureTag<SocketInd>()->setSocketId(it->second->socketId);
        emit(LayeredProtocolBase::packetSentToUpperSignal, packetCopy);
        send(packetCopy, "transportOut");
    }
    if (mapping.findOutputGateForProtocol(protocol) >= 0) {
        emit(LayeredProtocolBase::packetSentToUpperSignal, packet);
        send(packet, "transportOut");
        numLocalDeliver++;
    }
    else if (hasSocket) {
        delete packet;
    }
    else {
        EV_ERROR << "Transport protocol ID=" << protocol << " not connected, discarding packet\n";
        packet->setHeaderPopOffset(ipv4HeaderPosition);
        sendIcmpError(packet, fromIE ? fromIE->getInterfaceId() : -1, ICMP_DESTINATION_UNREACHABLE, ICMP_DU_PROTOCOL_UNREACHABLE);
    }
}

void IPv4::decapsulate(Packet *packet)
{
    // decapsulate transport packet
    const auto& ipv4Header = packet->popHeader<IPv4Header>();

    // create and fill in control info
    packet->ensureTag<DscpInd>()->setDifferentiatedServicesCodePoint(ipv4Header->getDiffServCodePoint());
    packet->ensureTag<EcnInd>()->setExplicitCongestionNotification(ipv4Header->getExplicitCongestionNotification());

    // original IPv4 datagram might be needed in upper layers to send back ICMP error message

    auto transportProtocol = ProtocolGroup::ipprotocol.getProtocol(ipv4Header->getTransportProtocol());
    packet->ensureTag<PacketProtocolTag>()->setProtocol(transportProtocol);
    packet->ensureTag<DispatchProtocolReq>()->setProtocol(transportProtocol);
    packet->ensureTag<NetworkProtocolInd>()->setProtocol(&Protocol::ipv4);
    packet->ensureTag<NetworkProtocolInd>()->setNetworkProtocolHeader(ipv4Header);
    auto l3AddressInd = packet->ensureTag<L3AddressInd>();
    l3AddressInd->setSrcAddress(ipv4Header->getSrcAddress());
    l3AddressInd->setDestAddress(ipv4Header->getDestAddress());
    packet->ensureTag<HopLimitInd>()->setHopLimit(ipv4Header->getTimeToLive());
}

void IPv4::fragmentPostRouting(Packet *packet, const InterfaceEntry *destIe, IPv4Address nextHopAddr)
{
    L3Address nextHop(nextHopAddr);
    const auto& ipv4Header = packet->peekHeader<IPv4Header>();
    // fill in source address
    if (ipv4Header->getSrcAddress().isUnspecified()) {
        auto ipv4HeaderCopy = packet->removeHeader<IPv4Header>();
        ipv4HeaderCopy->setSrcAddress(destIe->ipv4Data()->getIPAddress());
        ipv4HeaderCopy->markImmutable();
        packet->pushHeader(ipv4HeaderCopy);
    }
    if (datagramPostRoutingHook(packet, getSourceInterfaceFrom(packet), destIe, nextHop) == INetfilter::IHook::ACCEPT)
        fragmentAndSend(packet, destIe, nextHop.toIPv4());
}

void IPv4::fragmentAndSend(Packet *packet, const InterfaceEntry *destIe, IPv4Address nextHopAddr)
{
    if (crcMode == CRC_COMPUTED) {
        packet->removePoppedHeaders();
        const auto& ipv4Header = packet->removeHeader<IPv4Header>();
        ipv4Header->setCrc(0);
        MemoryOutputStream ipv4HeaderStream;
        Chunk::serialize(ipv4HeaderStream, ipv4Header);
        auto ipv4HeaderBytes = ipv4HeaderStream.getData();
        auto bufferLength = ipv4HeaderBytes.size();
        auto buffer = new uint8_t[bufferLength];
        // 1. fill in the data
        std::copy(ipv4HeaderBytes.begin(), ipv4HeaderBytes.end(), (uint8_t *)buffer);
        // 2. compute the CRC
        uint16_t crc = inet::serializer::TCPIPchecksum::checksum(buffer, bufferLength);
        ipv4Header->setCrc(crc);
        ipv4Header->markImmutable();
        packet->pushHeader(ipv4Header);
    }

    const auto& ipv4Header = packet->peekHeader<IPv4Header>();

    // hop counter check
    if (ipv4Header->getTimeToLive() <= 0) {
        // drop datagram, destruction responsibility in ICMP
        emit(LayeredProtocolBase::packetFromUpperDroppedSignal, datagram);
        EV_WARN << "datagram TTL reached zero, sending ICMP_TIME_EXCEEDED\n";
        sendIcmpError(packet, -1    /*TODO*/, ICMP_TIME_EXCEEDED, 0);
        numDropped++;
        return;
    }

    int mtu = destIe->getMTU();

    // send datagram straight out if it doesn't require fragmentation (note: mtu==0 means infinite mtu)
    if (mtu == 0 || packet->getByteLength() <= mtu) {
        sendDatagramToOutput(packet, destIe, nextHopAddr);
        return;
    }

    // if "don't fragment" bit is set, throw datagram away and send ICMP error message
<<<<<<< HEAD
    if (ipv4Header->getDontFragment()) {
=======
    if (datagram->getDontFragment()) {
        emit(LayeredProtocolBase::packetFromUpperDroppedSignal, datagram);
>>>>>>> 1df864de
        EV_WARN << "datagram larger than MTU and don't fragment bit set, sending ICMP_DESTINATION_UNREACHABLE\n";
        sendIcmpError(packet, -1    /*TODO*/, ICMP_DESTINATION_UNREACHABLE,
                ICMP_DU_FRAGMENTATION_NEEDED);
        numDropped++;
        return;
    }

    // FIXME some IP options should not be copied into each fragment, check their COPY bit
    int headerLength = ipv4Header->getHeaderLength();
    int payloadLength = byte(packet->getDataLength()).get() - headerLength;
    int fragmentLength = ((mtu - headerLength) / 8) * 8;    // payload only (without header)
    int offsetBase = ipv4Header->getFragmentOffset();
    if (fragmentLength <= 0)
        throw cRuntimeError("Cannot fragment datagram: MTU=%d too small for header size (%d bytes)", mtu, headerLength); // exception and not ICMP because this is likely a simulation configuration error, not something one wants to simulate

    int noOfFragments = (payloadLength + fragmentLength - 1) / fragmentLength;
    EV_DETAIL << "Breaking datagram into " << noOfFragments << " fragments\n";

    // create and send fragments
    std::string fragMsgName = packet->getName();
    fragMsgName += "-frag-";

    int offset = 0;
    while (offset < payloadLength) {
        bool lastFragment = (offset + fragmentLength >= payloadLength);
        // length equal to fragmentLength, except for last fragment;
        int thisFragmentLength = lastFragment ? payloadLength - offset : fragmentLength;

        std::string curFragName = fragMsgName + std::to_string(offset);
        if (lastFragment)
            curFragName += "-last";
        Packet *fragment = new Packet(curFragName.c_str());     //TODO add offset or index to fragment name

        //copy Tags from packet to fragment     //FIXME optimizing needed
        {
            Packet *tmp = packet->dup();
            fragment->transferTagsFrom(tmp);
            delete tmp;
        }

        ASSERT(fragment->getByteLength() == 0);
        const auto& fraghdr = std::make_shared<IPv4Header>(*ipv4Header.get()->dup());
        const auto& fragData = packet->peekDataAt(byte(headerLength + offset), byte(thisFragmentLength));
        ASSERT(byte(fragData->getChunkLength()).get() == thisFragmentLength);
        fragment->append(fragData);

        // "more fragments" bit is unchanged in the last fragment, otherwise true
        if (!lastFragment)
            fraghdr->setMoreFragments(true);

        fraghdr->setFragmentOffset(offsetBase + offset);
        fraghdr->setTotalLengthField(headerLength + thisFragmentLength);


        fraghdr->markImmutable();
        fragment->prepend(fraghdr);
        ASSERT(fragment->getByteLength() == headerLength + thisFragmentLength);
        sendDatagramToOutput(fragment, destIe, nextHopAddr);
        offset += thisFragmentLength;
    }

    delete packet;
}

void IPv4::encapsulate(Packet *transportPacket)
{
    const auto& ipv4Header = std::make_shared<IPv4Header>();

    auto l3AddressReq = transportPacket->removeMandatoryTag<L3AddressReq>();
    IPv4Address src = l3AddressReq->getSrcAddress().toIPv4();
    IPv4Address dest = l3AddressReq->getDestAddress().toIPv4();
    delete l3AddressReq;

    ipv4Header->setTransportProtocol(ProtocolGroup::ipprotocol.getProtocolNumber(transportPacket->getMandatoryTag<PacketProtocolTag>()->getProtocol()));

    auto hopLimitReq = transportPacket->removeTag<HopLimitReq>();
    short ttl = (hopLimitReq != nullptr) ? hopLimitReq->getHopLimit() : -1;
    delete hopLimitReq;
    bool dontFragment = false;
    if (auto dontFragmentReq = transportPacket->removeTag<FragmentationReq>()) {
        dontFragment = dontFragmentReq->getDontFragment();
        delete dontFragmentReq;
    }

    // set source and destination address
    ipv4Header->setDestAddress(dest);

    // when source address was given, use it; otherwise it'll get the address
    // of the outgoing interface after routing
    if (!src.isUnspecified()) {
        // if interface parameter does not match existing interface, do not send datagram
        if (rt->getInterfaceByAddress(src) == nullptr)
            throw cRuntimeError("Wrong source address %s in (%s)%s: no interface with such address",
                    src.str().c_str(), transportPacket->getClassName(), transportPacket->getFullName());

        ipv4Header->setSrcAddress(src);
    }

    // set other fields
    if (DscpReq *dscpReq = transportPacket->removeTag<DscpReq>()) {
        ipv4Header->setDiffServCodePoint(dscpReq->getDifferentiatedServicesCodePoint());
        delete dscpReq;
    }
    if (EcnReq *ecnReq = transportPacket->removeTag<EcnReq>()) {
        ipv4Header->setExplicitCongestionNotification(ecnReq->getExplicitCongestionNotification());
        delete ecnReq;
    }

    ipv4Header->setIdentification(curFragmentId++);
    ipv4Header->setMoreFragments(false);
    ipv4Header->setDontFragment(dontFragment);
    ipv4Header->setFragmentOffset(0);

    if (ttl != -1) {
        ASSERT(ttl > 0);
    }
    else if (ipv4Header->getDestAddress().isLinkLocalMulticast())
        ttl = 1;
    else if (ipv4Header->getDestAddress().isMulticast())
        ttl = defaultMCTimeToLive;
    else
        ttl = defaultTimeToLive;
    ipv4Header->setTimeToLive(ttl);
    ipv4Header->setTotalLengthField(byte(ipv4Header->getChunkLength()).get() + transportPacket->getByteLength());
    ipv4Header->setCrcMode(crcMode);
    ipv4Header->setCrc(0);
    switch (crcMode) {
        case CRC_DECLARED_CORRECT:
            // if the CRC mode is declared to be correct, then set the CRC to an easily recognizable value
            ipv4Header->setCrc(0xC00D);
            break;
        case CRC_DECLARED_INCORRECT:
            // if the CRC mode is declared to be incorrect, then set the CRC to an easily recognizable value
            ipv4Header->setCrc(0xBAAD);
            break;
        case CRC_COMPUTED: {
            ipv4Header->setCrc(0);
            // crc will be calculated in fragmentAndSend()
            break;
        }
        default:
            throw cRuntimeError("Unknown CRC mode");
    }
    ipv4Header->markImmutable();
    transportPacket->pushHeader(ipv4Header);
    transportPacket->ensureTag<PacketProtocolTag>()->setProtocol(&Protocol::ipv4);
    // setting IPv4 options is currently not supported
}

void IPv4::sendDatagramToOutput(Packet *packet, const InterfaceEntry *ie, IPv4Address nextHopAddr)
{
    {
        bool isIeee802Lan = ie->isBroadcast() && !ie->getMacAddress().isUnspecified();    // we only need/can do ARP on IEEE 802 LANs
        if (!isIeee802Lan) {
            delete packet->removeControlInfo();
            packet->removeTag<DispatchProtocolReq>();         // send to NIC
            sendPacketToNIC(packet, ie);
        }
        else {
            if (nextHopAddr.isUnspecified()) {
                IPv4InterfaceData *ipv4Data = ie->ipv4Data();
                const auto& ipv4Header = packet->peekHeader<IPv4Header>();
                IPv4Address destAddress = ipv4Header->getDestAddress();
                if (IPv4Address::maskedAddrAreEqual(destAddress, ie->ipv4Data()->getIPAddress(), ipv4Data->getNetmask()))
                    nextHopAddr = destAddress;
                else if (useProxyARP) {
                    nextHopAddr = destAddress;
                    EV_WARN << "no next-hop address, using destination address " << nextHopAddr << " (proxy ARP)\n";
                }
                else {
                    throw cRuntimeError(packet, "Cannot send datagram on broadcast interface: no next-hop address and Proxy ARP is disabled");
                }
            }

            MACAddress nextHopMacAddr;    // unspecified
            nextHopMacAddr = resolveNextHopMacAddress(packet, nextHopAddr, ie);

            if (nextHopMacAddr.isUnspecified()) {
                EV_INFO << "Pending " << packet << " to ARP resolution.\n";
                pendingPackets[nextHopAddr].insert(packet);
            }
            else {
                ASSERT2(pendingPackets.find(nextHopAddr) == pendingPackets.end(), "IPv4-ARP error: nextHopAddr found in ARP table, but IPv4 queue for nextHopAddr not empty");
                sendPacketToIeee802NIC(packet, ie, nextHopMacAddr, ETHERTYPE_IPv4);
            }
        }
    }
}

void IPv4::arpResolutionCompleted(IARP::Notification *entry)
{
    if (entry->l3Address.getType() != L3Address::IPv4)
        return;
    auto it = pendingPackets.find(entry->l3Address.toIPv4());
    if (it != pendingPackets.end()) {
        cPacketQueue& packetQueue = it->second;
        EV << "ARP resolution completed for " << entry->l3Address << ". Sending " << packetQueue.getLength()
           << " waiting packets from the queue\n";

        while (!packetQueue.isEmpty()) {
            cPacket *msg = packetQueue.pop();
            EV << "Sending out queued packet " << msg << "\n";
            sendPacketToIeee802NIC(msg, entry->ie, entry->macAddress, ETHERTYPE_IPv4);
        }
        pendingPackets.erase(it);
    }
}

void IPv4::arpResolutionTimedOut(IARP::Notification *entry)
{
    if (entry->l3Address.getType() != L3Address::IPv4)
        return;
    auto it = pendingPackets.find(entry->l3Address.toIPv4());
    if (it != pendingPackets.end()) {
        cPacketQueue& packetQueue = it->second;
        EV << "ARP resolution failed for " << entry->l3Address << ",  dropping " << packetQueue.getLength() << " packets\n";
        for (int i = 0; i < packetQueue.getLength(); i++) {
            auto packet = packetQueue.get(i);
            emit(LayeredProtocolBase::packetFromUpperDroppedSignal, packet);
        }
        packetQueue.clear();
        pendingPackets.erase(it);
    }
}

MACAddress IPv4::resolveNextHopMacAddress(cPacket *packet, IPv4Address nextHopAddr, const InterfaceEntry *destIE)
{
    if (nextHopAddr.isLimitedBroadcastAddress() || nextHopAddr == destIE->ipv4Data()->getNetworkBroadcastAddress()) {
        EV_DETAIL << "destination address is broadcast, sending packet to broadcast MAC address\n";
        return MACAddress::BROADCAST_ADDRESS;
    }

    if (nextHopAddr.isMulticast()) {
        MACAddress macAddr = MACAddress::makeMulticastAddress(nextHopAddr);
        EV_DETAIL << "destination address is multicast, sending packet to MAC address " << macAddr << "\n";
        return macAddr;
    }

    return arp->resolveL3Address(nextHopAddr, destIE);
}

void IPv4::sendPacketToIeee802NIC(cPacket *packet, const InterfaceEntry *ie, const MACAddress& macAddress, int etherType)
{
    // remove old control info
    delete packet->removeControlInfo();

    // add control info with MAC address
    packet->ensureTag<EtherTypeReq>()->setEtherType(etherType);
    packet->ensureTag<MacAddressReq>()->setDestAddress(macAddress);
    packet->removeTag<DispatchProtocolReq>();         // send to NIC

    sendPacketToNIC(packet, ie);
}

void IPv4::sendPacketToNIC(cPacket *packet, const InterfaceEntry *ie)
{
    EV_INFO << "Sending " << packet << " to output interface = " << ie->getName() << ".\n";
    packet->ensureTag<PacketProtocolTag>()->setProtocol(&Protocol::ipv4);
    packet->ensureTag<NetworkProtocolTag>()->setProtocol(&Protocol::ipv4);
    packet->ensureTag<DispatchProtocolInd>()->setProtocol(&Protocol::ipv4);
    packet->ensureTag<InterfaceReq>()->setInterfaceId(ie->getInterfaceId());
    send(packet, "queueOut");
}

// NetFilter:

void IPv4::registerHook(int priority, INetfilter::IHook *hook)
{
    Enter_Method("registerHook()");
    NetfilterBase::registerHook(priority, hook);
}

void IPv4::unregisterHook(INetfilter::IHook *hook)
{
    Enter_Method("unregisterHook()");
    NetfilterBase::unregisterHook(hook);
}

void IPv4::dropQueuedDatagram(const Packet *packet)
{
    Enter_Method("dropQueuedDatagram()");
    for (auto iter = queuedDatagramsForHooks.begin(); iter != queuedDatagramsForHooks.end(); iter++) {
        if (iter->packet == packet) {
            delete packet;
            queuedDatagramsForHooks.erase(iter);
            return;
        }
    }
}

void IPv4::reinjectQueuedDatagram(const Packet *packet)
{
    Enter_Method("reinjectDatagram()");
    for (auto iter = queuedDatagramsForHooks.begin(); iter != queuedDatagramsForHooks.end(); iter++) {
        if (iter->packet == packet) {
            auto *qPacket = iter->packet;
            take(qPacket);
            switch (iter->hookType) {
                case INetfilter::IHook::LOCALOUT:
                    datagramLocalOut(qPacket, iter->outIE, iter->nextHopAddr);
                    break;

                case INetfilter::IHook::PREROUTING:
                    preroutingFinish(qPacket, iter->inIE, iter->outIE, iter->nextHopAddr);
                    break;

                case INetfilter::IHook::POSTROUTING:
                    fragmentAndSend(qPacket, iter->outIE, iter->nextHopAddr);
                    break;

                case INetfilter::IHook::LOCALIN:
                    reassembleAndDeliverFinish(qPacket, iter->inIE);
                    break;

                case INetfilter::IHook::FORWARD:
                    routeUnicastPacketFinish(qPacket, iter->inIE, iter->outIE, iter->nextHopAddr);
                    break;

                default:
                    throw cRuntimeError("Unknown hook ID: %d", (int)(iter->hookType));
                    break;
            }
            queuedDatagramsForHooks.erase(iter);
            return;
        }
    }
}

INetfilter::IHook::Result IPv4::datagramPreRoutingHook(Packet *packet, const InterfaceEntry *inIE, const InterfaceEntry *& outIE, L3Address& nextHopAddr)
{
    for (auto & elem : hooks) {
        IHook::Result r = elem.second->datagramPreRoutingHook(packet, inIE, outIE, nextHopAddr);
        switch (r) {
            case INetfilter::IHook::ACCEPT:
                break;    // continue iteration

            case INetfilter::IHook::DROP:
                delete packet;
                return r;

            case INetfilter::IHook::QUEUE:
                queuedDatagramsForHooks.push_back(QueuedDatagramForHook(packet, inIE, outIE, nextHopAddr.toIPv4(), INetfilter::IHook::PREROUTING));
                return r;

            case INetfilter::IHook::STOLEN:
                return r;

            default:
                throw cRuntimeError("Unknown Hook::Result value: %d", (int)r);
        }
    }
    return INetfilter::IHook::ACCEPT;
}

INetfilter::IHook::Result IPv4::datagramForwardHook(Packet *packet, const InterfaceEntry *inIE, const InterfaceEntry *& outIE, L3Address& nextHopAddr)
{
    for (auto & elem : hooks) {
        IHook::Result r = elem.second->datagramForwardHook(packet, inIE, outIE, nextHopAddr);
        switch (r) {
            case INetfilter::IHook::ACCEPT:
                break;    // continue iteration

            case INetfilter::IHook::DROP:
                delete packet;
                return r;

            case INetfilter::IHook::QUEUE:
                queuedDatagramsForHooks.push_back(QueuedDatagramForHook(packet, inIE, outIE, nextHopAddr.toIPv4(), INetfilter::IHook::FORWARD));
                return r;

            case INetfilter::IHook::STOLEN:
                return r;

            default:
                throw cRuntimeError("Unknown Hook::Result value: %d", (int)r);
        }
    }
    return INetfilter::IHook::ACCEPT;
}

INetfilter::IHook::Result IPv4::datagramPostRoutingHook(Packet *packet, const InterfaceEntry *inIE, const InterfaceEntry *& outIE, L3Address& nextHopAddr)
{
    for (auto & elem : hooks) {
        IHook::Result r = elem.second->datagramPostRoutingHook(packet, inIE, outIE, nextHopAddr);
        switch (r) {
            case INetfilter::IHook::ACCEPT:
                break;    // continue iteration

            case INetfilter::IHook::DROP:
                delete packet;
                return r;

            case INetfilter::IHook::QUEUE:
                queuedDatagramsForHooks.push_back(QueuedDatagramForHook(packet, inIE, outIE, nextHopAddr.toIPv4(), INetfilter::IHook::POSTROUTING));
                return r;

            case INetfilter::IHook::STOLEN:
                return r;

            default:
                throw cRuntimeError("Unknown Hook::Result value: %d", (int)r);
        }
    }
    return INetfilter::IHook::ACCEPT;
}

bool IPv4::handleOperationStage(LifecycleOperation *operation, int stage, IDoneCallback *doneCallback)
{
    Enter_Method_Silent();
    if (dynamic_cast<NodeStartOperation *>(operation)) {
        if ((NodeStartOperation::Stage)stage == NodeStartOperation::STAGE_NETWORK_LAYER)
            start();
    }
    else if (dynamic_cast<NodeShutdownOperation *>(operation)) {
        if ((NodeShutdownOperation::Stage)stage == NodeShutdownOperation::STAGE_NETWORK_LAYER)
            stop();
    }
    else if (dynamic_cast<NodeCrashOperation *>(operation)) {
        if ((NodeCrashOperation::Stage)stage == NodeCrashOperation::STAGE_CRASH)
            stop();
    }
    return true;
}

void IPv4::start()
{
    ASSERT(queue.isEmpty());
    isUp = true;
}

void IPv4::stop()
{
    isUp = false;
    flush();
}

void IPv4::flush()
{
    delete cancelService();
    EV_DEBUG << "IPv4::flush(): packets in queue: " << queue.str() << endl;
    queue.clear();

    EV_DEBUG << "IPv4::flush(): pending packets:\n";
    for (auto & elem : pendingPackets) {
        EV_DEBUG << "IPv4::flush():    " << elem.first << ": " << elem.second.str() << endl;
        elem.second.clear();
    }
    pendingPackets.clear();

    EV_DEBUG << "IPv4::flush(): packets in hooks: " << queuedDatagramsForHooks.size() << endl;
    for (auto & elem : queuedDatagramsForHooks) {
        delete elem.packet;
    }
    queuedDatagramsForHooks.clear();
}

bool IPv4::isNodeUp()
{
    NodeStatus *nodeStatus = dynamic_cast<NodeStatus *>(findContainingNode(this)->getSubmodule("status"));
    return !nodeStatus || nodeStatus->getState() == NodeStatus::UP;
}

INetfilter::IHook::Result IPv4::datagramLocalInHook(Packet *packet, const InterfaceEntry *inIE)
{
    for (auto & elem : hooks) {
        IHook::Result r = elem.second->datagramLocalInHook(packet, inIE);
        switch (r) {
            case INetfilter::IHook::ACCEPT:
                break;    // continue iteration

            case INetfilter::IHook::DROP:
                delete packet;
                return r;

            case INetfilter::IHook::QUEUE: {
                if (packet->getOwner() != this)
                    throw cRuntimeError("Model error: netfilter hook changed the owner of queued datagram '%s'", packet->getFullName());
                queuedDatagramsForHooks.push_back(QueuedDatagramForHook(packet, inIE, nullptr, IPv4Address::UNSPECIFIED_ADDRESS, INetfilter::IHook::LOCALIN));
                return r;
            }

            case INetfilter::IHook::STOLEN:
                return r;

            default:
                throw cRuntimeError("Unknown Hook::Result value: %d", (int)r);
        }
    }
    return INetfilter::IHook::ACCEPT;
}

INetfilter::IHook::Result IPv4::datagramLocalOutHook(Packet *packet, const InterfaceEntry *& outIE, L3Address& nextHopAddr)
{
    for (auto & elem : hooks) {
        IHook::Result r = elem.second->datagramLocalOutHook(packet, outIE, nextHopAddr);
        switch (r) {
            case INetfilter::IHook::ACCEPT:
                break;    // continue iteration

            case INetfilter::IHook::DROP:
                delete packet;
                return r;

            case INetfilter::IHook::QUEUE:
                queuedDatagramsForHooks.push_back(QueuedDatagramForHook(packet, nullptr, outIE, nextHopAddr.toIPv4(), INetfilter::IHook::LOCALOUT));
                return r;

            case INetfilter::IHook::STOLEN:
                return r;

            default:
                throw cRuntimeError("Unknown Hook::Result value: %d", (int)r);
        }
    }
    return INetfilter::IHook::ACCEPT;
}

void IPv4::receiveSignal(cComponent *source, simsignal_t signalID, cObject *obj, cObject *details)
{
    Enter_Method_Silent();

    if (signalID == IARP::completedARPResolutionSignal) {
        arpResolutionCompleted(check_and_cast<IARP::Notification *>(obj));
    }
    if (signalID == IARP::failedARPResolutionSignal) {
        arpResolutionTimedOut(check_and_cast<IARP::Notification *>(obj));
    }
}

void IPv4::sendIcmpError(Packet *origPacket, int inputInterfaceId, ICMPType type, ICMPCode code)
{
    icmp->sendErrorMessage(origPacket, inputInterfaceId, type, code);
}

} // namespace inet
<|MERGE_RESOLUTION|>--- conflicted
+++ resolved
@@ -340,12 +340,8 @@
         else if (!rt->isForwardingEnabled()) {
             EV_WARN << "forwarding off, dropping packet\n";
             numDropped++;
-<<<<<<< HEAD
+            emit(LayeredProtocolBase::packetFromUpperDroppedSignal, packet);
             delete packet;
-=======
-            emit(LayeredProtocolBase::packetFromUpperDroppedSignal, datagram);
-            delete datagram;
->>>>>>> 1df864de
         }
         else
             routeUnicastPacket(prepareForForwarding(packet), fromIE, destIE, nextHopAddr);
@@ -410,12 +406,8 @@
         else {
             EV_ERROR << "No multicast interface, packet dropped\n";
             numUnroutable++;
-<<<<<<< HEAD
+            emit(LayeredProtocolBase::packetFromUpperDroppedSignal, packet);
             delete packet;
-=======
-            emit(LayeredProtocolBase::packetFromUpperDroppedSignal, datagram);
-            delete datagram;
->>>>>>> 1df864de
         }
     }
     else {    // unicast and broadcast
@@ -504,12 +496,8 @@
     if (!destIE) {    // no route found
         EV_WARN << "unroutable, sending ICMP_DESTINATION_UNREACHABLE, dropping packet\n";
         numUnroutable++;
-<<<<<<< HEAD
+        emit(LayeredProtocolBase::packetFromUpperDroppedSignal, packet);
         sendIcmpError(packet, fromIE ? fromIE->getInterfaceId() : -1, ICMP_DESTINATION_UNREACHABLE, 0);
-=======
-        emit(LayeredProtocolBase::packetFromUpperDroppedSignal, datagram);
-        icmp->sendErrorMessage(datagram, fromIE ? fromIE->getInterfaceId() : -1, ICMP_DESTINATION_UNREACHABLE, 0);
->>>>>>> 1df864de
     }
     else {    // fragment and send
         L3Address nextHop(nextHopAddr);
@@ -548,12 +536,8 @@
     }
     else {
         numDropped++;
-<<<<<<< HEAD
+        emit(LayeredProtocolBase::packetFromUpperDroppedSignal, packet);
         delete packet;
-=======
-        emit(LayeredProtocolBase::packetFromUpperDroppedSignal, datagram);
-        delete datagram;
->>>>>>> 1df864de
     }
 }
 
@@ -587,12 +571,8 @@
         if (!route) {
             EV_ERROR << "No route, packet dropped.\n";
             numUnroutable++;
-<<<<<<< HEAD
+            emit(LayeredProtocolBase::packetFromUpperDroppedSignal, packet);
             delete packet;
-=======
-            emit(LayeredProtocolBase::packetFromUpperDroppedSignal, datagram);
-            delete datagram;
->>>>>>> 1df864de
             return;
         }
     }
@@ -602,23 +582,15 @@
         // TODO: no need to emit fromIE when tags will be used in place of control infos
         emit(NF_IPv4_DATA_ON_NONRPF, ipv4Header.get(), const_cast<InterfaceEntry *>(fromIE));
         numDropped++;
-<<<<<<< HEAD
+        emit(LayeredProtocolBase::packetFromUpperDroppedSignal, packet);
         delete packet;
-=======
-        emit(LayeredProtocolBase::packetFromUpperDroppedSignal, datagram);
-        delete datagram;
->>>>>>> 1df864de
     }
     // backward compatible: no parent means shortest path interface to source (RPB routing)
     else if (!route->getInInterface() && fromIE != getShortestPathInterfaceToSource(ipv4Header.get())) {
         EV_ERROR << "Did not arrive on shortest path, packet dropped.\n";
         numDropped++;
-<<<<<<< HEAD
+        emit(LayeredProtocolBase::packetFromUpperDroppedSignal, packet);
         delete packet;
-=======
-        emit(LayeredProtocolBase::packetFromUpperDroppedSignal, datagram);
-        delete datagram;
->>>>>>> 1df864de
     }
     else {
         // TODO: no need to emit fromIE when tags will be used in place of control infos
@@ -792,12 +764,8 @@
     }
 
     // if "don't fragment" bit is set, throw datagram away and send ICMP error message
-<<<<<<< HEAD
     if (ipv4Header->getDontFragment()) {
-=======
-    if (datagram->getDontFragment()) {
-        emit(LayeredProtocolBase::packetFromUpperDroppedSignal, datagram);
->>>>>>> 1df864de
+        emit(LayeredProtocolBase::packetFromUpperDroppedSignal, packet);
         EV_WARN << "datagram larger than MTU and don't fragment bit set, sending ICMP_DESTINATION_UNREACHABLE\n";
         sendIcmpError(packet, -1    /*TODO*/, ICMP_DESTINATION_UNREACHABLE,
                 ICMP_DU_FRAGMENTATION_NEEDED);
