--- conflicted
+++ resolved
@@ -249,16 +249,9 @@
     // swap src and dest
     // TBD check what to do if dest was multicast etc?
     // A. Ariza Modification 5/1/2011 clean the interface id, this forces the use of routing table in the IPv4 layer
-<<<<<<< HEAD
     auto addressReq = request->ensureTag<L3AddressReq>();
     addressReq->setSrcAddress(dest);
     addressReq->setDestAddress(src);
-=======
-    ctrl->setInterfaceId(-1);
-    ctrl->setSrcAddr(dest);
-    ctrl->setDestAddr(src);
-    ctrl->setTimeToLive(0); // if the TTL is set to 0 here, IP resets it to the default TTL
->>>>>>> b4a97558
 
     sendToIP(reply);
 }
