//
// Copyright (C) 2005-2010 Irene Ruengeler
// Copyright (C) 2009-2015 Thomas Dreibholz
//
// This program is free software; you can redistribute it and/or
// modify it under the terms of the GNU General Public License
// as published by the Free Software Foundation; either version 2
// of the License, or (at your option) any later version.
//
// This program is distributed in the hope that it will be useful,
// but WITHOUT ANY WARRANTY; without even the implied warranty of
// MERCHANTABILITY or FITNESS FOR A PARTICULAR PURPOSE. See the
// GNU General Public License for more details.
//
// You should have received a copy of the GNU General Public License
// along with this program; if not, see <http://www.gnu.org/licenses/>.
//

#include <string.h>
#include <assert.h>
#include <sstream>

#include "inet/transportlayer/sctp/SctpAssociation.h"

#include "inet/transportlayer/sctp/Sctp.h"
#include "inet/transportlayer/contract/sctp/SctpCommand_m.h"
#include "inet/transportlayer/sctp/SctpQueue.h"
#include "inet/transportlayer/sctp/SctpAlgorithm.h"

namespace inet {

namespace sctp {

SctpPathVariables::SctpPathVariables(const L3Address& addr, SctpAssociation *assoc, const IRoutingTable *rt)
{
    // ====== Path Variable Initialization ===================================
    association = assoc;
    remoteAddress = addr;
    activePath = true;
    confirmed = false;
    primaryPathCandidate = false;
    pathErrorCount = 0;
    const InterfaceEntry *rtie;
    pathErrorThreshold = assoc->getSctpMain()->getPathMaxRetrans();

    if (!pathErrorThreshold) {
        pathErrorThreshold = PATH_MAX_RETRANS;
    }

    pathRto = assoc->getSctpMain()->getRtoInitial();
    heartbeatTimeout = pathRto;
    double interval = (double)assoc->getSctpMain()->par("hbInterval");

    if (!interval) {
        interval = HB_INTERVAL;
    }

    heartbeatIntervalTimeout = pathRto + interval;
    srtt = pathRto;
    lastAckTime = 0;
    forceHb = false;
    partialBytesAcked = 0;
    queuedBytes = 0;
    outstandingBytes = 0;

  /*  rtie = rt->getOutputInterfaceForDestination(remoteAddress);

    if (rtie == nullptr) {
        throw cRuntimeError("No interface for remote address %s found!", remoteAddress.str().c_str());
    }

<<<<<<< HEAD
    pmtu = rtie->getMTU();*/
    pmtu = 1500;
=======
    pmtu = rtie->getMtu();
>>>>>>> b2211543
    rttvar = 0.0;

    cwndTimeout = pathRto;
    cwnd = 0;
    ssthresh = 0;
    tempCwnd = 0;
    rttUpdateTime = 0.0;
    fastRecoveryExitPoint = 0;
    fastRecoveryActive = false;

    cmtCCGroup = 0;
    lastTransmission = simTime();
    sendAllRandomizer = RNGCONTEXT uniform(0, (1 << 31));
    pseudoCumAck = 0;
    newPseudoCumAck = false;
    findPseudoCumAck = true;    // Set findPseudoCumAck to TRUE for new destination.
    rtxPseudoCumAck = 0;
    newRTXPseudoCumAck = false;
    findRTXPseudoCumAck = true;    // Set findRTXPseudoCumAck to TRUE for new destination.
    oldestChunkTsn = 0;
    oldestChunkSendTime = simTime();
    highestNewAckInSack = 0;
    lowestNewAckInSack = 0;
    waitingForRTTCalculaton = false;
    tsnForRTTCalculation = 0;
    txTimeForRTTCalculation = 0;
    blockingTimeout = simTime();
    packetsInBurst = 0;
    highSpeedCCThresholdIdx = 0;

    requiresRtx = false;
    newCumAck = false;
    outstandingBytesBeforeUpdate = 0;
    newlyAckedBytes = 0;
    findLowestTsn = true;
    lowestTsnRetransmitted = false;
    sawNewAck = false;
    cmtGroupPaths = 0;
    utilizedCwnd = 0;
    cmtGroupTotalUtilizedCwnd = 0;
    cmtGroupTotalCwnd = 0;
    cmtGroupTotalSsthresh = 0;
    cmtGroupTotalCwndBandwidth = 0.0;
    cmtGroupTotalUtilizedCwndBandwidth = 0.0;
    cmtGroupAlpha = 0.0;
    gapAckedChunksInLastSACK = 0;
    gapNRAckedChunksInLastSACK = 0;
    gapUnackedChunksInLastSACK = 0;

    oliaSentBytes = 0;
    numberOfFastRetransmissions = 0;
    numberOfTimerBasedRetransmissions = 0;
    numberOfHeartbeatsSent = 0;
    numberOfHeartbeatsRcvd = 0;
    numberOfHeartbeatAcksSent = 0;
    numberOfHeartbeatAcksRcvd = 0;
    numberOfDuplicates = 0;
    numberOfBytesReceived = 0;

    // ====== Path Info ======================================================
    SctpPathInfo *pinfo = new SctpPathInfo("pinfo");
    pinfo->setRemoteAddress(addr);

    // ====== Timers =========================================================
    char str[128];
    snprintf(str, sizeof(str), "HB_TIMER %d:%s", assoc->assocId, addr.str().c_str());
    HeartbeatTimer = new cMessage(str);
    snprintf(str, sizeof(str), "HB_INT_TIMER %d:%s", assoc->assocId, addr.str().c_str());
    HeartbeatIntervalTimer = new cMessage(str);
    snprintf(str, sizeof(str), "CWND_TIMER %d:%s", assoc->assocId, addr.str().c_str());
    CwndTimer = new cMessage(str);
    snprintf(str, sizeof(str), "RTX_TIMER %d:%s", assoc->assocId, addr.str().c_str());
    T3_RtxTimer = new cMessage(str);
    snprintf(str, sizeof(str), "Reset_TIMER %d:%s", assoc->assocId, addr.str().c_str());
    ResetTimer = new cMessage(str);
    ResetTimer->setContextPointer(association);
    snprintf(str, sizeof(str), "ASCONF_TIMER %d:%s", assoc->assocId, addr.str().c_str());
    AsconfTimer = new cMessage(str);
    AsconfTimer->setContextPointer(association);
    snprintf(str, sizeof(str), "BLOCKING_TIMER %d:%s", assoc->assocId, addr.str().c_str());
    BlockingTimer = new cMessage(str);
    HeartbeatTimer->setContextPointer(association);
    HeartbeatIntervalTimer->setContextPointer(association);
    CwndTimer->setContextPointer(association);
    T3_RtxTimer->setContextPointer(association);
    T3_RtxTimer->setControlInfo(pinfo);
    HeartbeatTimer->setControlInfo(pinfo->dup());
    HeartbeatIntervalTimer->setControlInfo(pinfo->dup());
    CwndTimer->setControlInfo(pinfo->dup());
    ResetTimer->setControlInfo(pinfo->dup());
    AsconfTimer->setControlInfo(pinfo->dup());
    BlockingTimer->setControlInfo(pinfo->dup());

    snprintf(str, sizeof(str), "RTO %d:%s", assoc->assocId, addr.str().c_str());
    statisticsPathRTO = new cOutVector(str);
    snprintf(str, sizeof(str), "RTT %d:%s", assoc->assocId, addr.str().c_str());
    statisticsPathRTT = new cOutVector(str);

    snprintf(str, sizeof(str), "Slow Start Threshold %d:%s", assoc->assocId, addr.str().c_str());
    statisticsPathSSthresh = new cOutVector(str);
    snprintf(str, sizeof(str), "Congestion Window %d:%s", assoc->assocId, addr.str().c_str());
    statisticsPathCwnd = new cOutVector(str);
    snprintf(str, sizeof(str), "Bandwidth %d:%s", assoc->assocId, addr.str().c_str());
    statisticsPathBandwidth = new cOutVector(str);

    snprintf(str, sizeof(str), "TSN Sent %d:%s", assoc->assocId, addr.str().c_str());
    vectorPathSentTsn = new cOutVector(str);
    snprintf(str, sizeof(str), "TSN Received %d:%s", assoc->assocId, addr.str().c_str());
    vectorPathReceivedTsn = new cOutVector(str);

    snprintf(str, sizeof(str), "HB Sent %d:%s", assoc->assocId, addr.str().c_str());
    vectorPathHb = new cOutVector(str);
    snprintf(str, sizeof(str), "HB ACK Sent %d:%s", assoc->assocId, addr.str().c_str());
    vectorPathHbAck = new cOutVector(str);
    snprintf(str, sizeof(str), "HB Received %d:%s", assoc->assocId, addr.str().c_str());
    vectorPathRcvdHb = new cOutVector(str);
    snprintf(str, sizeof(str), "HB ACK Received %d:%s", assoc->assocId, addr.str().c_str());
    vectorPathRcvdHbAck = new cOutVector(str);

    snprintf(str, sizeof(str), "Queued Sent Bytes %d:%s", assoc->assocId, addr.str().c_str());
    statisticsPathQueuedSentBytes = new cOutVector(str);
    snprintf(str, sizeof(str), "Outstanding Bytes %d:%s", assoc->assocId, addr.str().c_str());
    statisticsPathOutstandingBytes = new cOutVector(str);
    snprintf(str, sizeof(str), "Sender Blocking Fraction %d:%s", assoc->assocId, addr.str().c_str());
    statisticsPathSenderBlockingFraction = new cOutVector(str);
    snprintf(str, sizeof(str), "Receiver Blocking Fraction %d:%s", assoc->assocId, addr.str().c_str());
    statisticsPathReceiverBlockingFraction = new cOutVector(str);
    snprintf(str, sizeof(str), "Number of Gap Acked Chunks in Last SACK %d:%s", assoc->assocId, addr.str().c_str());
    statisticsPathGapAckedChunksInLastSACK = new cOutVector(str);
    snprintf(str, sizeof(str), "Number of Non-Revokable Gap Acked Chunks in Last SACK %d:%s", assoc->assocId, addr.str().c_str());
    statisticsPathGapNRAckedChunksInLastSACK = new cOutVector(str);
    snprintf(str, sizeof(str), "Number of Gap Missed Chunks in Last SACK %d:%s", assoc->assocId, addr.str().c_str());
    statisticsPathGapUnackedChunksInLastSACK = new cOutVector(str);

    snprintf(str, sizeof(str), "Partial Bytes Acked %d:%s", assoc->assocId, addr.str().c_str());
    vectorPathPbAcked = new cOutVector(str);

    snprintf(str, sizeof(str), "Fast Recovery State %d:%s", assoc->assocId, addr.str().c_str());
    vectorPathFastRecoveryState = new cOutVector(str);
    vectorPathFastRecoveryState->record(0);

    snprintf(str, sizeof(str), "TSN Sent Fast RTX %d:%s", assoc->assocId, addr.str().c_str());
    vectorPathTsnFastRTX = new cOutVector(str);
    snprintf(str, sizeof(str), "TSN Sent Timer-Based RTX %d:%s", assoc->assocId, addr.str().c_str());
    vectorPathTsnTimerBased = new cOutVector(str);
    snprintf(str, sizeof(str), "TSN Acked CumAck %d:%s", assoc->assocId, addr.str().c_str());
    vectorPathAckedTsnCumAck = new cOutVector(str);
    snprintf(str, sizeof(str), "TSN Acked GapAck %d:%s", assoc->assocId, addr.str().c_str());
    vectorPathAckedTsnGapAck = new cOutVector(str);

    snprintf(str, sizeof(str), "TSN PseudoCumAck %d:%s", assoc->assocId, addr.str().c_str());
    vectorPathPseudoCumAck = new cOutVector(str);
    snprintf(str, sizeof(str), "TSN RTXPseudoCumAck %d:%s", assoc->assocId, addr.str().c_str());
    vectorPathRTXPseudoCumAck = new cOutVector(str);
    snprintf(str, sizeof(str), "Blocking TSNs Moved %d:%s", assoc->assocId, addr.str().c_str());
    vectorPathBlockingTsnsMoved = new cOutVector(str);
}

SctpPathVariables::~SctpPathVariables()
{
    delete statisticsPathSSthresh;
    delete statisticsPathCwnd;
    delete statisticsPathBandwidth;
    delete statisticsPathRTO;
    delete statisticsPathRTT;

    delete vectorPathSentTsn;
    delete vectorPathReceivedTsn;
    delete vectorPathHb;
    delete vectorPathRcvdHb;
    delete vectorPathHbAck;
    delete vectorPathRcvdHbAck;

    delete statisticsPathQueuedSentBytes;
    delete statisticsPathOutstandingBytes;
    delete statisticsPathGapAckedChunksInLastSACK;
    delete statisticsPathGapNRAckedChunksInLastSACK;
    delete statisticsPathGapUnackedChunksInLastSACK;
    delete statisticsPathSenderBlockingFraction;
    delete statisticsPathReceiverBlockingFraction;

    delete vectorPathPbAcked;
    delete vectorPathFastRecoveryState;

    delete vectorPathTsnFastRTX;
    delete vectorPathTsnTimerBased;
    delete vectorPathAckedTsnCumAck;
    delete vectorPathAckedTsnGapAck;

    delete vectorPathPseudoCumAck;
    delete vectorPathRTXPseudoCumAck;
    delete vectorPathBlockingTsnsMoved;
}

const L3Address SctpDataVariables::zeroAddress = L3Address();

SctpDataVariables::SctpDataVariables()
{
    userData = nullptr;
    ordered = true;
    len = 0;
    tsn = 0;
    sid = 0;
    ssn = 0;
    ppid = 0;
    fragments = 1;
    gapReports = 0;
    enqueuingTime = 0;
    sendTime = 0;
    expiryTime = 0;
    enqueuedInTransmissionQ = false;
    hasBeenAcked = false;
    hasBeenCountedAsNewlyAcked = false;
    hasBeenReneged = false;
    hasBeenAbandoned = false;
    hasBeenFastRetransmitted = false;
    countsAsOutstanding = false;
    ibit = false;
    queuedOnPath = nullptr;
    ackedOnPath = nullptr;
    hasBeenMoved = false;
    hasBeenTimerBasedRtxed = false;
    wasDropped = false;
    wasPktDropped = false;
    firstSendTime = 0;
    sendForwardIfAbandoned = false;
    lastDestination = nullptr;
    nextDestination = nullptr;
    initialDestination = nullptr;
    numberOfTransmissions = 0;
    numberOfRetransmissions = 0;
    booksize = 0;
    bbit = false;
    ebit = false;
    allowedNoRetransmissions = 0;
    strReset = false;
    prMethod = 0;
    priority = 0;
}

SctpDataVariables::~SctpDataVariables()
{
}

SctpStateVariables::SctpStateVariables()
{
    active = false;
    fork = false;
    initReceived = false;
    cookieEchoReceived = false;
    ackPointAdvanced = false;
    swsAvoidanceInvoked = false;
    firstChunkReceived = false;
    probingIsAllowed = false;
    zeroWindowProbing = true;
    alwaysBundleSack = true;
    fastRecoverySupported = true;
    reactivatePrimaryPath = false;
    newChunkReceived = false;
    dataChunkReceived = false;
    sackAllowed = false;
    sackAlreadySent = false;
    resetPending = false;
    resetRequested = false;
    stopReceiving = false;
    stopOldData = false;
    stopSending = false;
    stopReading = false;
    inOut = false;
    asconfOutstanding = false;
    streamReset = false;
    peerStreamReset = false;
    queueUpdate = false;
    firstDataSent = false;
    peerWindowFull = false;
    zeroWindow = false;
    padding = false;
    pktDropSent = false;
    peerPktDrop = false;
    appSendAllowed = true;
    noMoreOutstanding = false;
    fragInProgress = false;
    resetDeferred = false;
    bundleReset = false;
    waitForResponse = false;
    firstPeerRequest = true;
    incomingRequestSet = false;
    appLimited = false;
    requestsOverlap = false;
    primaryPath = nullptr;
    lastDataSourcePath = nullptr;
    resetChunk = nullptr;
    asconfChunk = nullptr;
    shutdownChunk = nullptr;
    shutdownAckChunk = nullptr;
    initChunk = nullptr;
    cookieChunk = nullptr;
    resetInfo = nullptr;
    sctpmsg = nullptr;
    sctpMsg = nullptr;
    incomingRequest = nullptr;
    peerRequestType = 0;
    localRequestType = 0;
    bytesToRetransmit = 0;
    initRexmitTimeout = SCTP_TIMEOUT_INIT_REXMIT;
    localRwnd = SCTP_DEFAULT_ARWND;
    errorCount = 0;
    initRetransCounter = 0;
    nextTsn = 0;
    chunksAdded = 0;
    dataChunksAdded = 0;
    packetBytes = 0;
    lastTsnAck = 0;
    highestTsnAcked = 0;
    nextRSid = 0;
    lastTsnBeforeReset = 0;
    advancedPeerAckPoint = 0;
    ackState = 0;
    lastStreamScheduled = 0;
    peerRwnd = 0;
    initialPeerRwnd = 0;
    assocPmtu = 0;
    fragPoint = 0;
    outstandingBytes = 0;
    messagesToPush = 1;
    pushMessagesLeft = 0;
    msgNum = 0;
    bytesRcvd = 0;
    sendBuffer = 0;
    queuedReceivedBytes = 0;
    prMethod = 0;
    assocThroughput = 0;
    queuedSentBytes = 0;
    queuedDroppableBytes = 0;
    numAddedOutStreams = 0;
    numAddedInStreams = 0;
    lastMsgWasFragment = false;
    enableHeartbeats = true;
    sendHeartbeatsOnActivePaths = false;
    sizeKeyVector = 0;
    sizePeerKeyVector = 0;
    auth = false;
    peerAuth = false;
    hmacType = 0;
    bufferedMessages = 0;
    initialPeerMsgRwnd = 0;
    localMsgRwnd = 0;
    peerMsgRwnd = 0;
    peerAllowsChunks = false;
    bytesToAddPerRcvdChunk = 0;
    bytesToAddPerPeerChunk = 0;
    tellArwnd = false;
    swsMsgInvoked = false;
    outstandingMessages = 0;
    ssNextStream = true;
    ssOneStreamLeft = false;
    ssLastDataChunkSizeSet = false;
    lastSendQueueAbated = simTime();
    queuedMessages = 0;
    queueLimit = 0;
    probingTimeout = 1;
    numRequests = 0;
    sendQueueLimit = 0;
    swsLimit = 0;
    authAdded = false;
    nrSack = false;
    gapReportLimit = 0;
    gapListOptimizationVariant = 0;
    smartOverfullSACKHandling = false;
    disableReneging = false;
    rtxMethod = 0;
    maxBurst = 0;
    sendResponse = 0;
    responseSn = 0;
    numResetRequests = 0;
    maxBurstVariant = SctpStateVariables::MBV_MaxBurst;
    initialWindow = 0;
    allowCMT = false;
    cmtSendAllComparisonFunction = nullptr;
    cmtRetransmissionVariant = nullptr;
    cmtCUCVariant = SctpStateVariables::CUCV_Normal;
    cmtBufferSplitVariant = SctpStateVariables::CBSV_None;
    cmtBufferSplittingUsesOSB = false;
    cmtChunkReschedulingVariant = SctpStateVariables::CCRV_None;
    cmtChunkReschedulingThreshold = 0.5;
    cmtSmartT3Reset = true;
    cmtSmartFastRTX = true;
    cmtSmartReneging = false;
    cmtSlowPathRTTUpdate = false;
    cmtUseSFR = true;
    numMsgsReq.resize(65536);

    for (unsigned int i = 0; i < 65536; i++) {
        numMsgsReq[i] = 0;
    }
    for (unsigned int i = 0; i < 32; i++) {
        localTieTag[i] = 0;
        peerTieTag[i] = 0;
    }

    count = 0;
    blockingTsnsMoved = 0;

    cmtUseDAC = true;
    cmtUseFRC = true;
    cmtMovedChunksReduceCwnd = true;
    movedChunkFastRTXFactor = 2.0;
    strictCwndBooking = false;
    cmtSackPath = CSP_Standard;
    highSpeedCC = false;
    cmtCCVariant = CCCV_Off;
    rpPathBlocking = false;
    rpScaleBlockingTimeout = false;
    rpMinCwnd = 1;
    checkSackSeqNumber = false;
    outgoingSackSeqNum = 0;
    incomingSackSeqNum = 0;
    asconfSn = 0;
    numberAsconfReceived = 0;
    corrIdNum = 0;
    streamResetSequenceNumber = 0;
    expectedStreamResetSequenceNumber = 0;
    peerRequestSn = 0;
    inRequestSn = 0;
    peerTsnAfterReset = 0;
    osbWithHeader = false;
    throughputInterval = 1.0;
}

SctpStateVariables::~SctpStateVariables()
{
    if (incomingRequestSet) {
        delete incomingRequest;
    }
    if (initChunk != nullptr)
        delete initChunk;
}

bool SctpStateVariables::findRequestNum(uint32 num)
{
    if (requests.find(num) != requests.end())
        return true;
    return false;
}

bool SctpStateVariables::findPeerRequestNum(uint32 num)
{
    if (peerRequests.find(num) != peerRequests.end())
        return true;
    return false;
}

bool SctpStateVariables::findPeerStreamToReset(uint16 num)
{
    std::list<uint16>::iterator it;
    for (it = peerStreamsToReset.begin(); it != peerStreamsToReset.end(); it++) {
        if ((*it) == num)
            return true;
    }
    return false;
}

bool SctpStateVariables::findMatch(uint16 num)
{
    std::list<uint16>::iterator it;
    for (it = resetOutStreams.begin(); it != resetOutStreams.end(); it++) {
        if ((*it) == num)
            return true;
    }
    return false;
}

SctpStateVariables::RequestData* SctpStateVariables::findTypeInRequests(uint16 type)
{
    for (auto & elem : requests) {
        if (elem.second.type == type) {
            return &(elem.second);
        }
    }
    return nullptr;
}

uint16 SctpStateVariables::getNumRequestsNotPerformed()
{
    uint16 count = 0;
    for (auto & elem : requests) {
        if (elem.second.result != PERFORMED && elem.second.result != DEFERRED) {
            count++;
        }
    }
    return count;
}

//
// FSM framework, SCTP FSM
//

SctpAssociation::SctpAssociation(Sctp *_module, int32 _appGateIndex, int32 _assocId, IRoutingTable *_rt, IInterfaceTable *_ift)
{
    // ====== Initialize variables ===========================================
    rt = _rt;
    ift = _ift;
    sctpMain = _module;
    appGateIndex = _appGateIndex;
    assocId = _assocId;
    listeningAssocId = -1;
    fd = -1;
    listening = false;
    localPort = 0;
    remotePort = 0;
    localVTag = 0;
    peerVTag = 0;
    numberOfRemoteAddresses = 0;
    inboundStreams = SCTP_DEFAULT_INBOUND_STREAMS;
    outboundStreams = SCTP_DEFAULT_OUTBOUND_STREAMS;
    initInboundStreams = 0;
    // queues and algorithm will be created on active or passive open
    transmissionQ = nullptr;
    retransmissionQ = nullptr;
    sctpAlgorithm = nullptr;
    state = nullptr;
    sackPeriod = SACK_DELAY;

    cumTsnAck = nullptr;
    sendQueue = nullptr;
    numGapBlocks = nullptr;

    qCounter.roomSumSendStreams = 0;
    qCounter.bookedSumSendStreams = 0;
    qCounter.roomSumRcvStreams = 0;
    bytes.chunk = false;
    bytes.packet = false;
    bytes.bytesToSend = 0;

    fairTimer = false;
    status = SCTP_S_CLOSED;
    initTsn = 0;
    initPeerTsn = 0;
    sackFrequency = 2;
    ccFunctions.ccInitParams = nullptr;
    ccFunctions.ccUpdateBeforeSack = nullptr;
    ccFunctions.ccUpdateAfterSack = nullptr;
    ccFunctions.ccUpdateAfterCwndTimeout = nullptr;
    ccFunctions.ccUpdateAfterRtxTimeout = nullptr;
    ccFunctions.ccUpdateMaxBurst = nullptr;
    ccFunctions.ccUpdateBytesAcked = nullptr;
    ccModule = 0;
    ssFunctions.ssInitStreams = nullptr;
    ssFunctions.ssAddInStreams = nullptr;
    ssFunctions.ssAddOutStreams = nullptr;
    ssFunctions.ssGetNextSid = nullptr;
    ssFunctions.ssUsableStreams = nullptr;

    EV_INFO << "SctpAssociationBase::SctpAssociation(): new assocId="
            << assocId << endl;

    // ====== FSM ============================================================
    char fsmName[64];
    snprintf(fsmName, sizeof(fsmName), "fsm-%d", assocId);
    fsm = new cFSM();
    fsm->setName(fsmName);
    fsm->setState(SCTP_S_CLOSED);

    // ====== Path Info ======================================================
    SctpPathInfo *pinfo = new SctpPathInfo("pathInfo");
    pinfo->setRemoteAddress(L3Address());

    // ====== Timers =========================================================
    char timerName[128];
    snprintf(timerName, sizeof(timerName), "T1_INIT of Association %d", assocId);
    T1_InitTimer = new cMessage(timerName);
    snprintf(timerName, sizeof(timerName), "T2_SHUTDOWN of Association %d", assocId);
    T2_ShutdownTimer = new cMessage(timerName);
    snprintf(timerName, sizeof(timerName), "T5_SHUTDOWN_GUARD of Association %d", assocId);
    T5_ShutdownGuardTimer = new cMessage(timerName);
    snprintf(timerName, sizeof(timerName), "SACK_TIMER of Association %d", assocId);
    SackTimer = new cMessage(timerName);

    StartTesting = nullptr;
    if (sctpMain->testTimeout > 0) {
        StartTesting = new cMessage("StartTesting");
        StartTesting->setContextPointer(this);
        StartTesting->setControlInfo(pinfo->dup());
        scheduleTimeout(StartTesting, sctpMain->testTimeout);
    }

    T1_InitTimer->setContextPointer(this);
    T2_ShutdownTimer->setContextPointer(this);
    SackTimer->setContextPointer(this);
    T5_ShutdownGuardTimer->setContextPointer(this);

    T1_InitTimer->setControlInfo(pinfo);
    T2_ShutdownTimer->setControlInfo(pinfo->dup());
    SackTimer->setControlInfo(pinfo->dup());
    T5_ShutdownGuardTimer->setControlInfo(pinfo->dup());

    // ====== Output vectors =================================================
    char vectorName[128];
    snprintf(vectorName, sizeof(vectorName), "Advertised Receiver Window %d", assocId);
    advRwnd = new cOutVector(vectorName);

    snprintf(vectorName, sizeof(vectorName), "Slow Start Threshold %d:Total", assocId);
    statisticsTotalSSthresh = new cOutVector(vectorName);
    snprintf(vectorName, sizeof(vectorName), "Congestion Window %d:Total", assocId);
    statisticsTotalCwnd = new cOutVector(vectorName);
    snprintf(vectorName, sizeof(vectorName), "Bandwidth %d:Total", assocId);
    statisticsTotalBandwidth = new cOutVector(vectorName);
    snprintf(vectorName, sizeof(vectorName), "Queued Received Bytes %d:Total", assocId);
    statisticsQueuedReceivedBytes = new cOutVector(vectorName);
    snprintf(vectorName, sizeof(vectorName), "Queued Sent Bytes %d:Total", assocId);
    statisticsQueuedSentBytes = new cOutVector(vectorName);
    snprintf(vectorName, sizeof(vectorName), "Outstanding Bytes %d:Total", assocId);
    statisticsOutstandingBytes = new cOutVector(vectorName);

    snprintf(vectorName, sizeof(vectorName), "Number of Revokable Gap Blocks in SACK %d", assocId);
    statisticsRevokableGapBlocksInLastSACK = new cOutVector(vectorName);
    snprintf(vectorName, sizeof(vectorName), "Number of Non-Revokable Gap Blocks in SACK %d", assocId);
    statisticsNonRevokableGapBlocksInLastSACK = new cOutVector(vectorName);

    snprintf(vectorName, sizeof(vectorName), "Number of Total Gap Blocks Stored %d", assocId);
    statisticsNumTotalGapBlocksStored = new cOutVector(vectorName);
    snprintf(vectorName, sizeof(vectorName), "Number of Revokable Gap Blocks Stored %d", assocId);
    statisticsNumRevokableGapBlocksStored = new cOutVector(vectorName);
    snprintf(vectorName, sizeof(vectorName), "Number of Non-Revokable Gap Blocks Stored %d", assocId);
    statisticsNumNonRevokableGapBlocksStored = new cOutVector(vectorName);
    snprintf(vectorName, sizeof(vectorName), "Number of Duplicate TSNs Stored %d", assocId);
    statisticsNumDuplicatesStored = new cOutVector(vectorName);

    snprintf(vectorName, sizeof(vectorName), "Number of Revokable Gap Blocks Sent %d", assocId);
    statisticsNumRevokableGapBlocksSent = new cOutVector(vectorName);
    snprintf(vectorName, sizeof(vectorName), "Number of Non-Revokable Gap Blocks Sent %d", assocId);
    statisticsNumNonRevokableGapBlocksSent = new cOutVector(vectorName);
    snprintf(vectorName, sizeof(vectorName), "Number of Duplicate TSNs Sent %d", assocId);
    statisticsNumDuplicatesSent = new cOutVector(vectorName);
    snprintf(vectorName, sizeof(vectorName), "Length of SACK Sent %d", assocId);
    statisticsSACKLengthSent = new cOutVector(vectorName);

    snprintf(vectorName, sizeof(vectorName), "Arwnd in Last SACK %d", assocId);
    statisticsArwndInLastSACK = new cOutVector(vectorName);
    snprintf(vectorName, sizeof(vectorName), "Peer Rwnd %d", assocId);
    statisticsPeerRwnd = new cOutVector(vectorName);

    // ====== Extensions =====================================================
    StartAddIP = new cMessage("addIP");
    StartAddIP->setContextPointer(this);
    StartAddIP->setControlInfo(pinfo->dup());
    FairStartTimer = new cMessage("fairStart");
    FairStartTimer->setContextPointer(this);
    FairStartTimer->setControlInfo(pinfo->dup());
    FairStopTimer = new cMessage("fairStop");
    FairStopTimer->setContextPointer(this);
    FairStopTimer->setControlInfo(pinfo->dup());
    snprintf(vectorName, sizeof(vectorName), "Advertised Message Receiver Window of Association %d", assocId);
    advMsgRwnd = new cOutVector(vectorName);
    snprintf(vectorName, sizeof(vectorName), "End to End Delay of Association %d", assocId);
    EndToEndDelay = new cOutVector(vectorName);

    // ====== Assoc throughput ===============================================
    snprintf(vectorName, sizeof(vectorName), "Throughput of Association %d", assocId);
    assocThroughputVector = new cOutVector(vectorName);
    assocThroughputVector->record(0.0);

    // ====== CMT Delayed Ack ================================================
    dacPacketsRcvd = 0;

    // ====== Stream scheduling ==============================================
    ssModule = sctpMain->par("ssModule");

    switch (ssModule) {
        case ROUND_ROBIN:
            ssFunctions.ssInitStreams = &SctpAssociation::initStreams;
            ssFunctions.ssAddInStreams = &SctpAssociation::addInStreams;
            ssFunctions.ssAddOutStreams = &SctpAssociation::addOutStreams;
            ssFunctions.ssGetNextSid = &SctpAssociation::streamScheduler;
            ssFunctions.ssUsableStreams = &SctpAssociation::numUsableStreams;
            EV_DETAIL << "Setting Stream Scheduler: ROUND_ROBIN" << endl;
            break;

        case ROUND_ROBIN_PACKET:
            ssFunctions.ssInitStreams = &SctpAssociation::initStreams;
            ssFunctions.ssAddInStreams = &SctpAssociation::addInStreams;
            ssFunctions.ssAddOutStreams = &SctpAssociation::addOutStreams;
            ssFunctions.ssGetNextSid = &SctpAssociation::streamSchedulerRoundRobinPacket;
            ssFunctions.ssUsableStreams = &SctpAssociation::numUsableStreams;
            EV_DETAIL << "Setting Stream Scheduler: ROUND_ROBIN_PACKET" << endl;
            break;

        case RANDOM_SCHEDULE:
            ssFunctions.ssInitStreams = &SctpAssociation::initStreams;
            ssFunctions.ssAddInStreams = &SctpAssociation::addInStreams;
            ssFunctions.ssAddOutStreams = &SctpAssociation::addOutStreams;
            ssFunctions.ssGetNextSid = &SctpAssociation::streamSchedulerRandom;
            ssFunctions.ssUsableStreams = &SctpAssociation::numUsableStreams;
            EV_DETAIL << "Setting Stream Scheduler: RANDOM_SCHEDULE" << endl;
            break;

        case RANDOM_SCHEDULE_PACKET:
            ssFunctions.ssInitStreams = &SctpAssociation::initStreams;
            ssFunctions.ssAddInStreams = &SctpAssociation::addInStreams;
            ssFunctions.ssAddOutStreams = &SctpAssociation::addOutStreams;
            ssFunctions.ssGetNextSid = &SctpAssociation::streamSchedulerRandomPacket;
            ssFunctions.ssUsableStreams = &SctpAssociation::numUsableStreams;
            EV_DETAIL << "Setting Stream Scheduler: RANDOM_SCHEDULE_PACKET" << endl;
            break;

        case FAIR_BANDWITH:
            ssFunctions.ssInitStreams = &SctpAssociation::initStreams;
            ssFunctions.ssAddInStreams = &SctpAssociation::addInStreams;
            ssFunctions.ssAddOutStreams = &SctpAssociation::addOutStreams;
            ssFunctions.ssGetNextSid = &SctpAssociation::streamSchedulerFairBandwidth;
            ssFunctions.ssUsableStreams = &SctpAssociation::numUsableStreams;
            EV_DETAIL << "Setting Stream Scheduler: FAIR_BANDWITH" << endl;
            break;

        case FAIR_BANDWITH_PACKET:
            ssFunctions.ssInitStreams = &SctpAssociation::initStreams;
            ssFunctions.ssAddInStreams = &SctpAssociation::addInStreams;
            ssFunctions.ssAddOutStreams = &SctpAssociation::addOutStreams;
            ssFunctions.ssGetNextSid = &SctpAssociation::streamSchedulerFairBandwidthPacket;
            ssFunctions.ssUsableStreams = &SctpAssociation::numUsableStreams;
            EV_DETAIL << "Setting Stream Scheduler: FAIR_BANDWITH_PACKET" << endl;
            break;

        case PRIORITY:
            ssFunctions.ssInitStreams = &SctpAssociation::initStreams;
            ssFunctions.ssAddInStreams = &SctpAssociation::addInStreams;
            ssFunctions.ssAddOutStreams = &SctpAssociation::addOutStreams;
            ssFunctions.ssGetNextSid = &SctpAssociation::streamSchedulerPriority;
            ssFunctions.ssUsableStreams = &SctpAssociation::numUsableStreams;
            EV_DETAIL << "Setting Stream Scheduler: PRIORITY" << endl;
            break;

        case FCFS:
            ssFunctions.ssInitStreams = &SctpAssociation::initStreams;
            ssFunctions.ssGetNextSid = &SctpAssociation::streamSchedulerFCFS;
            ssFunctions.ssUsableStreams = &SctpAssociation::numUsableStreams;
            EV_DETAIL << "Setting Stream Scheduler: FCFS" << endl;
            break;

        case PATH_MANUAL:
            ssFunctions.ssInitStreams = &SctpAssociation::initStreams;
            ssFunctions.ssAddInStreams = &SctpAssociation::addInStreams;
            ssFunctions.ssAddOutStreams = &SctpAssociation::addOutStreams;
            ssFunctions.ssGetNextSid = &SctpAssociation::pathStreamSchedulerManual;
            ssFunctions.ssUsableStreams = &SctpAssociation::numUsableStreams;
            EV_DETAIL << "Setting Stream Scheduler: PATH_MANUAL" << endl;
            break;

        case PATH_MAP_TO_PATH:
            ssFunctions.ssInitStreams = &SctpAssociation::initStreams;
            ssFunctions.ssAddInStreams = &SctpAssociation::addInStreams;
            ssFunctions.ssAddOutStreams = &SctpAssociation::addOutStreams;
            ssFunctions.ssGetNextSid = &SctpAssociation::pathStreamSchedulerMapToPath;
            ssFunctions.ssUsableStreams = &SctpAssociation::numUsableStreams;
            EV_DETAIL << "Setting Stream Scheduler: PATH_MAP_TO_PATH" << endl;
            break;
    }
}

SctpAssociation::~SctpAssociation()
{
    EV_TRACE << "Destructor SctpAssociation " << assocId << endl;

    delete T1_InitTimer;
    delete T2_ShutdownTimer;
    delete T5_ShutdownGuardTimer;
    delete SackTimer;

    delete advRwnd;
    delete cumTsnAck;
    delete numGapBlocks;
    delete sendQueue;

    delete statisticsOutstandingBytes;
    delete statisticsQueuedReceivedBytes;
    delete statisticsQueuedSentBytes;
    delete statisticsTotalSSthresh;
    delete statisticsTotalCwnd;
    delete statisticsTotalBandwidth;

    delete statisticsRevokableGapBlocksInLastSACK;
    delete statisticsNonRevokableGapBlocksInLastSACK;
    delete statisticsNumTotalGapBlocksStored;
    delete statisticsNumRevokableGapBlocksStored;
    delete statisticsNumNonRevokableGapBlocksStored;
    delete statisticsNumDuplicatesStored;
    delete statisticsNumRevokableGapBlocksSent;
    delete statisticsNumNonRevokableGapBlocksSent;
    delete statisticsNumDuplicatesSent;
    delete statisticsSACKLengthSent;

    delete statisticsArwndInLastSACK;
    delete statisticsPeerRwnd;

    delete StartAddIP;
    delete advMsgRwnd;
    delete EndToEndDelay;

    int i = 0;
    while (streamThroughputVectors[i] != nullptr) {
        delete streamThroughputVectors[i++];
    }
    if (assocThroughputVector != nullptr)
        delete assocThroughputVector;
    if (FairStartTimer)
        delete cancelEvent(FairStartTimer);
    if (FairStopTimer)
        delete cancelEvent(FairStopTimer);

    if (state->asconfOutstanding && state->asconfChunk)
        delete state->asconfChunk;

    delete fsm;
    delete state;
    delete sctpAlgorithm;
}

bool SctpAssociation::processTimer(cMessage *msg)
{
    SctpPathVariables *path = nullptr;

    EV_INFO << msg->getName() << " timer expired at " << simTime() << "\n";

    SctpPathInfo *pinfo = check_and_cast<SctpPathInfo *>(msg->getControlInfo());
    L3Address addr = pinfo->getRemoteAddress();

    if (!addr.isUnspecified())
        path = getPath(addr);

    // first do actions
    SctpEventCode event;
    event = SCTP_E_IGNORE;

    if (msg == T1_InitTimer) {
        process_TIMEOUT_INIT_REXMIT(event);
    }
    else if (msg == SackTimer) {
        EV_DETAIL << simTime() << " delayed Sack: cTsnAck=" << state->gapList.getCumAckTsn() << " highestTsnReceived=" << state->gapList.getHighestTsnReceived() << " lastTsnReceived=" << state->lastTsnReceived << " ackState=" << state->ackState << " numGaps=" << state->gapList.getNumGaps(SctpGapList::GT_Any) << "\n";
        sendSack();
    }
    else if (msg == T2_ShutdownTimer) {
        stopTimer(T2_ShutdownTimer);
        process_TIMEOUT_SHUTDOWN(event);
    }
    else if (msg == T5_ShutdownGuardTimer) {
        stopTimer(T5_ShutdownGuardTimer);
        if (state->shutdownChunk) {
            delete state->shutdownChunk;
            state->shutdownChunk = nullptr;
        }
        sendIndicationToApp(SCTP_I_CONN_LOST);
        sendAbort();
        sctpMain->removeAssociation(this);
        return true;
    }
    else if (path != nullptr && msg == path->HeartbeatIntervalTimer) {
        process_TIMEOUT_HEARTBEAT_INTERVAL(path, path->forceHb);
    }
    else if (path != nullptr && msg == path->HeartbeatTimer) {
        process_TIMEOUT_HEARTBEAT(path);
    }
    else if (path != nullptr && msg == path->T3_RtxTimer) {
        process_TIMEOUT_RTX(path);
    }
    else if (path != nullptr && msg == path->CwndTimer) {
        (this->*ccFunctions.ccUpdateAfterCwndTimeout)(path);
    }
    else if (strcmp(msg->getName(), "StartTesting") == 0) {
        //if (sctpMain->testing == false)
        //{
        //sctpMain->testing = true;
        EV_DEBUG << "set testing to true\n";
        //}
        // todo: testing was removed.
    }
    else if (path != nullptr && msg == path->ResetTimer) {
        process_TIMEOUT_RESET(path);
    }
    else if (path != nullptr && msg == path->AsconfTimer) {
        process_TIMEOUT_ASCONF(path);
    }
    else if (msg == StartAddIP) {
        state->corrIdNum = state->asconfSn;
        const char *type = (const char *)sctpMain->par("addIpType");
        sendAsconf(type);
    }
    else if (msg == FairStartTimer) {
        auto it = sctpMain->assocStatMap.find(assocId);
        if (it != sctpMain->assocStatMap.end()) {
            it->second.fairStart = simTime();
            fairTimer = true;
        }
    }
    else if (msg == FairStopTimer) {
        auto it = sctpMain->assocStatMap.find(assocId);
        if (it != sctpMain->assocStatMap.end()) {
            it->second.fairStop = simTime();
            it->second.fairLifeTime = it->second.fairStop - it->second.fairStart;
            it->second.fairThroughput = it->second.fairAckedBytes / it->second.fairLifeTime.dbl();
            fairTimer = false;
        }
    }
    else {
        sctpAlgorithm->processTimer(msg, event);
    }

    // then state transitions
    return performStateTransition(event);
}

bool SctpAssociation::processSctpMessage(const Ptr<const SctpHeader>& sctpmsg,
        const L3Address& msgSrcAddr,
        const L3Address& msgDestAddr)
{
    printAssocBrief();

    localAddr = msgDestAddr;
    localPort = sctpmsg->getDestPort();
    remoteAddr = msgSrcAddr;
    remotePort = sctpmsg->getSrcPort();

    if (fsm->getState() == SCTP_S_ESTABLISHED) {
        bool found = false;
        for (auto & elem : state->localAddresses) {
            if ((elem) == msgDestAddr) {
                found = true;
                break;
            }
        }
        if (!found) {
            EV_INFO << "destAddr " << msgDestAddr << " is not bound to host\n";
            return true;
        }
    }

    return process_RCV_Message(sctpmsg, msgSrcAddr, msgDestAddr);
}

SctpEventCode SctpAssociation::preanalyseAppCommandEvent(int32 commandCode)
{
    switch (commandCode) {
        case SCTP_C_ASSOCIATE:
            return SCTP_E_ASSOCIATE;

        case SCTP_C_OPEN_PASSIVE:
            return SCTP_E_OPEN_PASSIVE;

        case SCTP_C_SEND:
            return SCTP_E_SEND;

        case SCTP_C_CLOSE:
            return SCTP_E_CLOSE;

        case SCTP_C_ABORT:
            return SCTP_E_ABORT;

        case SCTP_C_RECEIVE:
            return SCTP_E_RECEIVE;

        case SCTP_C_SEND_UNORDERED:
            return SCTP_E_SEND;

        case SCTP_C_SEND_ORDERED:
            return SCTP_E_SEND;

        case SCTP_C_PRIMARY:
            return SCTP_E_PRIMARY;

        case SCTP_C_QUEUE_MSGS_LIMIT:
            return SCTP_E_QUEUE_MSGS_LIMIT;

        case SCTP_C_QUEUE_BYTES_LIMIT:
            return SCTP_E_QUEUE_BYTES_LIMIT;

        case SCTP_C_SHUTDOWN:
            return SCTP_E_SHUTDOWN;

        case SCTP_C_NO_OUTSTANDING:
            return SCTP_E_SEND_SHUTDOWN_ACK;

        case SCTP_C_STREAM_RESET:
            return SCTP_E_STREAM_RESET;

        case SCTP_C_RESET_ASSOC:
            return SCTP_E_RESET_ASSOC;

        case SCTP_C_ADD_STREAMS:
            return SCTP_E_ADD_STREAMS;

        case SCTP_C_SEND_ASCONF:
            return SCTP_E_SEND_ASCONF;    // Needed for multihomed NAT

        case SCTP_C_SET_STREAM_PRIO:
            return SCTP_E_SET_STREAM_PRIO;

        case SCTP_C_ACCEPT:
            return SCTP_E_ACCEPT;

        case SCTP_C_ACCEPT_SOCKET_ID:
            return SCTP_E_ACCEPT_SOCKET_ID;

        case SCTP_C_SET_RTO_INFO:
            return SCTP_E_SET_RTO_INFO;

        default:
            EV_DETAIL << "commandCode=" << commandCode << "\n";
            throw cRuntimeError("Unknown message kind in app command");
    }
}

bool SctpAssociation::processAppCommand(cMessage *msg, SctpCommandReq* sctpCommand)
{
    printAssocBrief();

    // first do actions
  /*  auto& tags = getTags(msg);
    SctpCommandReq *sctpCommand = tags.findTag<SctpCommandReq>();
    if (!sctpCommand) {
        sctpCommand = tags.findTag<SctpOpenReq>();
    } else {
        std::cout << "got sctpCommand\n";
    }*/
   // SctpCommand *sctpCommand = (SctpCommand *)(msg->removeControlInfo());
    SctpEventCode event = preanalyseAppCommandEvent(msg->getKind());

    std::cout << "App command: " << eventName(event) << "\n";

    switch (event) {
        case SCTP_E_ASSOCIATE:
            process_ASSOCIATE(event, sctpCommand, msg);
            break;

        case SCTP_E_OPEN_PASSIVE:
        std::cout << "call process_OPEN_PASSIVE\n";
            process_OPEN_PASSIVE(event, sctpCommand, msg);
            break;

        case SCTP_E_SEND:
            process_SEND(event, sctpCommand, msg);
            break;

        case SCTP_E_ABORT:
            process_ABORT(event);
            break;

        case SCTP_E_RECEIVE:
            process_RECEIVE_REQUEST(event, sctpCommand);
            break;

        case SCTP_E_PRIMARY:
            process_PRIMARY(event, sctpCommand);
            break;

        case SCTP_E_STREAM_RESET:
        case SCTP_E_RESET_ASSOC:
        case SCTP_E_ADD_STREAMS:
            if (state->peerStreamReset == true) {
                process_STREAM_RESET(sctpCommand);
            }
            event = SCTP_E_IGNORE;
            break;

        case SCTP_E_SEND_ASCONF:
            sendAsconf(sctpMain->par("addIpType"));
            break;

        case SCTP_E_SET_STREAM_PRIO:
            state->ssPriorityMap[((SctpSendReq *)sctpCommand)->getSid()] =
                ((SctpSendReq *)sctpCommand)->getPpid();
            break;

        case SCTP_E_QUEUE_BYTES_LIMIT:
            process_QUEUE_BYTES_LIMIT(sctpCommand);
            break;

        case SCTP_E_QUEUE_MSGS_LIMIT:
            process_QUEUE_MSGS_LIMIT(sctpCommand);
            break;

        case SCTP_E_CLOSE:
            if (listening) {
                event = SCTP_E_IGNORE;
                break;
            }
            state->stopReading = true;
            /* fall through */

        case SCTP_E_SHUTDOWN:    /*sendShutdown*/
            EV_INFO << "SCTP_E_SHUTDOWN in state " << stateName(fsm->getState()) << "\n";

            if (fsm->getState() == SCTP_S_SHUTDOWN_RECEIVED) {
                EV_INFO << "send shutdown ack\n";
                sendShutdownAck(remoteAddr);
            }
            break;

        case SCTP_E_STOP_SENDING:
            break;

        case SCTP_E_SEND_SHUTDOWN_ACK:
            break;

        case SCTP_E_ACCEPT:
            fd = sctpCommand->getFd();
            EV_DETAIL << "Accepted fd " << fd << " for assoc " << assocId << endl;
            break;

        case SCTP_E_ACCEPT_SOCKET_ID:
            sendEstabIndicationToApp();
            break;

        case SCTP_E_SET_RTO_INFO:
            sctpMain->setRtoInitial(((SctpRtoReq *)sctpCommand)->getRtoInitial());
            sctpMain->setRtoMin(((SctpRtoReq *)sctpCommand)->getRtoMin());
            sctpMain->setRtoMax(((SctpRtoReq *)sctpCommand)->getRtoMax());
            break;
        default:
            throw cRuntimeError("Wrong event code");
    }

   // delete sctpCommand;
    // then state transitions
    return performStateTransition(event);
}

bool SctpAssociation::performStateTransition(const SctpEventCode& event)
{
    EV_TRACE << "performStateTransition\n";

    if (event == SCTP_E_IGNORE) {    // e.g. discarded segment
        EV_DETAIL << "Staying in state: " << stateName(fsm->getState()) << " (no FSM event)\n";
        return true;
    }

    // state machine
    int32 oldState = fsm->getState();

    switch (fsm->getState()) {
        case SCTP_S_CLOSED:
            switch (event) {
                case SCTP_E_ABORT:
                    FSM_Goto((*fsm), SCTP_S_CLOSED);
                    break;

                case SCTP_E_OPEN_PASSIVE:
                    FSM_Goto((*fsm), SCTP_S_CLOSED);
                    break;

                case SCTP_E_ASSOCIATE:
                    FSM_Goto((*fsm), SCTP_S_COOKIE_WAIT);
                    break;

                case SCTP_E_RCV_INIT:
                    FSM_Goto((*fsm), SCTP_S_CLOSED);
                    break;

                case SCTP_E_RCV_ABORT:
                    FSM_Goto((*fsm), SCTP_S_CLOSED);
                    break;

                case SCTP_E_RCV_VALID_COOKIE_ECHO:
                    FSM_Goto((*fsm), SCTP_S_ESTABLISHED);
                    break;

                case SCTP_E_CLOSE:
                    FSM_Goto((*fsm), SCTP_S_CLOSED);
                    break;

                default:
                    break;
            }
            break;

        case SCTP_S_COOKIE_WAIT:
            switch (event) {
                case SCTP_E_RCV_ABORT:
                    FSM_Goto((*fsm), SCTP_S_CLOSED);
                    break;

                case SCTP_E_ABORT:
                    FSM_Goto((*fsm), SCTP_S_CLOSED);
                    break;

                case SCTP_E_RCV_INIT_ACK:
                    FSM_Goto((*fsm), SCTP_S_COOKIE_ECHOED);
                    break;

                case SCTP_E_RCV_VALID_COOKIE_ECHO:
                    FSM_Goto((*fsm), SCTP_S_ESTABLISHED);
                    break;

                default:
                    break;
            }
            break;

        case SCTP_S_COOKIE_ECHOED:
            switch (event) {
                case SCTP_E_RCV_ABORT:
                    FSM_Goto((*fsm), SCTP_S_CLOSED);
                    break;

                case SCTP_E_ABORT:
                    FSM_Goto((*fsm), SCTP_S_CLOSED);
                    break;

                case SCTP_E_RCV_COOKIE_ACK:
                    FSM_Goto((*fsm), SCTP_S_ESTABLISHED);
                   // sendEstabIndicationToApp();
                    break;

                default:
                    break;
            }
            break;

        case SCTP_S_ESTABLISHED:
            switch (event) {
                case SCTP_E_SEND:
                    FSM_Goto((*fsm), SCTP_S_ESTABLISHED);
                    break;

                case SCTP_E_ABORT:
                    FSM_Goto((*fsm), SCTP_S_CLOSED);
                    break;

                case SCTP_E_RCV_ABORT:
                    FSM_Goto((*fsm), SCTP_S_CLOSED);
                    break;

                case SCTP_E_CLOSE:
                case SCTP_E_SHUTDOWN:
                    FSM_Goto((*fsm), SCTP_S_SHUTDOWN_PENDING);
                    break;

                case SCTP_E_STOP_SENDING:
                    FSM_Goto((*fsm), SCTP_S_SHUTDOWN_PENDING);
                    state->stopSending = true;
                    state->lastTsn = state->nextTsn - 1;
                    break;

                case SCTP_E_RCV_SHUTDOWN:
                    FSM_Goto((*fsm), SCTP_S_SHUTDOWN_RECEIVED);
                    break;

                default:
                    break;
            }
            break;

        case SCTP_S_SHUTDOWN_PENDING:
            switch (event) {
                case SCTP_E_RCV_ABORT:
                    FSM_Goto((*fsm), SCTP_S_CLOSED);
                    break;

                case SCTP_E_ABORT:
                    FSM_Goto((*fsm), SCTP_S_CLOSED);
                    break;

                case SCTP_E_NO_MORE_OUTSTANDING:
                    FSM_Goto((*fsm), SCTP_S_SHUTDOWN_SENT);
                    break;

                case SCTP_E_RCV_SHUTDOWN:
                    FSM_Goto((*fsm), SCTP_S_SHUTDOWN_RECEIVED);
                    break;

                case SCTP_E_RCV_SHUTDOWN_ACK:
                    FSM_Goto((*fsm), SCTP_S_CLOSED);
                    break;

                default:
                    break;
            }
            break;

        case SCTP_S_SHUTDOWN_RECEIVED:
            switch (event) {
                case SCTP_E_ABORT:
                    FSM_Goto((*fsm), SCTP_S_CLOSED);
                    break;

                case SCTP_E_RCV_ABORT:
                    FSM_Goto((*fsm), SCTP_S_CLOSED);
                    break;

                case SCTP_E_NO_MORE_OUTSTANDING:
                    FSM_Goto((*fsm), SCTP_S_SHUTDOWN_ACK_SENT);
                    break;

                case SCTP_E_SHUTDOWN:
                    sendShutdownAck(remoteAddr);
                    break;

                default:
                    break;
            }
            break;

        case SCTP_S_SHUTDOWN_SENT:
            switch (event) {
                case SCTP_E_ABORT:
                    FSM_Goto((*fsm), SCTP_S_CLOSED);
                    break;

                case SCTP_E_RCV_ABORT:
                    FSM_Goto((*fsm), SCTP_S_CLOSED);
                    break;

                case SCTP_E_RCV_SHUTDOWN_ACK:
                    FSM_Goto((*fsm), SCTP_S_CLOSED);
                    break;

                case SCTP_E_RCV_SHUTDOWN:
                    sendShutdownAck(remoteAddr);
                    FSM_Goto((*fsm), SCTP_S_SHUTDOWN_ACK_SENT);
                    break;

                default:
                    break;
            }
            break;

        case SCTP_S_SHUTDOWN_ACK_SENT:
            switch (event) {
                case SCTP_E_ABORT:
                    FSM_Goto((*fsm), SCTP_S_CLOSED);
                    break;

                case SCTP_E_RCV_ABORT:
                    FSM_Goto((*fsm), SCTP_S_CLOSED);
                    break;

                case SCTP_E_RCV_SHUTDOWN_COMPLETE:
                    FSM_Goto((*fsm), SCTP_S_CLOSED);
                    break;

                default:
                    break;
            }
            break;
    }

    if (oldState != fsm->getState()) {
        EV_DETAIL << "Transition: " << stateName(oldState) << " --> " << stateName(fsm->getState())
                  << "    (event was: " << eventName(event) << ")\n";
        EV_DETAIL << sctpMain->getName() << ": " << stateName(oldState) << " --> "
                  << stateName(fsm->getState()) << "  (on " << eventName(event) << ")\n";
        stateEntered(fsm->getState());
    }
    else {
        EV << "Staying in state: " << stateName(fsm->getState())
           << " (event was: " << eventName(event) << ")\n";
    }

    if (event == SCTP_E_ABORT && oldState == fsm->getState() && fsm->getState() == SCTP_S_CLOSED)
        return true;

    if (oldState != fsm->getState() && fsm->getState() == SCTP_S_CLOSED) {
        EV_DETAIL << "return false because oldState=" << oldState << " and new state is closed\n";
        return false;
    }
    else
        return true;
}

void SctpAssociation::stateEntered(int32 status)
{
    switch (status) {
        case SCTP_S_COOKIE_WAIT:
            break;

        case SCTP_S_ESTABLISHED: {
            EV_INFO << "State ESTABLISHED entered" << endl;
            stopTimer(T1_InitTimer);

            if (state->initChunk) {
                delete state->initChunk;
                state->initChunk = nullptr;
            }

            state->nagleEnabled = (bool)sctpMain->getNagle();
            state->enableHeartbeats = (bool)sctpMain->getEnableHeartbeats();
            state->sendHeartbeatsOnActivePaths = (bool)sctpMain->par("sendHeartbeatsOnActivePaths");
            state->numGapReports = sctpMain->par("numGapReports");
            state->maxBurst = (uint32)sctpMain->getMaxBurst();
            state->rtxMethod = sctpMain->par("RTXMethod");
            state->nrSack = (bool)sctpMain->par("nrSack");
            state->disableReneging = (bool)sctpMain->par("disableReneging");
            state->checkSackSeqNumber = (bool)sctpMain->par("checkSackSeqNumber");
            state->outgoingSackSeqNum = 0;
            state->incomingSackSeqNum = 0;
            state->fragPoint = (uint32)sctpMain->getFragPoint();
            state->highSpeedCC = (bool)sctpMain->par("highSpeedCC");
            state->initialWindow = (uint32)sctpMain->par("initialWindow");
            if (strcmp((const char *)sctpMain->par("maxBurstVariant"), "useItOrLoseIt") == 0) {
                state->maxBurstVariant = SctpStateVariables::MBV_UseItOrLoseIt;
            }
            else if (strcmp((const char *)sctpMain->par("maxBurstVariant"), "congestionWindowLimiting") == 0) {
                state->maxBurstVariant = SctpStateVariables::MBV_CongestionWindowLimiting;
            }
            else if (strcmp((const char *)sctpMain->par("maxBurstVariant"), "maxBurst") == 0) {
                state->maxBurstVariant = SctpStateVariables::MBV_MaxBurst;
            }
            else if (strcmp((const char *)sctpMain->par("maxBurstVariant"), "aggressiveMaxBurst") == 0) {
                state->maxBurstVariant = SctpStateVariables::MBV_AggressiveMaxBurst;
            }
            else if (strcmp((const char *)sctpMain->par("maxBurstVariant"), "totalMaxBurst") == 0) {
                state->maxBurstVariant = SctpStateVariables::MBV_TotalMaxBurst;
            }
            else if (strcmp((const char *)sctpMain->par("maxBurstVariant"), "useItOrLoseItTempCwnd") == 0) {
                state->maxBurstVariant = SctpStateVariables::MBV_UseItOrLoseItTempCwnd;
            }
            else if (strcmp((const char *)sctpMain->par("maxBurstVariant"), "congestionWindowLimitingTempCwnd") == 0) {
                state->maxBurstVariant = SctpStateVariables::MBV_CongestionWindowLimitingTempCwnd;
            }
            else {
                throw cRuntimeError("Invalid setting of maxBurstVariant: %s.",
                        (const char *)sctpMain->par("maxBurstVariant"));
            }

            if (strcmp((const char *)sctpMain->par("cmtSendAllVariant"), "normal") == 0) {
                state->cmtSendAllComparisonFunction = nullptr;
            }
            else if (strcmp((const char *)sctpMain->par("cmtSendAllVariant"), "smallestLastTransmission") == 0) {
                state->cmtSendAllComparisonFunction = pathMapSmallestLastTransmission;
            }
            else if (strcmp((const char *)sctpMain->par("cmtSendAllVariant"), "randomized") == 0) {
                state->cmtSendAllComparisonFunction = pathMapRandomized;
            }
            else if (strcmp((const char *)sctpMain->par("cmtSendAllVariant"), "largestSSThreshold") == 0) {
                state->cmtSendAllComparisonFunction = pathMapLargestSSThreshold;
            }
            else if (strcmp((const char *)sctpMain->par("cmtSendAllVariant"), "largestSpace") == 0) {
                state->cmtSendAllComparisonFunction = pathMapLargestSpace;
            }
            else if (strcmp((const char *)sctpMain->par("cmtSendAllVariant"), "largestSpaceAndSSThreshold") == 0) {
                state->cmtSendAllComparisonFunction = pathMapLargestSpaceAndSSThreshold;
            }
            else {
                throw cRuntimeError("Invalid setting of cmtSendAllVariant: %s.",
                        (const char *)sctpMain->par("cmtSendAllVariant"));
            }

            state->cmtRetransmissionVariant = sctpMain->par("cmtRetransmissionVariant");
            if (strcmp((const char *)sctpMain->par("cmtCUCVariant"), "normal") == 0) {
                state->cmtCUCVariant = SctpStateVariables::CUCV_Normal;
            }
            else if (strcmp((const char *)sctpMain->par("cmtCUCVariant"), "pseudoCumAck") == 0) {
                state->cmtCUCVariant = SctpStateVariables::CUCV_PseudoCumAck;
            }
            else if (strcmp((const char *)sctpMain->par("cmtCUCVariant"), "pseudoCumAckV2") == 0) {
                state->cmtCUCVariant = SctpStateVariables::CUCV_PseudoCumAckV2;
            }
            else {
                throw cRuntimeError("Bad setting for cmtCUCVariant: %s\n",
                        (const char *)sctpMain->par("cmtCUCVariant"));
            }
            state->smartOverfullSACKHandling = (bool)sctpMain->par("smartOverfullSACKHandling");

            if (strcmp((const char *)sctpMain->par("cmtChunkReschedulingVariant"), "none") == 0) {
                state->cmtChunkReschedulingVariant = SctpStateVariables::CCRV_None;
            }
            else if (strcmp((const char *)sctpMain->par("cmtChunkReschedulingVariant"), "senderOnly") == 0) {
                state->cmtChunkReschedulingVariant = SctpStateVariables::CCRV_SenderOnly;
            }
            else if (strcmp((const char *)sctpMain->par("cmtChunkReschedulingVariant"), "receiverOnly") == 0) {
                state->cmtChunkReschedulingVariant = SctpStateVariables::CCRV_ReceiverOnly;
            }
            else if (strcmp((const char *)sctpMain->par("cmtChunkReschedulingVariant"), "bothSides") == 0) {
                state->cmtChunkReschedulingVariant = SctpStateVariables::CCRV_BothSides;
            }
            else if (strcmp((const char *)sctpMain->par("cmtChunkReschedulingVariant"), "test") == 0) {
                state->cmtChunkReschedulingVariant = SctpStateVariables::CCRV_Test;
            }
            else {
                throw cRuntimeError("Bad setting for cmtChunkReschedulingVariant: %s\n",
                        (const char *)sctpMain->par("cmtChunkReschedulingVariant"));
            }

            if (strcmp((const char *)sctpMain->par("cmtBufferSplitVariant"), "none") == 0) {
                state->cmtBufferSplitVariant = SctpStateVariables::CBSV_None;
            }
            else if (strcmp((const char *)sctpMain->par("cmtBufferSplitVariant"), "senderOnly") == 0) {
                state->cmtBufferSplitVariant = SctpStateVariables::CBSV_SenderOnly;
            }
            else if (strcmp((const char *)sctpMain->par("cmtBufferSplitVariant"), "receiverOnly") == 0) {
                state->cmtBufferSplitVariant = SctpStateVariables::CBSV_ReceiverOnly;
            }
            else if (strcmp((const char *)sctpMain->par("cmtBufferSplitVariant"), "bothSides") == 0) {
                state->cmtBufferSplitVariant = SctpStateVariables::CBSV_BothSides;
            }
            else {
                throw cRuntimeError("Bad setting for cmtBufferSplitVariant: %s\n",
                        (const char *)sctpMain->par("cmtBufferSplitVariant"));
            }
            state->cmtBufferSplittingUsesOSB = (bool)sctpMain->par("cmtBufferSplittingUsesOSB");

            if (strcmp((const char *)sctpMain->par("gapListOptimizationVariant"), "none") == 0) {
                state->gapListOptimizationVariant = SctpStateVariables::GLOV_None;
            }
            else if (strcmp((const char *)sctpMain->par("gapListOptimizationVariant"), "optimized1") == 0) {
                state->gapListOptimizationVariant = SctpStateVariables::GLOV_Optimized1;
            }
            else if (strcmp((const char *)sctpMain->par("gapListOptimizationVariant"), "optimized2") == 0) {
                state->gapListOptimizationVariant = SctpStateVariables::GLOV_Optimized2;
            }
            else if (strcmp((const char *)sctpMain->par("gapListOptimizationVariant"), "shrunken") == 0) {
                state->gapListOptimizationVariant = SctpStateVariables::GLOV_Shrunken;
            }
            else {
                throw cRuntimeError("Bad setting for gapListOptimizationVariant: %s\n",
                        (const char *)sctpMain->par("gapListOptimizationVariant"));
            }

            state->cmtUseSFR = (bool)sctpMain->par("cmtUseSFR");
            state->cmtUseDAC = (bool)sctpMain->par("cmtUseDAC");
            state->cmtUseFRC = (bool)sctpMain->par("cmtUseFRC");
            state->gapReportLimit = (uint32)sctpMain->par("gapReportLimit");
            state->cmtSmartT3Reset = (bool)sctpMain->par("cmtSmartT3Reset");
            state->cmtSmartReneging = (bool)sctpMain->par("cmtSmartReneging");
            state->cmtSmartFastRTX = (bool)sctpMain->par("cmtSmartFastRTX");
            state->cmtSlowPathRTTUpdate = (bool)sctpMain->par("cmtSlowPathRTTUpdate");
            state->cmtMovedChunksReduceCwnd = (bool)sctpMain->par("cmtMovedChunksReduceCwnd");
            state->cmtChunkReschedulingThreshold = (double)sctpMain->par("cmtChunkReschedulingThreshold");
            state->movedChunkFastRTXFactor = (double)sctpMain->par("movedChunkFastRTXFactor");
            state->strictCwndBooking = (bool)sctpMain->par("strictCwndBooking");

            if (strcmp((const char *)sctpMain->par("cmtSackPath"), "standard") == 0) {
                state->cmtSackPath = SctpStateVariables::CSP_Standard;
            }
            else if (strcmp((const char *)sctpMain->par("cmtSackPath"), "primary") == 0) {
                state->cmtSackPath = SctpStateVariables::CSP_Primary;
            }
            else if (strcmp((const char *)sctpMain->par("cmtSackPath"), "roundRobin") == 0) {
                state->cmtSackPath = SctpStateVariables::CSP_RoundRobin;
            }
            else if (strcmp((const char *)sctpMain->par("cmtSackPath"), "smallestSRTT") == 0) {
                state->cmtSackPath = SctpStateVariables::CSP_SmallestSRTT;
            }
            else {
                throw cRuntimeError("Bad setting for cmtSackPath: %s\n",
                        (const char *)sctpMain->par("cmtSackPath"));
            }

            if (strcmp((const char *)sctpMain->par("cmtCCVariant"), "off") == 0) {
                state->cmtCCVariant = SctpStateVariables::CCCV_Off;
                state->allowCMT = false;
            }
            else if (strcmp((const char *)sctpMain->par("cmtCCVariant"), "cmt") == 0) {
                state->cmtCCVariant = SctpStateVariables::CCCV_CMT;
                state->allowCMT = true;
            }
            else if(strcmp((const char*)sctpMain->par("cmtCCVariant"), "lia") == 0){
               state->cmtCCVariant = SctpStateVariables::CCCV_CMT_LIA;
               state->allowCMT     = true;
            }
            else if(strcmp((const char*)sctpMain->par("cmtCCVariant"), "olia") == 0){
               state->cmtCCVariant = SctpStateVariables::CCCV_CMT_OLIA;
               state->allowCMT     = true;
            }
            else if ((strcmp((const char *)sctpMain->par("cmtCCVariant"), "cmtrp") == 0) ||
                     (strcmp((const char *)sctpMain->par("cmtCCVariant"), "cmtrpv1") == 0))
            {
                state->cmtCCVariant = SctpStateVariables::CCCV_CMTRPv1;
                state->allowCMT = true;
            }
            else if (strcmp((const char *)sctpMain->par("cmtCCVariant"), "cmtrpv2") == 0) {
                state->cmtCCVariant = SctpStateVariables::CCCV_CMTRPv2;
                state->allowCMT = true;
            }
            else if (strcmp((const char *)sctpMain->par("cmtCCVariant"), "cmtrp-t1") == 0) {
                state->cmtCCVariant = SctpStateVariables::CCCV_CMTRP_Test1;
                state->allowCMT = true;
            }
            else if (strcmp((const char *)sctpMain->par("cmtCCVariant"), "cmtrp-t2") == 0) {
                state->cmtCCVariant = SctpStateVariables::CCCV_CMTRP_Test2;
                state->allowCMT = true;
            }
            else {
                throw cRuntimeError("Bad setting for cmtCCVariant: %s\n",
                        (const char *)sctpMain->par("cmtCCVariant"));
            }

            state->rpPathBlocking = (bool)sctpMain->par("rpPathBlocking");
            state->rpScaleBlockingTimeout = (bool)sctpMain->par("rpScaleBlockingTimeout");
            state->rpMinCwnd = sctpMain->par("rpMinCwnd");

            cStringTokenizer pathGroupsTokenizer(sctpMain->par("cmtCCPathGroups").stringValue());
            if (pathGroupsTokenizer.hasMoreTokens()) {
                auto pathIterator = sctpPathMap.begin();
                while (pathIterator != sctpPathMap.end()) {
                    const char *token = pathGroupsTokenizer.nextToken();
                    if (token == nullptr) {
                        throw cRuntimeError("Too few cmtCCGroup values to cover all paths!");
                    }
                    SctpPathVariables *path = pathIterator->second;
                    path->cmtCCGroup = atol(token);
                    pathIterator++;
                }
            }

            state->osbWithHeader = (bool)sctpMain->par("osbWithHeader");
            state->padding = (bool)sctpMain->par("padding");
            if (state->osbWithHeader)
                state->header = SCTP_DATA_CHUNK_LENGTH;
            else
                state->header = 0;
            state->swsLimit = (uint32)sctpMain->par("swsLimit");
            state->fastRecoverySupported = (bool)sctpMain->par("fastRecoverySupported");
            state->reactivatePrimaryPath = (bool)sctpMain->par("reactivatePrimaryPath");
            state->packetsInTotalBurst = 0;
            state->auth = sctpMain->auth;
            state->messageAcceptLimit = sctpMain->par("messageAcceptLimit");
            state->bytesToAddPerRcvdChunk = sctpMain->par("bytesToAddPerRcvdChunk");
            state->bytesToAddPerPeerChunk = sctpMain->par("bytesToAddPerPeerChunk");
            state->tellArwnd = sctpMain->par("tellArwnd");
            state->throughputInterval = (double)sctpMain->par("throughputInterval");
            sackPeriod = (double)sctpMain->getSackPeriod();
            sackFrequency = sctpMain->getSackFrequency();
            Sctp::AssocStat stat;
            stat.assocId = assocId;
            stat.start = simTime();
            stat.stop = 0;
            stat.rcvdBytes = 0;
            stat.ackedBytes = 0;
            stat.sentBytes = 0;
            stat.transmittedBytes = 0;
            stat.numFastRtx = 0;
            stat.numT3Rtx = 0;
            stat.numDups = 0;
            stat.numPathFailures = 0;
            stat.numForwardTsn = 0;
            stat.sumRGapRanges = 0;
            stat.sumNRGapRanges = 0;
            stat.numOverfullSACKs = 0;
            stat.lifeTime = 0;
            stat.throughput = 0;
            stat.numDropsBecauseNewTsnGreaterThanHighestTsn = 0;
            stat.numDropsBecauseNoRoomInBuffer = 0;
            stat.numChunksReneged = 0;
            stat.numAuthChunksSent = 0;
            stat.numAuthChunksAccepted = 0;
            stat.numAuthChunksRejected = 0;
            stat.numResetRequestsSent = 0;
            stat.numResetRequestsPerformed = 0;
            fairTimer = false;
            stat.fairStart = 0;
            stat.fairStop = 0;
            stat.fairLifeTime = 0;
            stat.fairThroughput = 0;
            stat.fairAckedBytes = 0;
            stat.numEndToEndMessages = 0;
            stat.cumEndToEndDelay = 0;
            stat.startEndToEndDelay = (uint32)sctpMain->par("startEndToEndDelay");
            stat.stopEndToEndDelay = (uint32)sctpMain->par("stopEndToEndDelay");
            sctpMain->assocStatMap[stat.assocId] = stat;
            ccModule = sctpMain->par("ccModule");

            switch (ccModule) {
                case RFC4960: {
                    ccFunctions.ccInitParams = &SctpAssociation::initCcParameters;
                    ccFunctions.ccUpdateBeforeSack = &SctpAssociation::cwndUpdateBeforeSack;
                    ccFunctions.ccUpdateAfterSack = &SctpAssociation::cwndUpdateAfterSack;
                    ccFunctions.ccUpdateAfterCwndTimeout = &SctpAssociation::cwndUpdateAfterCwndTimeout;
                    ccFunctions.ccUpdateAfterRtxTimeout = &SctpAssociation::cwndUpdateAfterRtxTimeout;
                    ccFunctions.ccUpdateMaxBurst = &SctpAssociation::cwndUpdateMaxBurst;
                    ccFunctions.ccUpdateBytesAcked = &SctpAssociation::cwndUpdateBytesAcked;
                    break;
                }
            }

            pmStartPathManagement();
            state->sendQueueLimit = (uint32)sctpMain->par("sendQueueLimit");
            EV_INFO << "stateEntered: Established socketId= " << assocId << endl;
            if (isToBeAccepted()) {
            EV_INFO << "Listening socket can accept now\n";
                sendAvailableIndicationToApp();
            } else {
                sendEstabIndicationToApp();
            }
            if (sctpMain->hasPar("addIP")) {
                const bool addIP = (bool)sctpMain->par("addIP");
                EV_DETAIL << getFullPath() << ": addIP = " << addIP << " time = " << (double)sctpMain->par("addTime") << "\n";
                if (addIP == true && (double)sctpMain->par("addTime") > 0) {
                    EV_DETAIL << "startTimer addTime to expire at " << simTime() + (double)sctpMain->par("addTime") << "\n";

                    scheduleTimeout(StartAddIP, (double)sctpMain->par("addTime"));
                }
            }
            if ((double)sctpMain->par("fairStart") > 0) {
                sctpMain->scheduleAt(sctpMain->par("fairStart"), FairStartTimer);
                sctpMain->scheduleAt(sctpMain->par("fairStop"), FairStopTimer);
                sctpMain->recordScalar("rtoMin", (double)sctpMain->par("rtoMin"));
            }
            char str[128];
            snprintf(str, sizeof(str), "Cumulated TSN Ack of Association %d", assocId);
            cumTsnAck = new cOutVector(str);
            snprintf(str, sizeof(str), "Number of Gap Blocks in Last SACK of Association %d", assocId);
            numGapBlocks = new cOutVector(str);
            snprintf(str, sizeof(str), "SendQueue of Association %d", assocId);
            sendQueue = new cOutVector(str);
            state->sendQueueLimit = (uint32)sctpMain->par("sendQueueLimit");
            Sctp::VTagPair vtagPair;
            vtagPair.peerVTag = peerVTag;
            vtagPair.localVTag = localVTag;
            vtagPair.localPort = localPort;
            vtagPair.remotePort = remotePort;
            sctpMain->sctpVTagMap[assocId] = vtagPair;
            break;
        }

        case SCTP_S_CLOSED: {
            sendIndicationToApp(SCTP_I_CLOSED);
            break;
        }

        case SCTP_S_SHUTDOWN_PENDING: {
            if (getOutstandingBytes() == 0 && transmissionQ->getQueueSize() == 0 && qCounter.roomSumSendStreams == 0)
                sendShutdown();
            break;
        }

        case SCTP_S_SHUTDOWN_RECEIVED: {
            EV_INFO << "Entered state SHUTDOWN_RECEIVED, osb=" << getOutstandingBytes()
                    << ", transQ=" << transmissionQ->getQueueSize()
                    << ", scount=" << qCounter.roomSumSendStreams << endl;

            if (getOutstandingBytes() == 0 && transmissionQ->getQueueSize() == 0 && qCounter.roomSumSendStreams == 0) {
                sendShutdownAck(remoteAddr);
            }
            else {
                sendOnAllPaths(state->getPrimaryPath());
            }
            break;
        }
    }
}

void SctpAssociation::removePath()
{
    while (!sctpPathMap.empty()) {
        auto pathIterator = sctpPathMap.begin();
        SctpPathVariables *path = pathIterator->second;
        for (auto j = remoteAddressList.begin(); j != remoteAddressList.end(); j++) {
            if ((*j) == path->remoteAddress) {
                remoteAddressList.erase(j);
                break;
            }
        }
        EV_INFO << getFullPath() << " remove path " << path->remoteAddress << endl;
        stopTimer(path->HeartbeatTimer);
        delete path->HeartbeatTimer;
        stopTimer(path->HeartbeatIntervalTimer);
        delete path->HeartbeatIntervalTimer;
        stopTimer(path->T3_RtxTimer);
        delete path->T3_RtxTimer;
        stopTimer(path->CwndTimer);
        delete path->CwndTimer;
        stopTimer(path->ResetTimer);
        delete path->ResetTimer;
        stopTimer(path->AsconfTimer);
        delete path->AsconfTimer;
        stopTimer(path->BlockingTimer);
        delete path->BlockingTimer;
        delete path;
        sctpPathMap.erase(pathIterator);
    }
}

} // namespace sctp

} // namespace inet
<|MERGE_RESOLUTION|>--- conflicted
+++ resolved
@@ -63,18 +63,13 @@
     queuedBytes = 0;
     outstandingBytes = 0;
 
-  /*  rtie = rt->getOutputInterfaceForDestination(remoteAddress);
+    rtie = rt->getOutputInterfaceForDestination(remoteAddress);
 
     if (rtie == nullptr) {
         throw cRuntimeError("No interface for remote address %s found!", remoteAddress.str().c_str());
     }
 
-<<<<<<< HEAD
-    pmtu = rtie->getMTU();*/
-    pmtu = 1500;
-=======
-    pmtu = rtie->getMtu();
->>>>>>> b2211543
+    pmtu = rtie->getMTU();
     rttvar = 0.0;
 
     cwndTimeout = pathRto;
