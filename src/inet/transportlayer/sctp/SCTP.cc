--- conflicted
+++ resolved
@@ -252,15 +252,11 @@
                 appGateIndex = controlInfo->getGate();
             else
                 appGateIndex = msg->getArrivalGate()->getIndex();
-<<<<<<< HEAD
             int32 assocId = controlInfo->getSocketId();
-=======
-            int32 assocId = controlInfo->getAssocId();
             if (assocId == -1) {
                 int32 fd = controlInfo->getFd();
                 assocId = findAssocForFd(fd);
             }
->>>>>>> 3ddb99e6
             EV_INFO << "msg arrived from app for assoc " << assocId << "\n";
             SCTPAssociation *assoc = findAssocForApp(appGateIndex, assocId);
 
