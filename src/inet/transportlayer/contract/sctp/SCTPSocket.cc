//
// Copyright (C) 2008 Irene Ruengeler
// Copyright (C) 2015 Thomas Dreibholz
//
// This program is free software; you can redistribute it and/or
// modify it under the terms of the GNU General Public License
// as published by the Free Software Foundation; either version 2
// of the License, or (at your option) any later version.
//
// This program is distributed in the hope that it will be useful,
// but WITHOUT ANY WARRANTY; without even the implied warranty of
// MERCHANTABILITY or FITNESS FOR A PARTICULAR PURPOSE.  See the
// GNU General Public License for more details.
//
// You should have received a copy of the GNU General Public License
// along with this program; if not, see <http://www.gnu.org/licenses/>.
//

#include "inet/common/INETDefs.h"

#include "inet/transportlayer/contract/sctp/SCTPSocket.h"
#include "inet/transportlayer/contract/sctp/SCTPCommand_m.h"

namespace inet {

int32 SCTPSocket::nextAssocId = 0;

SCTPSocket::SCTPSocket(bool type)
{
    sockstate = NOT_BOUND;
    localPrt = remotePrt = 0;
    cb = nullptr;
    yourPtr = nullptr;
    gateToSctp = nullptr;
    lastStream = -1;
    oneToOne = type;
    sOptions = new SocketOptions();
    appOptions = new AppSocketOptions();
    appOptions->inboundStreams = -1;
    appOptions->outboundStreams = -1;
    if (oneToOne)
        assocId = getNewAssocId();
    else
        assocId = 0;
    EV_INFO << "sockstate=" << stateName(sockstate) << "\n";
}

SCTPSocket::SCTPSocket(cMessage *msg)
{
    SCTPCommand *ind = dynamic_cast<SCTPCommand *>(msg->getControlInfo());

    if (!ind)
        throw cRuntimeError("SCTPSocket::SCTPSocket(cMessage *): no SCTPCommand control info in message (not from SCTP?)");

    assocId = ind->getSocketId();
    sockstate = CONNECTED;

    localPrt = remotePrt = -1;
    sOptions = new SocketOptions();
    appOptions = new AppSocketOptions();
    appOptions->inboundStreams = -1;
    appOptions->outboundStreams = -1;
    cb = nullptr;
    yourPtr = nullptr;
    gateToSctp = nullptr;
    lastStream = -1;
    oneToOne = true;

    if (msg->getKind() == SCTP_I_ESTABLISHED) {
        // management of stockstate is left to processMessage() so we always
        // set it to CONNECTED in the ctor, whatever SCTP_I_xxx arrives.
        // However, for convenience we extract SCTPConnectInfo already here, so that
        // remote address/port can be read already after the ctor call.

        SCTPConnectInfo *connectInfo = check_and_cast<SCTPConnectInfo *>(msg->getControlInfo());
        localAddr = connectInfo->getLocalAddr();
        remoteAddr = connectInfo->getRemoteAddr();
        localPrt = connectInfo->getLocalPort();
        remotePrt = connectInfo->getRemotePort();
        fsmStatus = connectInfo->getStatus();
        appOptions->inboundStreams = connectInfo->getInboundStreams();
        appOptions->outboundStreams = connectInfo->getOutboundStreams();
   }
}

SCTPSocket::~SCTPSocket()
{
    delete sOptions;
    delete appOptions;
    if (cb) {
        cb->socketDeleted(assocId, yourPtr);
    }
}

const char *SCTPSocket::stateName(int state)
{
#define CASE(x)    case x: \
        s = #x; break
    const char *s = "unknown";
    switch (state) {
        CASE(NOT_BOUND);
        CASE(CLOSED);
        CASE(LISTENING);
        CASE(CONNECTING);
        CASE(CONNECTED);
        CASE(PEER_CLOSED);
        CASE(LOCALLY_CLOSED);
        CASE(SOCKERROR);
    }
    return s;
#undef CASE
}

void SCTPSocket::sendToSCTP(cMessage *msg)
{
    if (!gateToSctp)
        throw cRuntimeError("SCTPSocket::sendToSCTP(): setOutputGate() must be invoked before socket can be used");

    check_and_cast<cSimpleModule *>(gateToSctp->getOwnerModule())->send(msg, gateToSctp);
}

void SCTPSocket::getSocketOptions()
{
    cPacket* cmsg = new cPacket("GetSocketOptions", SCTP_C_GETSOCKETOPTIONS);
    SCTPSendInfo *cmd = new SCTPSendInfo("getOptions");
    cmd->setSocketId(assocId);
    cmd->setSid(0);
    cmsg->setControlInfo(cmd);
    sendToSCTP(cmsg);
}

void SCTPSocket::bind(int lPort)
{
    if (sockstate != NOT_BOUND)
        throw cRuntimeError("SCTPSocket::bind(): socket already bound");

    localAddresses.push_back(L3Address());    // Unspecified address
    localPrt = lPort;
    sockstate = CLOSED;
    getSocketOptions();
}

void SCTPSocket::bind(L3Address lAddr, int lPort)
{
    EV_INFO << "bind address " << lAddr << "\n";
    if (sockstate != NOT_BOUND)
        throw cRuntimeError("SCTPSocket::bind(): socket already bound");

    localAddresses.push_back(lAddr);
    localPrt = lPort;
    sockstate = CLOSED;
    getSocketOptions();
}

void SCTPSocket::addAddress(L3Address addr)
{
    EV_INFO << "add address " << addr << "\n";
    localAddresses.push_back(addr);
}

void SCTPSocket::bindx(AddressVector lAddresses, int lPort)
{
    L3Address lAddr;
    for (auto & lAddresse : lAddresses) {
        EV << "bindx: bind address " << (lAddresse) << "\n";
        localAddresses.push_back((lAddresse));
    }
    localPrt = lPort;
    sockstate = CLOSED;
    getSocketOptions();
}

void SCTPSocket::listen(bool fork, bool reset, uint32 requests, uint32 messagesToPush)
{
    if (sockstate != CLOSED)
        throw cRuntimeError(sockstate == NOT_BOUND ?
                "SCTPSocket::listen(): must call bind() before listen()" :
                "SCTPSocket::listen(): connect() or listen() already called");

    SCTPOpenCommand *openCmd = new SCTPOpenCommand();
    openCmd->setLocalAddresses(localAddresses);
    openCmd->setLocalPort(localPrt);
    if (oneToOne)
        openCmd->setSocketId(assocId);
    else
        openCmd->setSocketId(getNewAssocId());
    openCmd->setFork(fork);
    openCmd->setOutboundStreams(appOptions->outboundStreams);
    openCmd->setInboundStreams(appOptions->inboundStreams);
    openCmd->setNumRequests(requests);
    openCmd->setStreamReset(reset);
    openCmd->setMessagesToPush(messagesToPush);

    EV_INFO << "Assoc " << openCmd->getSocketId() << ": PassiveOPEN to SCTP from SCTPSocket:listen()\n";
    cMessage *cmsg = new cMessage("PassiveOPEN", SCTP_C_OPEN_PASSIVE);
    cmsg->setControlInfo(openCmd);
    sendToSCTP(cmsg);
    sockstate = LISTENING;
}

void SCTPSocket::listen(uint32 requests, bool fork, uint32 messagesToPush, bool options, int32 fd)
{
    if (sockstate != CLOSED)
        throw cRuntimeError(sockstate == NOT_BOUND ?
                "SCTPSocket::listen(): must call bind() before listen()" :
                "SCTPSocket::listen(): connect() or listen() already called");

    SCTPOpenCommand *openCmd = new SCTPOpenCommand();
    openCmd->setLocalAddresses(localAddresses);
    openCmd->setLocalPort(localPrt);
    if (oneToOne)
        openCmd->setSocketId(assocId);
    else
        openCmd->setSocketId(getNewAssocId());
    openCmd->setFork(fork);
    openCmd->setFd(fd);
    openCmd->setInboundStreams(appOptions->inboundStreams);
    openCmd->setOutboundStreams(appOptions->outboundStreams);
    openCmd->setNumRequests(requests);
    openCmd->setMessagesToPush(messagesToPush);

    EV_INFO << "Assoc " << openCmd->getSocketId() << ": PassiveOPEN to SCTP from SCTPSocket:listen()\n";
    cMessage *cmsg = new cMessage("PassiveOPEN", SCTP_C_OPEN_PASSIVE);
    cmsg->setControlInfo(openCmd);
    if (options)
        cmsg->setContextPointer((void*) sOptions);
    sendToSCTP(cmsg);
    sockstate = LISTENING;
}

void SCTPSocket::connect(L3Address remoteAddress, int32 remotePort, bool streamReset, int32 prMethod, uint32 numRequests)
{
    EV_INFO << "Socket connect. Assoc=" << assocId << ", sockstate=" << stateName(sockstate) << "\n";

    if (oneToOne && sockstate == NOT_BOUND)
       bind(0);

    if (oneToOne && sockstate != CLOSED)
        throw cRuntimeError("SCTPSocket::connect(): connect() or listen() already called");

    if (!oneToOne && sockstate != LISTENING)
        throw cRuntimeError("SCTPSocket::connect(): one-to-many style socket must be listening");

    remoteAddr = remoteAddress;
    remotePrt = remotePort;

    SCTPOpenCommand *openCmd = new SCTPOpenCommand();
    if (oneToOne)
        openCmd->setSocketId(assocId);
    else
        openCmd->setSocketId(getNewAssocId());
    EV_INFO << "Socket connect. Assoc=" << openCmd->getSocketId() << ", sockstate=" << stateName(sockstate) << "\n";
    openCmd->setLocalAddresses(localAddresses);
    openCmd->setLocalPort(localPrt);
    openCmd->setRemoteAddr(remoteAddr);
    openCmd->setRemotePort(remotePrt);
    openCmd->setOutboundStreams(appOptions->outboundStreams);
    openCmd->setInboundStreams(appOptions->inboundStreams);
    openCmd->setNumRequests(numRequests);
    openCmd->setPrMethod(prMethod);
    openCmd->setStreamReset(streamReset);

    cMessage *cmsg = new cMessage("Associate", SCTP_C_ASSOCIATE);
    cmsg->setControlInfo(openCmd);
    sendToSCTP(cmsg);

    if (oneToOne)
        sockstate = CONNECTING;
}

void SCTPSocket::connect(int32 fd, L3Address remoteAddress, int32 remotePort, uint32 numRequests, bool options)
{
    EV_INFO << "Socket connect. Assoc=" << assocId << ", sockstate=" << stateName(sockstate) << "\n";

    if (oneToOne && sockstate == NOT_BOUND)
       bind(0);

    if (oneToOne && sockstate != CLOSED)
        throw cRuntimeError("SCTPSocket::connect(): connect() or listen() already called");

    if (!oneToOne && sockstate != LISTENING)
        throw cRuntimeError("SCTPSocket::connect(): one-to-many style socket must be listening");

    remoteAddr = remoteAddress;
    remotePrt = remotePort;

    SCTPOpenCommand *openCmd = new SCTPOpenCommand();
    if (oneToOne)
        openCmd->setSocketId(assocId);
    else
        openCmd->setSocketId(getNewAssocId());
    EV_INFO << "Socket connect. Assoc=" << openCmd->getSocketId() << ", sockstate=" << stateName(sockstate) << "\n";
    openCmd->setLocalAddresses(localAddresses);
    openCmd->setLocalPort(localPrt);
    openCmd->setRemoteAddr(remoteAddr);
    openCmd->setRemotePort(remotePrt);
    openCmd->setOutboundStreams(appOptions->outboundStreams);
    openCmd->setInboundStreams(appOptions->inboundStreams);
    openCmd->setNumRequests(numRequests);
    openCmd->setFd(fd);

    cMessage *cmsg = new cMessage("Associate", SCTP_C_ASSOCIATE);
    cmsg->setControlInfo(openCmd);
    if (options) {
        cmsg->setContextPointer((void*) sOptions);
    }
    sendToSCTP(cmsg);

    if (oneToOne)
        sockstate = CONNECTING;
}

void SCTPSocket::accept(int32 assId, int32 fd)
{
    SCTPCommand *cmd = new SCTPCommand();
    cmd->setLocalPort(localPrt);
    cmd->setRemoteAddr(remoteAddr);
    cmd->setRemotePort(remotePrt);
    cmd->setAssocId(assId);
    cmd->setFd(fd);
    cMessage *cmsg = new cMessage("Accept", SCTP_C_ACCEPT);
    cmsg->setControlInfo(cmd);
    sendToSCTP(cmsg);
}

void SCTPSocket::connectx(AddressVector remoteAddressList, int32 remotePort, bool streamReset, int32 prMethod, uint32 numRequests)
{
    EV_INFO << "Socket connectx.  sockstate=" << stateName(sockstate) << "\n";
    remoteAddresses = remoteAddressList;
    connect(remoteAddressList.front(), remotePort, streamReset, prMethod, numRequests);
}

void SCTPSocket::send(SCTPSimpleMessage *msg, int32 prMethod, double prValue, int32 streamId, bool last, bool primary)
{
    if (oneToOne && sockstate != CONNECTED && sockstate != CONNECTING && sockstate != PEER_CLOSED) {
        throw cRuntimeError("SCTPSocket::send(): not connected or connecting");
    }
    else if (!oneToOne && sockstate != LISTENING) {
        throw cRuntimeError("SCTPSocket::send(): one-to-many style socket must be listening");
    }

    SCTPSendInfo *sendCommand = new SCTPSendInfo();
    sendCommand->setSocketId(assocId);
    sendCommand->setSid(streamId);
    sendCommand->setPrValue(prValue);
    sendCommand->setPrMethod(prMethod);
    sendCommand->setLast(last);
    sendCommand->setPrimary(primary);
    sendCommand->setSendUnordered( (msg->getKind() == SCTP_C_SEND_UNORDERED) ?
                                   COMPLETE_MESG_UNORDERED : COMPLETE_MESG_ORDERED );

    cPacket* cmsg = new cPacket("SCTP_C_SEND");
    cmsg->setKind(SCTP_C_SEND);
    cmsg->encapsulate(msg);
    cmsg->setControlInfo(sendCommand);

    sendToSCTP(cmsg);
}

void SCTPSocket::sendMsg(cMessage *cmsg)
{
    SCTPSendInfo *sendCommand;

    if (cmsg->getControlInfo()) {
        sendCommand = check_and_cast<SCTPSendInfo *>(cmsg->removeControlInfo());
        if (sendCommand->getSid() == -1) {
            lastStream = (lastStream + 1) % appOptions->outboundStreams;
            sendCommand->setSid(lastStream);
        }
<<<<<<< HEAD
        sendCommand->setSocketId(assocId);
=======
        if (sendCommand->getAssocId() == -1)
            sendCommand->setAssocId(assocId);
>>>>>>> 3ddb99e6
        cmsg->setControlInfo(sendCommand);
    } else {
        sendCommand = new SCTPSendInfo();
        sendCommand->setSocketId(assocId);
        lastStream = (lastStream + 1) % appOptions->outboundStreams;
        sendCommand->setSid(lastStream);
        cmsg->setControlInfo(sendCommand);
    }
    cmsg->setKind(SCTP_C_SEND);
    sendToSCTP(cmsg);
}

void SCTPSocket::sendNotification(cMessage *msg)
{
    if (oneToOne && sockstate != CONNECTED && sockstate != CONNECTING && sockstate != PEER_CLOSED) {
        throw cRuntimeError("SCTPSocket::sendNotification(%s): not connected or connecting", msg->getName());
    }
    else if (!oneToOne && sockstate != LISTENING) {
        throw cRuntimeError("SCTPSocket::sendNotification(%s): one-to-many style socket must be listening", msg->getName());
    }

    sendToSCTP(msg);
}

void SCTPSocket::sendRequest(cMessage *msg)
{
    sendToSCTP(msg);
}

void SCTPSocket::close(int id)
{
    EV_INFO << "SCTPSocket::close()\n";

    cMessage *msg = new cMessage("CLOSE", SCTP_C_CLOSE);
    SCTPCommand *cmd = new SCTPCommand();
<<<<<<< HEAD
    cmd->setSocketId(assocId);
=======
    if (id == -1)
        cmd->setAssocId(assocId);
    else
        cmd->setFd(id);
>>>>>>> 3ddb99e6
    msg->setControlInfo(cmd);
    sendToSCTP(msg);
    sockstate = (sockstate == CONNECTED) ? LOCALLY_CLOSED : CLOSED;
}

void SCTPSocket::shutdown()
{
    EV << "SCTPSocket::shutdown()\n";

    cMessage *msg = new cMessage("SHUTDOWN", SCTP_C_SHUTDOWN);
    SCTPCommand *cmd = new SCTPCommand();
    cmd->setSocketId(assocId);
    msg->setControlInfo(cmd);
    sendToSCTP(msg);
}

void SCTPSocket::abort()
{
    if (sockstate != NOT_BOUND && sockstate != CLOSED && sockstate != SOCKERROR) {
        cMessage *msg = new cMessage("ABORT", SCTP_C_ABORT);
        SCTPCommand *cmd = new SCTPCommand();
        cmd->setSocketId(assocId);
        msg->setControlInfo(cmd);
        sendToSCTP(msg);
    }
    sockstate = CLOSED;
}

void SCTPSocket::requestStatus()
{
    cMessage *msg = new cMessage("STATUS", SCTP_C_STATUS);
    SCTPCommand *cmd = new SCTPCommand();
    cmd->setSocketId(assocId);
    msg->setControlInfo(cmd);
    sendToSCTP(msg);
}

bool SCTPSocket::belongsToSocket(cMessage *msg)
{
    bool ret = dynamic_cast<SCTPCommand *>(msg->getControlInfo()) &&
        ((SCTPCommand *)(msg->getControlInfo()))->getSocketId() == assocId;
    EV_INFO << "assoc=" << ((SCTPCommand *)(msg->getControlInfo()))->getSocketId() << "\n";
    return ret;
}

bool SCTPSocket::belongsToAnySCTPSocket(cMessage *msg)
{
    return dynamic_cast<SCTPCommand *>(msg->getControlInfo());
}

void SCTPSocket::setCallbackObject(CallbackInterface *callback, void *yourPointer)
{
    cb = callback;
    yourPtr = yourPointer;
}

void SCTPSocket::processMessage(cMessage *msg)
{
    SCTPStatusInfo *status;
    switch (msg->getKind()) {
        case SCTP_I_DATA:
            EV_INFO << "SCTP_I_DATA\n";
            if (cb) {
                cb->socketDataArrived(assocId, yourPtr, PK(msg), false);
                msg = nullptr;
            }
            break;

        case SCTP_I_DATA_NOTIFICATION:
            EV_INFO << "SCTP_I_NOTIFICATION\n";
            if (cb) {
                cb->socketDataNotificationArrived(assocId, yourPtr, PK(msg));
            }
            break;

        case SCTP_I_SEND_MSG:
            if (cb) {
                cb->sendRequestArrived();
            }
            break;

        case SCTP_I_ESTABLISHED: {
            if (oneToOne)
                sockstate = CONNECTED;
            SCTPConnectInfo *connectInfo = check_and_cast<SCTPConnectInfo *>(msg->removeControlInfo());
            localAddr = connectInfo->getLocalAddr();
            remoteAddr = connectInfo->getRemoteAddr();
            localPrt = connectInfo->getLocalPort();
            remotePrt = connectInfo->getRemotePort();
            fsmStatus = connectInfo->getStatus();
            appOptions->inboundStreams = connectInfo->getInboundStreams();
            appOptions->outboundStreams = connectInfo->getOutboundStreams();

            if (cb) {
                cb->socketEstablished(assocId, yourPtr, connectInfo->getNumMsgs());
            }
            delete connectInfo;
            break;
        }

        case SCTP_I_PEER_CLOSED:
            EV_INFO << "peer closed\n";
            if (oneToOne)
                sockstate = (sockstate == CONNECTED) ? PEER_CLOSED : CLOSED;

            if (cb) {
                cb->socketPeerClosed(assocId, yourPtr);
            }
            break;

        case SCTP_I_ABORT:
        case SCTP_I_CONN_LOST:
        case SCTP_I_CLOSED:
            EV_INFO << "SCTP_I_CLOSED called\n";
            sockstate = CLOSED;
            if (cb) {
                cb->socketClosed(assocId, yourPtr);
            }
            break;

        case SCTP_I_CONNECTION_REFUSED:
        case SCTP_I_CONNECTION_RESET:
        case SCTP_I_TIMED_OUT:
            sockstate = SOCKERROR;
            if (cb) {
                cb->socketFailure(assocId, yourPtr, msg->getKind());
            }
            break;

        case SCTP_I_STATUS:
            status = check_and_cast<SCTPStatusInfo *>(msg->removeControlInfo());
            if (cb) {
                cb->socketStatusArrived(assocId, yourPtr, status);
            }
            break;

        case SCTP_I_ABANDONED:
            if (cb) {
                cb->msgAbandonedArrived(assocId);
            }
            break;

        case SCTP_I_SHUTDOWN_RECEIVED:
            EV_INFO << "SCTP_I_SHUTDOWN_RECEIVED\n";
            if (cb) {
                cb->shutdownReceivedArrived(assocId);
            }
            break;

        case SCTP_I_SENDQUEUE_FULL:
            if (cb) {
                cb->sendqueueFullArrived(assocId);
            }
            break;

        case SCTP_I_SENDQUEUE_ABATED: {
            SCTPCommand *cmd = check_and_cast<SCTPCommand *>(msg->removeControlInfo());
            if (cb) {
                cb->sendqueueAbatedArrived(assocId, cmd->getNumMsgs());
            }
            delete cmd;
            break;
        }

        case SCTP_I_RCV_STREAMS_RESETTED:
        case SCTP_I_SEND_STREAMS_RESETTED:
        case SCTP_I_RESET_REQUEST_FAILED:
        case SCTP_I_SENDSOCKETOPTIONS:
            break;

        case SCTP_I_ADDRESS_ADDED: {
            SCTPCommand *cmd = check_and_cast<SCTPCommand *>(msg->removeControlInfo());
            if (cb) {
                cb->addressAddedArrived(assocId, cmd->getLocalAddr(), remoteAddr);
            }
            delete cmd;
            break;
        }

        default:
            throw cRuntimeError("SCTPSocket::processMessage(): invalid msg kind %d, one of the SCTP_I_xxx constants expected", msg->getKind());
    }

    if (msg != nullptr) {
        delete msg;
    }
}

void SCTPSocket::setStreamPriority(uint32 stream, uint32 priority)
{
    cMessage *msg = new cMessage("SET_STREAM_PRIO", SCTP_C_SET_STREAM_PRIO);
    SCTPSendInfo *cmd = new SCTPSendInfo();
    cmd->setSocketId(assocId);
    cmd->setSid(stream);
    cmd->setPpid(priority);
    msg->setControlInfo(cmd);
    sendToSCTP(msg);
}

} // namespace inet<|MERGE_RESOLUTION|>--- conflicted
+++ resolved
@@ -367,12 +367,8 @@
             lastStream = (lastStream + 1) % appOptions->outboundStreams;
             sendCommand->setSid(lastStream);
         }
-<<<<<<< HEAD
-        sendCommand->setSocketId(assocId);
-=======
-        if (sendCommand->getAssocId() == -1)
-            sendCommand->setAssocId(assocId);
->>>>>>> 3ddb99e6
+        if (sendCommand->getSocketId() == -1)
+            sendCommand->setSocketId(assocId);
         cmsg->setControlInfo(sendCommand);
     } else {
         sendCommand = new SCTPSendInfo();
@@ -408,14 +404,10 @@
 
     cMessage *msg = new cMessage("CLOSE", SCTP_C_CLOSE);
     SCTPCommand *cmd = new SCTPCommand();
-<<<<<<< HEAD
-    cmd->setSocketId(assocId);
-=======
     if (id == -1)
-        cmd->setAssocId(assocId);
+        cmd->setSocketId(assocId);
     else
         cmd->setFd(id);
->>>>>>> 3ddb99e6
     msg->setControlInfo(cmd);
     sendToSCTP(msg);
     sockstate = (sockstate == CONNECTED) ? LOCALLY_CLOSED : CLOSED;
