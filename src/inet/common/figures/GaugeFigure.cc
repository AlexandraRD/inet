//
// Copyright (C) 2016 OpenSim Ltd
//
// This program is free software; you can redistribute it and/or
// modify it under the terms of the GNU Lesser General Public License
// as published by the Free Software Foundation; either version 2
// of the License, or (at your option) any later version.
//
// This program is distributed in the hope that it will be useful,
// but WITHOUT ANY WARRANTY; without even the implied warranty of
// MERCHANTABILITY or FITNESS FOR A PARTICULAR PURPOSE.  See the
// GNU Lesser General Public License for more details.
//
// You should have received a copy of the GNU Lesser General Public License
// along with this program; if not, see <http://www.gnu.org/licenses/>.
//
//

#include "GaugeFigure.h"
#include "inet/common/INETUtils.h"

//TODO namespace inet { -- for the moment commented out, as OMNeT++ 5.0 cannot instantiate a figure from a namespace
using namespace inet;

<<<<<<< HEAD
Register_Class(GaugeFigure);

#define M_PI 3.14159265358979323846
=======
Register_Figure("gauge", GaugeFigure);
>>>>>>> 98008ce9

static const double BORDER_WIDTH_PERCENT = 0.015;
static const double CURVE_WIDTH_PERCENT = 0.02;
static const double TICK_BIG_LENGTH_PERCENT = 0.44;
static const double TICK_SMALL_LENGTH_PERCENT = 0.46;
static const double FONT_SIZE_PERCENT = 0.07;
static const double NEEDLE_WIDTH_PERCENT = 0.12;
static const double NEEDLE_HEIGHT_PERCENT = 0.4;
static const double VALUE_Y_PERCENT = 0.9;
static const double TICK_LINE_WIDTH_PERCENT = 0.008;
static const double START_ANGLE = -M_PI / 2;
static const double END_ANGLE = M_PI;
static const double NEEDLE_OFFSET_IN_DEGREE = 12;

static const char *PKEY_BACKGROUND_COLOR = "backgroundColor";
static const char *PKEY_NEEDLE_COLOR = "needleColor";
static const char *PKEY_LABEL = "label";
static const char *PKEY_LABEL_FONT = "labelFont";
static const char *PKEY_LABEL_COLOR = "labelColor";
static const char *PKEY_MIN_VALUE = "minValue";
static const char *PKEY_MAX_VALUE = "maxValue";
static const char *PKEY_TICK_SIZE = "tickSize";
static const char *PKEY_COLOR_STRIP = "colorStrip";
static const char *PKEY_INITIAL_VALUE = "initialValue";
static const char *PKEY_POS = "pos";
static const char *PKEY_SIZE = "size";
static const char *PKEY_ANCHOR = "anchor";
static const char *PKEY_BOUNDS = "bounds";

inline double zeroToOne(double x) { return x == 0 ? 1 : x; }

GaugeFigure::GaugeFigure(const char *name) : cGroupFigure(name)
{
    addChildren();
}

GaugeFigure::~GaugeFigure()
{
    // delete figures which is not in canvas
    for (int i = curvesOnCanvas; i < curveFigures.size(); ++i)
        delete curveFigures[i];

    for (int i = numTicks; i < tickFigures.size(); ++i) {
        delete tickFigures[i];
        delete numberFigures[i];
    }
}

const cFigure::Rectangle& GaugeFigure::getBounds() const
{
    return backgroundFigure->getBounds();
}

void GaugeFigure::setBounds(const Rectangle& rect)
{
    backgroundFigure->setBounds(rect);
    layout();
}

const cFigure::Color& GaugeFigure::getBackgroundColor() const
{
    return backgroundFigure->getFillColor();
}

void GaugeFigure::setBackgroundColor(const Color& color)
{
    backgroundFigure->setFillColor(color);
}

const cFigure::Color& GaugeFigure::getNeedleColor() const
{
    return needle->getFillColor();
}

void GaugeFigure::setNeedleColor(const Color& color)
{
    needle->setFillColor(color);
}

const char *GaugeFigure::getLabel() const
{
    return labelFigure->getText();
}

void GaugeFigure::setLabel(const char *text)
{
    labelFigure->setText(text);
}

const cFigure::Font& GaugeFigure::getLabelFont() const
{
    return labelFigure->getFont();
}

void GaugeFigure::setLabelFont(const Font& font)
{
    labelFigure->setFont(font);
}

const cFigure::Color& GaugeFigure::getLabelColor() const
{
    return labelFigure->getColor();
}

void GaugeFigure::setLabelColor(const Color& color)
{
    labelFigure->setColor(color);
}

double GaugeFigure::getMinValue() const
{
    return min;
}

void GaugeFigure::setMinValue(double value)
{
    if (min != value) {
        min = value;
        redrawTicks();
        refresh();
    }
}

double GaugeFigure::getMaxValue() const
{
    return max;
}

void GaugeFigure::setMaxValue(double value)
{
    if (max != value) {
        max = value;
        redrawTicks();
        refresh();
    }
}

double GaugeFigure::getTickSize() const
{
    return tickSize;
}

void GaugeFigure::setTickSize(double value)
{
    if (tickSize != value) {
        tickSize = value;
        redrawTicks();
        refresh();
    }
}

const char *GaugeFigure::getColorStrip() const
{
    return colorStrip;
}

void GaugeFigure::setColorStrip(const char *colorStrip)
{
    if (strcmp(this->colorStrip, colorStrip) != 0) {
        this->colorStrip = colorStrip;
        redrawCurves();
    }
}

void GaugeFigure::parse(cProperty *property)
{
    cGroupFigure::parse(property);
    setBounds(parseBounds(property));

    // Set default
    redrawTicks();

    const char *s;
    if ((s = property->getValue(PKEY_BACKGROUND_COLOR)) != nullptr)
        setBackgroundColor(parseColor(s));
    if ((s = property->getValue(PKEY_NEEDLE_COLOR)) != nullptr)
        setNeedleColor(parseColor(s));
    if ((s = property->getValue(PKEY_LABEL)) != nullptr)
        setLabel(s);
    if ((s = property->getValue(PKEY_LABEL_FONT)) != nullptr)
        setLabelFont(parseFont(s));
    if ((s = property->getValue(PKEY_LABEL_COLOR)) != nullptr)
        setLabelColor(parseColor(s));
    // This must be initialize before min and max because it is possible to be too much unnecessary tick and number
    if ((s = property->getValue(PKEY_TICK_SIZE)) != nullptr)
        setTickSize(atof(s));
    if ((s = property->getValue(PKEY_MIN_VALUE)) != nullptr)
        setMinValue(atof(s));
    if ((s = property->getValue(PKEY_MAX_VALUE)) != nullptr)
        setMaxValue(atof(s));
    if ((s = property->getValue(PKEY_COLOR_STRIP)) != nullptr)
        setColorStrip(s);
    if ((s = property->getValue(PKEY_INITIAL_VALUE)) != nullptr)
        setValue(0, simTime(), utils::atod(s));
}

const char **GaugeFigure::getAllowedPropertyKeys() const
{
    static const char *keys[32];
    if (!keys[0]) {
        const char *localKeys[] = {
            PKEY_BACKGROUND_COLOR, PKEY_NEEDLE_COLOR, PKEY_LABEL, PKEY_LABEL_FONT,
            PKEY_LABEL_COLOR, PKEY_MIN_VALUE, PKEY_MAX_VALUE, PKEY_TICK_SIZE,
            PKEY_COLOR_STRIP, PKEY_INITIAL_VALUE, PKEY_POS, PKEY_SIZE, PKEY_ANCHOR,
            PKEY_BOUNDS, nullptr
        };
        concatArrays(keys, cGroupFigure::getAllowedPropertyKeys(), localKeys);
    }
    return keys;
}

void GaugeFigure::addChildren()
{
    backgroundFigure = new cOvalFigure("background");
    needle = new cPathFigure("needle");
    valueFigure = new cTextFigure("value");
    labelFigure = new cTextFigure("label");

    backgroundFigure->setFilled(true);
    backgroundFigure->setFillColor(Color("#b8afa6"));

    needle->setFilled(true);
    needle->setFillColor(cFigure::Color("#dba672"));

    valueFigure->setAnchor(cFigure::ANCHOR_CENTER);
    labelFigure->setAnchor(cFigure::ANCHOR_N);

    addFigure(backgroundFigure);
    addFigure(needle);
    addFigure(valueFigure);
    addFigure(labelFigure);
}

void GaugeFigure::setColorCurve(const cFigure::Color& curveColor, double startAngle, double endAngle, cArcFigure *arc)
{
    arc->setLineColor(curveColor);
    arc->setStartAngle(startAngle);
    arc->setEndAngle(endAngle);
    setCurveGeometry(arc);
}

void GaugeFigure::setValue(int series, simtime_t timestamp, double newValue)
{
    ASSERT(series == 0);
    // Note: we currently ignore timestamp
    if (value != newValue) {
        value = newValue;
        refresh();
    }
}

void GaugeFigure::setCurveGeometry(cArcFigure *curve)
{
    double lineWidth = getBounds().width * CURVE_WIDTH_PERCENT;
    Rectangle arcBounds = getBounds();
    double offset = lineWidth + backgroundFigure->getLineWidth();

    arcBounds.height -= offset;
    arcBounds.width -= offset;
    arcBounds.x += offset / 2;
    arcBounds.y += offset / 2;

    curve->setBounds(arcBounds);
    curve->setLineWidth(lineWidth);

    Transform trans;
    trans.rotate(-M_PI / 4, getBounds().getCenter());
    curve->setTransform(trans);
}

void GaugeFigure::setTickGeometry(cLineFigure *tick, int index)
{
    tick->setStart(Point(getBounds().x, getBounds().getCenter().y));

    Point endPos = getBounds().getCenter();
    endPos.x -= !(index % 3) ? getBounds().width * TICK_BIG_LENGTH_PERCENT :
        getBounds().width * TICK_SMALL_LENGTH_PERCENT;
    tick->setEnd(endPos);
    tick->setLineWidth(zeroToOne(getBounds().width * TICK_LINE_WIDTH_PERCENT));

    Transform trans;
    trans.rotate((M_PI + M_PI / 2) * (index * tickSize + shifting) / (max - min), getBounds().getCenter()).
            rotate(-M_PI / 4, getBounds().getCenter());
    tick->setTransform(trans);
}

void GaugeFigure::setNumberGeometry(cTextFigure *number, int index)
{
    ASSERT(tickFigures.size() > 0);

    double distanceToBorder = tickFigures[0]->getStart().distanceTo(tickFigures[0]->getEnd());
    number->setFont(cFigure::Font("", getBounds().width * FONT_SIZE_PERCENT, 0));
    Point textPos = Point(getBounds().x + distanceToBorder + number->getFont().pointSize, getBounds().getCenter().y);
    number->setPosition(textPos);

    Transform trans;
    trans.rotate(-(M_PI + M_PI / 2) * (index * tickSize + shifting) / (max - min), textPos).
            rotate(M_PI / 4, textPos).
            rotate((M_PI + M_PI / 2) * (index * tickSize + shifting) / (max - min), getBounds().getCenter()).
            rotate(-M_PI / 4, getBounds().getCenter());
    number->setTransform(trans);
}

void GaugeFigure::setNeedleGeometry()
{
    double cx = getBounds().getCenter().x;
    double cy = getBounds().getCenter().y;
    double w = getBounds().width;

    // draw needle in horizontal position, pointing 9:00 hours
    double needleHalfWidth = w * NEEDLE_WIDTH_PERCENT / 2;
    double needleLength = w * NEEDLE_HEIGHT_PERCENT;
    needle->clearPath();
    needle->addMoveTo(cx + needleHalfWidth, cy);
    needle->addLineTo(cx, cy - needleHalfWidth);
    needle->addLineTo(cx - needleLength, cy);
    needle->addLineTo(cx, cy + needleHalfWidth);
    needle->addClosePath();

    setNeedleTransform();
}

void GaugeFigure::setNeedleTransform()
{
    double angle;
    const double offset = NEEDLE_OFFSET_IN_DEGREE * M_PI / 180;
    needle->setVisible(true);
    if (value < min)
        angle = -offset;
    else if (value > max)
        angle = (END_ANGLE - START_ANGLE) + offset;
    else if (std::isnan(value)) {
        needle->setVisible(false);
        return;
    }
    else
        angle = (value - min) / (max - min) * (END_ANGLE - START_ANGLE);

    cFigure::Transform t;
    t.rotate(angle, getBounds().getCenter()).rotate(-M_PI / 4, getBounds().getCenter());
    needle->setTransform(t);
}

void GaugeFigure::redrawTicks()
{
    ASSERT(tickFigures.size() == numberFigures.size());

    double fraction = std::abs(fmod(min / tickSize, 1));
    shifting = tickSize * (min < 0 ? fraction : 1 - fraction);
    // if fraction == 0 then shifting == tickSize therefore don't have to shift the ticks
    if (shifting == tickSize)
        shifting = 0;

    int prevNumTicks = numTicks;
    numTicks = std::max(0.0, std::abs(max - min - shifting) / tickSize + 1);

    // Allocate ticks and numbers if needed
    if (numTicks > tickFigures.size())
        while (numTicks > tickFigures.size()) {
            cLineFigure *tick = new cLineFigure();
            cTextFigure *number = new cTextFigure();

            number->setAnchor(cFigure::ANCHOR_CENTER);

            tickFigures.push_back(tick);
            numberFigures.push_back(number);
        }

    // Add or remove figures from canvas according to previous number of ticks
    for (int i = numTicks; i < prevNumTicks; ++i) {
        removeFigure(tickFigures[i]);
        removeFigure(numberFigures[i]);
    }
    for (int i = prevNumTicks; i < numTicks; ++i) {
        addFigure(tickFigures[i]);
        addFigureBelow(numberFigures[i], needle);
    }

    for (int i = 0; i < numTicks; ++i) {
        setTickGeometry(tickFigures[i], i);

        char buf[32];

        double number = min + i * tickSize + shifting;
        if (std::abs(number) < tickSize / 2)
            number = 0;

        sprintf(buf, "%g", number);
        numberFigures[i]->setText(buf);
        setNumberGeometry(numberFigures[i], i);
    }
}

void GaugeFigure::redrawCurves()
{
    // create color strips
    cStringTokenizer signalTokenizer(colorStrip, " ,");

    double lastStop = 0.0;
    double newStop = 0.0;
    Color color;
    int index = 0;
    const double deg270InRad = 6 * M_PI / 4;
    while (signalTokenizer.hasMoreTokens()) {
        const char *token = signalTokenizer.nextToken();
        newStop = atof(token);
        if (newStop > lastStop) {
            if (index == curveFigures.size()) {
                cArcFigure *arc = new cArcFigure("colorStrip");
                arc->setZoomLineWidth(true);
                curveFigures.push_back(arc);
            }

            setColorCurve(color, M_PI - (deg270InRad * newStop), M_PI - (deg270InRad * lastStop), curveFigures[index]);

            ++index;
            lastStop = newStop;
        }
        if (newStop == 0.0)
            color = Color(token);
    }
    if (lastStop < 1.0) {
        if (index == curveFigures.size()) {
            cArcFigure *arc = new cArcFigure("colorStrip");
            arc->setZoomLineWidth(true);
            curveFigures.push_back(arc);
        }
        setColorCurve(color, M_PI - deg270InRad, M_PI - (deg270InRad * lastStop), curveFigures[index]);
        ++index;
    }

    int prevCurvesOnCanvas = curvesOnCanvas;
    curvesOnCanvas = index;

    // Add or remove figures from canvas according to previous number of curves
    for (int i = prevCurvesOnCanvas; i < curvesOnCanvas; ++i)
        addFigureBelow(curveFigures[i], needle);
    for (int i = curvesOnCanvas; i < prevCurvesOnCanvas; ++i)
        removeFigure(curveFigures[index]);
}

void GaugeFigure::layout()
{
    backgroundFigure->setLineWidth(zeroToOne(getBounds().width * BORDER_WIDTH_PERCENT));

    for (cArcFigure *item : curveFigures)
        setCurveGeometry(item);

    for (int i = 0; i < numTicks; ++i) {
        setTickGeometry(tickFigures[i], i);
        setNumberGeometry(numberFigures[i], i);
    }

    setNeedleGeometry();

    valueFigure->setFont(Font("", getBounds().width * FONT_SIZE_PERCENT, 0));
    valueFigure->setPosition(Point(getBounds().getCenter().x, getBounds().y + getBounds().height * VALUE_Y_PERCENT));

    labelFigure->setPosition(Point(getBounds().getCenter().x, getBounds().y + getBounds().height));
}

void GaugeFigure::refresh()
{
    setNeedleTransform();

    // update displayed number
    if (std::isnan(value))
        valueFigure->setText("");
    else {
        char buf[32];
        sprintf(buf, "%g", value);
        valueFigure->setText(buf);
    }
}

// } // namespace inet
<|MERGE_RESOLUTION|>--- conflicted
+++ resolved
@@ -22,13 +22,9 @@
 //TODO namespace inet { -- for the moment commented out, as OMNeT++ 5.0 cannot instantiate a figure from a namespace
 using namespace inet;
 
-<<<<<<< HEAD
-Register_Class(GaugeFigure);
+Register_Figure("gauge", GaugeFigure);
 
 #define M_PI 3.14159265358979323846
-=======
-Register_Figure("gauge", GaugeFigure);
->>>>>>> 98008ce9
 
 static const double BORDER_WIDTH_PERCENT = 0.015;
 static const double CURVE_WIDTH_PERCENT = 0.02;
