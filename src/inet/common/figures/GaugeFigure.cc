--- conflicted
+++ resolved
@@ -24,12 +24,9 @@
 
 Register_Class(GaugeFigure);
 
-<<<<<<< HEAD
 #define M_PI 3.14159265358979323846
 
 static const double START_ANGLE = -M_PI/2;
-=======
-#if OMNETPP_VERSION >= 0x500
 
 static const double BORDER_WIDTH_PERCENT = 0.015;
 static const double CURVE_WIDTH_PERCENT = 0.02;
@@ -41,7 +38,6 @@
 static const double VALUE_Y_PERCENT = 0.9;
 static const double TICK_LINE_WIDTH_PERCENT = 0.008;
 static const double START_ANGLE = -M_PI / 2;
->>>>>>> bb8393fa
 static const double END_ANGLE = M_PI;
 static const double NEEDLE_OFFSET_IN_DEGREE = 12;
 
@@ -317,23 +313,6 @@
     tick->setTransform(trans);
 }
 
-<<<<<<< HEAD
-void GaugeFigure::receiveSignal(cComponent *source, simsignal_t signalID, long l, cObject *details) {
-    setValue(l);
-}
-
-void GaugeFigure::receiveSignal(cComponent *source, simsignal_t signalID, unsigned long l, cObject *details) {
-    setValue(l);
-}
-
-void GaugeFigure::receiveSignal(cComponent *source, simsignal_t signalID, double d, cObject *details) {
-    setValue(d);
-}
-
-void GaugeFigure::receiveSignal(cComponent *source, simsignal_t signalID, cObject *obj, cObject *details) {
-    value++;
-    setValue(value);
-=======
 void GaugeFigure::setNumberGeometry(cTextFigure *number, int index)
 {
     ASSERT(tickFigures.size() > 0);
@@ -429,7 +408,6 @@
         numberFigures[i]->setText(buf);
         setNumberGeometry(numberFigures[i], i);
     }
->>>>>>> bb8393fa
 }
 
 void GaugeFigure::redrawCurves()
@@ -516,10 +494,4 @@
     }
 }
 
-<<<<<<< HEAD
 // } // namespace inet
-=======
-#endif    // omnetpp 5
-
-// } // namespace inet
->>>>>>> bb8393fa
