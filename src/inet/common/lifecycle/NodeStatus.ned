//
// Copyright (C) 2013 Opensim Ltd.
//
// This program is free software; you can redistribute it and/or
// modify it under the terms of the GNU Lesser General Public License
// as published by the Free Software Foundation; either version 2
// of the License, or (at your option) any later version.
//
// This program is distributed in the hope that it will be useful,
// but WITHOUT ANY WARRANTY; without even the implied warranty of
// MERCHANTABILITY or FITNESS FOR A PARTICULAR PURPOSE.  See the
// GNU Lesser General Public License for more details.
//
// You should have received a copy of the GNU Lesser General Public License
// along with this program; if not, see <http://www.gnu.org/licenses/>.
//
// Author: Levente Meszaros (levy@omnetpp.org)
//

package inet.common.lifecycle;

//
// Keeps track of the status of network node (up, down, etc.) for other
// modules, and also displays it as a small overlay icon on this module
// and on the module of the network node.
//
simple NodeStatus
{
    parameters:
        //TODO @signal, @statistic
        string initialStatus = default("UP"); // initial status of the network node
<<<<<<< HEAD
        @display("i=block/cogwheel");
        @signal[nodeStatusChanged](type=inet::NodeStatus);
}
=======
        @display("i=block/cogwheel;is=s");
        @signal[nodeStatusChanged](type=inet::NodeStatus);
}
>>>>>>> c40e1b79
<|MERGE_RESOLUTION|>--- conflicted
+++ resolved
@@ -29,12 +29,6 @@
     parameters:
         //TODO @signal, @statistic
         string initialStatus = default("UP"); // initial status of the network node
-<<<<<<< HEAD
-        @display("i=block/cogwheel");
-        @signal[nodeStatusChanged](type=inet::NodeStatus);
-}
-=======
         @display("i=block/cogwheel;is=s");
         @signal[nodeStatusChanged](type=inet::NodeStatus);
 }
->>>>>>> c40e1b79
