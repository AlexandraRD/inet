//
// Copyright (C) 2016 OpenSim Ltd.
//
// This program is free software; you can redistribute it and/or
// modify it under the terms of the GNU Lesser General Public License
// as published by the Free Software Foundation; either version 2
// of the License, or (at your option) any later version.
//
// This program is distributed in the hope that it will be useful,
// but WITHOUT ANY WARRANTY; without even the implied warranty of
// MERCHANTABILITY or FITNESS FOR A PARTICULAR PURPOSE.  See the
// GNU Lesser General Public License for more details.
//
// You should have received a copy of the GNU Lesser General Public License
// along with this program; if not, see http://www.gnu.org/licenses/.
//

#include "inet/linklayer/ieee80211/mac/contract/IRtsPolicy.h"
#include "NonQoSRecoveryProcedure.h"

namespace inet {
namespace ieee80211 {

Define_Module(NonQoSRecoveryProcedure);

//
// Contention window management
// ============================
//
// The CW shall take the next value in the series every time an
// unsuccessful attempt to transmit an MPDU causes either STA retry
// counter to increment, until the CW reaches the value of aCWmax.
//
// The CW shall be reset to aCWmin after [...] when SLRC reaches
// dot11LongRetryLimit, or when SSRC reaches dot11ShortRetryLimit.
//
void NonQoSRecoveryProcedure::initialize(int stage)
{
    if (stage == INITSTAGE_LAST) {
        auto rtsPolicy = check_and_cast<IRtsPolicy *>(getModuleByPath(par("rtsPolicyModule")));
        cwCalculator = check_and_cast<ICwCalculator *>(getModuleByPath(par("cwCalculatorModule")));
        rtsThreshold = rtsPolicy->getRtsThreshold();
        shortRetryLimit = par("shortRetryLimit");
        longRetryLimit = par("longRetryLimit");
    }
}

void NonQoSRecoveryProcedure::incrementStationSrc(StationRetryCounters *stationCounters)
{
    stationCounters->incrementStationShortRetryCount();
    if (stationCounters->getStationShortRetryCount() == shortRetryLimit) // 9.3.3 Random backoff time
        resetContentionWindow();
    else
        cwCalculator->incrementCw();
}

void NonQoSRecoveryProcedure::incrementStationLrc(StationRetryCounters *stationCounters)
{
    stationCounters->incrementStationLongRetryCount();
    if (stationCounters->getStationLongRetryCount() == longRetryLimit) // 9.3.3 Random backoff time
        resetContentionWindow();
    else
        cwCalculator->incrementCw();
}

void NonQoSRecoveryProcedure::incrementCounter(const Ptr<Ieee80211DataOrMgmtHeader>& header, std::map<SequenceControlField, int>& retryCounter)
{
    auto id = SequenceControlField(header->getSequenceNumber(), header->getFragmentNumber());
    if (retryCounter.find(id) != retryCounter.end())
        retryCounter[id]++;
    else
        retryCounter.insert(std::make_pair(id, 1));
}

//
// The SSRC shall be reset to 0 [...] when a frame with a group address in the
// Address1 field is transmitted. The SLRC shall be reset to 0 when [...] a
// frame with a group address in the Address1 field is transmitted.
//
void NonQoSRecoveryProcedure::multicastFrameTransmitted(StationRetryCounters *stationCounters)
{
    stationCounters->resetStationShortRetryCount();
    stationCounters->resetStationLongRetryCount();
}

//
// The SSRC shall be reset to 0 when a CTS frame is received in response to an RTS
// frame, when a BlockAck frame is received in response to a BlockAckReq frame, when
// an ACK frame is received in response to the transmission of a frame of length greater*
// than dot11RTSThreshold containing all or part of an MSDU or MMPDU, [...]
// The SLRC shall be reset to 0 when an ACK frame is received in response to transmission
// of a frame containing all or part of an MSDU or MMPDU of [...]
//
// Note: * This is obviously wrong.
//
void NonQoSRecoveryProcedure::ctsFrameReceived(StationRetryCounters *stationCounters)
{
    stationCounters->resetStationShortRetryCount();
}

//
// This SRC and the SSRC shall be reset when a MAC frame of length less than or equal
// to dot11RTSThreshold succeeds for that MPDU of type Data or MMPDU.

// This LRC and the SLRC shall be reset when a MAC frame of length greater than dot11RTSThreshold
// succeeds for that MPDU of type Data or MMPDU.
//
void NonQoSRecoveryProcedure::ackFrameReceived(Packet *packet, const Ptr<Ieee80211DataOrMgmtHeader>& ackedHeader, StationRetryCounters *stationCounters)
{
    auto id = SequenceControlField(ackedHeader->getSequenceNumber(), ackedHeader->getFragmentNumber());
    if (packet->getByteLength() >= rtsThreshold) {
        stationCounters->resetStationLongRetryCount();
        auto it = longRetryCounter.find(id);
        if (it != longRetryCounter.end())
            longRetryCounter.erase(it);
    }
    else {
        stationCounters->resetStationShortRetryCount();
        auto it = shortRetryCounter.find(id);
        if (it != shortRetryCounter.end())
            shortRetryCounter.erase(it);
    }

//
// The CW shall be reset to aCWmin after every successful attempt to transmit a frame containing
// all or part of an MSDU or MMPDU
//
    resetContentionWindow();
}

//
// After dropping a frame because it reached its retry limit we need to clear the
// retry counters
//
void NonQoSRecoveryProcedure::retryLimitReached(Packet *packet, const Ptr<Ieee80211DataOrMgmtHeader>& header)
{
    auto id = SequenceControlField(header->getSequenceNumber(), header->getFragmentNumber());
    if (packet->getByteLength() >= rtsThreshold) {
        auto it = longRetryCounter.find(id);
        if (it != longRetryCounter.end())
            longRetryCounter.erase(it);
    }
    else {
        auto it = shortRetryCounter.find(id);
        if (it != shortRetryCounter.end())
            shortRetryCounter.erase(it);
    }
}

//
// The SRC for an MPDU of type Data or MMPDU and the SSRC shall be incremented every
// time transmission of a MAC frame of length less than or equal to dot11RTSThreshold
// fails for that MPDU of type Data or MMPDU.

// The LRC for an MPDU of type Data or MMPDU and the SLRC shall be incremented every time
// transmission of a MAC frame of length greater than dot11RTSThreshold fails for that MPDU
// of type Data or MMPDU.
//
void NonQoSRecoveryProcedure::dataOrMgmtFrameTransmissionFailed(Packet *packet, const Ptr<Ieee80211DataOrMgmtHeader>& failedHeader, StationRetryCounters *stationCounters)
{
    if (packet->getByteLength() >= rtsThreshold) {
        incrementStationLrc(stationCounters);
        incrementCounter(failedHeader, longRetryCounter);
    }
    else {
        incrementStationSrc(stationCounters);
        incrementCounter(failedHeader, shortRetryCounter);
    }
}

//
// If the RTS transmission fails, the SRC for the MSDU or MMPDU and the SSRC are incremented.
//
void NonQoSRecoveryProcedure::rtsFrameTransmissionFailed(const Ptr<Ieee80211DataOrMgmtHeader>& protectedHeader, StationRetryCounters *stationCounters)
{
    incrementStationSrc(stationCounters);
    incrementCounter(protectedHeader, shortRetryCounter);
}

//
// Retries for failed transmission attempts shall continue until the SRC for the MPDU of type
// Data or MMPDU is equal to dot11ShortRetryLimit or until the LRC for the MPDU of type Data
// or MMPDU is equal to dot11LongRetryLimit. When either of these limits is reached, retry attempts
// shall cease, and the MPDU of type Data (and any MSDU of which it is a part) or MMPDU shall be discarded.
//
bool NonQoSRecoveryProcedure::isRetryLimitReached(Packet *packet, const Ptr<Ieee80211DataOrMgmtHeader>& failedHeader)
{
    if (packet->getByteLength() >= rtsThreshold)
        return getRc(packet, failedHeader, longRetryCounter) >= longRetryLimit;
    else
        return getRc(packet, failedHeader, shortRetryCounter) >= shortRetryLimit;
}


int NonQoSRecoveryProcedure::getRetryCount(Packet *packet, const Ptr<Ieee80211DataOrMgmtHeader>& header)
{
    if (packet->getByteLength() >= rtsThreshold)
        return getRc(packet, header, longRetryCounter);
    else
        return getRc(packet, header, shortRetryCounter);
}


int NonQoSRecoveryProcedure::getShortRetryCount(Ieee80211DataOrMgmtFrame* frame)
{
    return getRc(frame, shortRetryCounter);
}

int NonQoSRecoveryProcedure::getLongRetryCount(Ieee80211DataOrMgmtFrame* frame)
{
    return getRc(frame, longRetryCounter);
}

void NonQoSRecoveryProcedure::resetContentionWindow()
{
    cwCalculator->resetCw();
}

bool NonQoSRecoveryProcedure::isRtsFrameRetryLimitReached(Packet *packet, const Ptr<Ieee80211DataOrMgmtHeader>& protectedHeader)
{
    return getRc(packet, protectedHeader, shortRetryCounter) >= shortRetryLimit;
}

int NonQoSRecoveryProcedure::getRc(Packet *packet, const Ptr<Ieee80211DataOrMgmtHeader>& header, std::map<SequenceControlField, int>& retryCounter)
{
    auto count = retryCounter.find(SequenceControlField(header->getSequenceNumber(), header->getFragmentNumber()));
    if (count != retryCounter.end())
        return count->second;
    else
<<<<<<< HEAD
        throw cRuntimeError("The retry counter entry doesn't exist for message id: %d", packet->getId());
=======
        return 0;
>>>>>>> 1df864de
}

bool NonQoSRecoveryProcedure::isMulticastFrame(const Ptr<Ieee80211MacHeader>& header)
{
<<<<<<< HEAD
    if (auto oneAddressHeader = std::dynamic_pointer_cast<Ieee80211OneAddressHeader>(header))
        return oneAddressHeader->getReceiverAddress().isMulticast();
=======
    if (Ieee80211OneAddressFrame *oneAddressFrame = dynamic_cast<Ieee80211OneAddressFrame*>(frame)) {
        return oneAddressFrame->getReceiverAddress().isMulticast();
    }
>>>>>>> 1df864de
    return false;
}

} /* namespace ieee80211 */
} /* namespace inet */<|MERGE_RESOLUTION|>--- conflicted
+++ resolved
@@ -227,23 +227,13 @@
     if (count != retryCounter.end())
         return count->second;
     else
-<<<<<<< HEAD
-        throw cRuntimeError("The retry counter entry doesn't exist for message id: %d", packet->getId());
-=======
         return 0;
->>>>>>> 1df864de
 }
 
 bool NonQoSRecoveryProcedure::isMulticastFrame(const Ptr<Ieee80211MacHeader>& header)
 {
-<<<<<<< HEAD
     if (auto oneAddressHeader = std::dynamic_pointer_cast<Ieee80211OneAddressHeader>(header))
         return oneAddressHeader->getReceiverAddress().isMulticast();
-=======
-    if (Ieee80211OneAddressFrame *oneAddressFrame = dynamic_cast<Ieee80211OneAddressFrame*>(frame)) {
-        return oneAddressFrame->getReceiverAddress().isMulticast();
-    }
->>>>>>> 1df864de
     return false;
 }
 
