//
// Copyright (C) 2016 OpenSim Ltd.
//
// This program is free software: you can redistribute it and/or modify
// it under the terms of the GNU Lesser General Public License as published by
// the Free Software Foundation, either version 3 of the License, or
// (at your option) any later version.
//
// This program is distributed in the hope that it will be useful,
// but WITHOUT ANY WARRANTY; without even the implied warranty of
// MERCHANTABILITY or FITNESS FOR A PARTICULAR PURPOSE.  See the
// GNU Lesser General Public License for more details.
//
// You should have received a copy of the GNU Lesser General Public License
// along with this program.  If not, see http://www.gnu.org/licenses/.
//

#include "inet/common/ModuleAccess.h"
#include "inet/linklayer/ieee8022/Ieee8022LlcHeader_m.h"
#include "inet/linklayer/ieee80211/mac/blockack/OriginatorBlockAckAgreementHandler.h"
#include "inet/linklayer/ieee80211/mac/blockack/OriginatorBlockAckProcedure.h"
#include "inet/linklayer/ieee80211/mac/blockack/RecipientBlockAckAgreementHandler.h"
#include "inet/linklayer/ieee80211/mac/coordinationfunction/Hcf.h"
#include "inet/linklayer/ieee80211/mac/framesequence/HcfFs.h"
#include "inet/linklayer/ieee80211/mac/Ieee80211Mac.h"
#include "inet/linklayer/ieee80211/mac/recipient/RecipientAckProcedure.h"
#include "inet/physicallayer/ieee80211/packetlevel/Ieee80211Tag_m.h"

namespace inet {
namespace ieee80211 {

Define_Module(Hcf);

void Hcf::initialize(int stage)
{
    ModeSetListener::initialize(stage);
    if (stage == INITSTAGE_LOCAL) {
        mac = check_and_cast<Ieee80211Mac *>(getContainingNicModule(this)->getSubmodule("mac"));
        startRxTimer = new cMessage("startRxTimeout");
        inactivityTimer = new cMessage("blockAckInactivityTimer");
        numEdcafs = par("numEdcafs");
        edca = check_and_cast<Edca *>(getSubmodule("edca"));
        hcca = check_and_cast<Hcca *>(getSubmodule("hcca"));
        tx = check_and_cast<ITx *>(getModuleByPath(par("txModule")));
        rx = check_and_cast<IRx *>(getModuleByPath(par("rxModule")));
        dataAndMgmtRateControl = dynamic_cast<IRateControl*>(getSubmodule("rateControl"));
        originatorBlockAckAgreementPolicy = dynamic_cast<IOriginatorBlockAckAgreementPolicy*>(getSubmodule("originatorBlockAckAgreementPolicy"));
        recipientBlockAckAgreementPolicy = dynamic_cast<IRecipientBlockAckAgreementPolicy*>(getSubmodule("recipientBlockAckAgreementPolicy"));
        rateSelection = check_and_cast<IQoSRateSelection *>(getSubmodule("rateSelection"));
        frameSequenceHandler = new FrameSequenceHandler();
        originatorDataService = check_and_cast<IOriginatorMacDataService *>(getSubmodule(("originatorMacDataService")));
        recipientDataService = check_and_cast<IRecipientQoSMacDataService*>(getSubmodule("recipientMacDataService"));
        originatorAckPolicy = check_and_cast<IOriginatorQoSAckPolicy*>(getSubmodule("originatorAckPolicy"));
        recipientAckPolicy = check_and_cast<IRecipientQoSAckPolicy*>(getSubmodule("recipientAckPolicy"));
        edcaMgmtAndNonQoSRecoveryProcedure = check_and_cast<NonQoSRecoveryProcedure *>(getSubmodule("edcaMgmtAndNonQoSRecoveryProcedure"));
        singleProtectionMechanism = check_and_cast<SingleProtectionMechanism*>(getSubmodule("singleProtectionMechanism"));
        rtsProcedure = new RtsProcedure();
        rtsPolicy = check_and_cast<IRtsPolicy*>(getSubmodule("rtsPolicy"));
        recipientAckProcedure = new RecipientAckProcedure();
        ctsProcedure = new CtsProcedure();
        ctsPolicy = check_and_cast<ICtsPolicy*>(getSubmodule("ctsPolicy"));
        if (originatorBlockAckAgreementPolicy && recipientBlockAckAgreementPolicy) {
            recipientBlockAckAgreementHandler = new RecipientBlockAckAgreementHandler();
            originatorBlockAckAgreementHandler = new OriginatorBlockAckAgreementHandler();
            originatorBlockAckProcedure = new OriginatorBlockAckProcedure();
            recipientBlockAckProcedure = new RecipientBlockAckProcedure();
        }
        for (int ac = 0; ac < numEdcafs; ac++) {
            edcaPendingQueues.push_back(new PendingQueue(par("maxQueueSize"), nullptr, par("prioritizeMulticast") ? PendingQueue::Priority::PRIORITIZE_MULTICAST_OVER_DATA : PendingQueue::Priority::PRIORITIZE_MGMT_OVER_DATA));
            edcaDataRecoveryProcedures.push_back(check_and_cast<QoSRecoveryProcedure *>(getSubmodule("edcaDataRecoveryProcedures", ac)));
            edcaAckHandlers.push_back(new QoSAckHandler());
            edcaInProgressFrames.push_back(new InProgressFrames(edcaPendingQueues[ac], originatorDataService, edcaAckHandlers[ac]));
            edcaTxops.push_back(check_and_cast<TxopProcedure *>(getSubmodule("edcaTxopProcedures", ac)));
            stationRetryCounters.push_back(new StationRetryCounters());
        }
    }
}

void Hcf::handleMessage(cMessage* msg)
{
    if (msg == startRxTimer) {
        if (!isReceptionInProgress()) {
            frameSequenceHandler->handleStartRxTimeout();
            updateDisplayString();
        }
    }
    else if (msg == inactivityTimer) {
        if (originatorBlockAckAgreementHandler && recipientBlockAckAgreementHandler) {
            originatorBlockAckAgreementHandler->blockAckAgreementExpired(this, this);
            recipientBlockAckAgreementHandler->blockAckAgreementExpired(this, this);
        }
        else
            throw cRuntimeError("Unknown event");
    }
    else
        throw cRuntimeError("Unknown msg type");
}

void Hcf::updateDisplayString()
{
    if (frameSequenceHandler->isSequenceRunning()) {
        auto history = frameSequenceHandler->getFrameSequence()->getHistory();
        getDisplayString().setTagArg("tt", 0, ("Fs: " + history).c_str());
        if (history.length() > 32) {
            history.erase(history.begin(), history.end() - 32);
            history = "..." + history;
        }
        getDisplayString().setTagArg("t", 0, ("Fs: " + history).c_str());
    }
    else {
        getDisplayString().removeTag("t");
        getDisplayString().removeTag("tt");
    }
}

void Hcf::processUpperFrame(Packet *packet, const Ptr<Ieee80211DataOrMgmtHeader>& header)
{
    Enter_Method("processUpperFrame(%s)", packet->getName());
    EV_INFO << "Processing upper frame: " << packet->getName() << endl;
    // TODO:
    // A QoS STA should send individually addressed Management frames that are addressed to a non-QoS STA
    // using the access category AC_BE and shall send all other management frames using the access category
    // AC_VO. A QoS STA that does not send individually addressed Management frames that are addressed to a
    // non-QoS STA using the access category AC_BE shall send them using the access category AC_VO.
    // Management frames are exempted from any and all restrictions on transmissions arising from admission
    // control procedures.
    AccessCategory ac = AccessCategory(-1);
    if (std::dynamic_pointer_cast<Ieee80211MgmtHeader>(header)) // TODO: + non-QoS frames
        ac = AccessCategory::AC_VO;
    else if (auto dataHeader = std::dynamic_pointer_cast<Ieee80211DataHeader>(header))
        ac = edca->classifyFrame(dataHeader);
    else
        throw cRuntimeError("Unknown message type");
    EV_INFO << "The upper frame has been classified as a " << printAccessCategory(ac) << " frame." << endl;
    if (edcaPendingQueues[ac]->insert(packet)) {
        EV_INFO << "Frame " << packet->getName() << " has been inserted into the PendingQueue." << endl;
        auto edcaf = edca->getChannelOwner();
        if (edcaf == nullptr || edcaf->getAccessCategory() != ac) {
            EV_DETAIL << "Requesting channel for access category " << printAccessCategory(ac) << endl;
            edca->requestChannelAccess(ac, this);
        }
    }
    else {
        EV_INFO << "Frame " << packet->getName() << " has been dropped because the PendingQueue is full." << endl;
        emit(NF_PACKET_DROP, packet);
        delete packet;
    }
}

void Hcf::scheduleStartRxTimer(simtime_t timeout)
{
    Enter_Method_Silent();
    scheduleAt(simTime() + timeout, startRxTimer);
}

void Hcf::scheduleInactivityTimer(simtime_t timeout)
{
    Enter_Method_Silent();
    if (inactivityTimer->isScheduled())
        cancelEvent(inactivityTimer);
    scheduleAt(simTime() + timeout, inactivityTimer);
}

void Hcf::processLowerFrame(Packet *packet, const Ptr<Ieee80211MacHeader>& header)
{
    Enter_Method_Silent();
    auto edcaf = edca->getChannelOwner();
    if (edcaf && frameSequenceHandler->isSequenceRunning()) {
        // TODO: always call processResponse?
        if ((!isForUs(header) && !startRxTimer->isScheduled()) || isForUs(header)) {
            frameSequenceHandler->processResponse(packet);
            updateDisplayString();
        }
        else {
            EV_INFO << "This frame is not for us" << std::endl;
            delete packet;
        }
        cancelEvent(startRxTimer);
    }
    else if (hcca->isOwning())
        throw cRuntimeError("Hcca is unimplemented!");
    else if (isForUs(header))
        recipientProcessReceivedFrame(packet, header);
    else {
        EV_INFO << "This frame is not for us" << std::endl;
        delete packet;
    }
}

void Hcf::channelGranted(IChannelAccess* channelAccess)
{
    auto edcaf = check_and_cast<Edcaf*>(channelAccess);
    if (edcaf) {
        AccessCategory ac = edcaf->getAccessCategory();
        EV_DETAIL << "Channel access granted to the " << printAccessCategory(ac) << " queue" << std::endl;
        edcaTxops[ac]->startTxop(ac);
        auto internallyCollidedEdcafs = edca->getInternallyCollidedEdcafs();
        if (internallyCollidedEdcafs.size() > 0) {
            EV_INFO << "Internal collision happened with the following queues:" << std::endl;
            handleInternalCollision(internallyCollidedEdcafs);
        }
        startFrameSequence(ac);
    }
    else
        throw cRuntimeError("Channel access granted but channel owner not found!");
}

FrameSequenceContext* Hcf::buildContext(AccessCategory ac)
{
    auto qosContext = new QoSContext(originatorAckPolicy, originatorBlockAckProcedure, originatorBlockAckAgreementHandler, edcaTxops[ac]);
    return new FrameSequenceContext(mac->getAddress(), modeSet, edcaInProgressFrames[ac], rtsProcedure, rtsPolicy, nullptr, qosContext);
}

void Hcf::startFrameSequence(AccessCategory ac)
{
    frameSequenceHandler->startFrameSequence(new HcfFs(), buildContext(ac), this);
    updateDisplayString();
}

void Hcf::handleInternalCollision(std::vector<Edcaf*> internallyCollidedEdcafs)
{
    for (auto edcaf : internallyCollidedEdcafs) {
        AccessCategory ac = edcaf->getAccessCategory();
        Packet *internallyCollidedFrame = edcaInProgressFrames[ac]->getFrameToTransmit();
        auto internallyCollidedHeader = internallyCollidedFrame->peekHeader<Ieee80211DataOrMgmtHeader>();
        EV_INFO << printAccessCategory(ac) << " (" << internallyCollidedFrame->getName() << ")" << endl;
        bool retryLimitReached = false;
        if (auto dataHeader = std::dynamic_pointer_cast<Ieee80211DataHeader>(internallyCollidedHeader)) { // TODO: QoSDataFrame
            edcaDataRecoveryProcedures[ac]->dataFrameTransmissionFailed(internallyCollidedFrame, dataHeader);
            retryLimitReached = edcaDataRecoveryProcedures[ac]->isRetryLimitReached(internallyCollidedFrame, dataHeader);
        }
        else if (auto mgmtHeader = std::dynamic_pointer_cast<Ieee80211MgmtHeader>(internallyCollidedHeader)) {
            ASSERT(ac == AccessCategory::AC_BE);
            edcaMgmtAndNonQoSRecoveryProcedure->dataOrMgmtFrameTransmissionFailed(internallyCollidedFrame, mgmtHeader, stationRetryCounters[AccessCategory::AC_BE]);
            retryLimitReached = edcaMgmtAndNonQoSRecoveryProcedure->isRetryLimitReached(internallyCollidedFrame, mgmtHeader);
        }
        else // TODO: + NonQoSDataFrame
            throw cRuntimeError("Unknown frame");
        if (retryLimitReached) {
            EV_DETAIL << "The frame has reached its retry limit. Dropping it" << std::endl;
            if (auto dataHeader = std::dynamic_pointer_cast<Ieee80211DataHeader>(internallyCollidedHeader))
                edcaDataRecoveryProcedures[ac]->retryLimitReached(internallyCollidedFrame, dataHeader);
            else if (auto mgmtHeader = std::dynamic_pointer_cast<Ieee80211MgmtHeader>(internallyCollidedHeader))
                edcaMgmtAndNonQoSRecoveryProcedure->retryLimitReached(internallyCollidedFrame, mgmtHeader);
            else ; // TODO: + NonQoSDataFrame
            emit(NF_PACKET_DROP, internallyCollidedFrame);
            emit(NF_LINK_BREAK, internallyCollidedFrame);
            edcaInProgressFrames[ac]->dropFrame(internallyCollidedFrame);
            if (hasFrameToTransmit(ac))
                edcaf->requestChannel(this);
        }
        else
            edcaf->requestChannel(this);
    }
}

/*
 * TODO:  If a PHY-RXSTART.indication primitive does not occur during the ACKTimeout interval,
 * the STA concludes that the transmission of the MPDU has failed, and this STA shall invoke its
 * backoff procedure **upon expiration of the ACKTimeout interval**.
 */

void Hcf::frameSequenceFinished()
{
    auto edcaf = edca->getChannelOwner();
    if (edcaf) {
        bool startContention = hasFrameToTransmit(); // TODO: outstanding frame
        edcaf->releaseChannel(this);
        mac->sendDownPendingRadioConfigMsg(); // TODO: review
        AccessCategory ac = edcaf->getAccessCategory();
        edcaTxops[ac]->stopTxop();
        if (startContention)
            edcaf->requestChannel(this);
    }
    else if (hcca->isOwning()) {
        hcca->releaseChannel(this);
        mac->sendDownPendingRadioConfigMsg(); // TODO: review
        throw cRuntimeError("Hcca is unimplemented!");
    }
    else
        throw cRuntimeError("Frame sequence finished but channel owner not found!");
}

void Hcf::recipientProcessReceivedFrame(Packet *packet, const Ptr<Ieee80211MacHeader>& header)
{
    if (auto dataOrMgmtHeader = std::dynamic_pointer_cast<Ieee80211DataOrMgmtHeader>(header))
        recipientAckProcedure->processReceivedFrame(packet, dataOrMgmtHeader, check_and_cast<IRecipientAckPolicy*>(recipientAckPolicy), this);
    if (auto dataHeader = std::dynamic_pointer_cast<Ieee80211DataHeader>(header)) {
        if (dataHeader->getType() == ST_DATA_WITH_QOS && recipientBlockAckAgreementHandler)
            recipientBlockAckAgreementHandler->qosFrameReceived(dataHeader, this);
        sendUp(recipientDataService->dataFrameReceived(packet, dataHeader, recipientBlockAckAgreementHandler));
    }
<<<<<<< HEAD
    else if (auto mgmtHeader = std::dynamic_pointer_cast<Ieee80211MgmtHeader>(header)) {
        sendUp(recipientDataService->managementFrameReceived(packet, mgmtHeader));
        recipientProcessReceivedManagementFrame(mgmtHeader);
    }
    else { // TODO: else if (auto ctrlFrame = dynamic_cast<Ieee80211ControlFrame*>(frame))
        sendUp(recipientDataService->controlFrameReceived(packet, header, recipientBlockAckAgreementHandler));
        recipientProcessReceivedControlFrame(packet, header);
=======
    else if (auto mgmtFrame = dynamic_cast<Ieee80211ManagementFrame*>(frame)) {
        sendUp(recipientDataService->managementFrameReceived(mgmtFrame));
        recipientProcessReceivedManagementFrame(mgmtFrame);
        if (dynamic_cast<Ieee80211ActionFrame *>(mgmtFrame))
            delete mgmtFrame;
    }
    else { // TODO: else if (auto ctrlFrame = dynamic_cast<Ieee80211ControlFrame*>(frame))
        sendUp(recipientDataService->controlFrameReceived(frame, recipientBlockAckAgreementHandler));
        recipientProcessReceivedControlFrame(frame);
        delete frame;
>>>>>>> 1df864de
    }
}

void Hcf::recipientProcessReceivedControlFrame(Packet *packet, const Ptr<Ieee80211MacHeader>& header)
{
    if (auto rtsFrame = std::dynamic_pointer_cast<Ieee80211RtsFrame>(header))
        ctsProcedure->processReceivedRts(packet, rtsFrame, ctsPolicy, this);
    else if (auto blockAckRequest = std::dynamic_pointer_cast<Ieee80211BasicBlockAckReq>(header)) {
        if (recipientBlockAckProcedure)
            recipientBlockAckProcedure->processReceivedBlockAckReq(packet, blockAckRequest, recipientAckPolicy, recipientBlockAckAgreementHandler, this);
    }
<<<<<<< HEAD
    else if (auto ackFrame = std::dynamic_pointer_cast<Ieee80211AckFrame>(header))
        ; // drop it, it is an ACK frame that is received after the ACKTimeout
=======
    else if (dynamic_cast<Ieee80211ACKFrame*>(frame))
        EV_WARN << "ACK frame received after timeout, ignoring it.\n"; // drop it, it is an ACK frame that is received after the ACKTimeout
>>>>>>> 1df864de
    else
        throw cRuntimeError("Unknown control frame");
}

void Hcf::recipientProcessReceivedManagementFrame(const Ptr<Ieee80211MgmtHeader>& header)
{
    if (recipientBlockAckAgreementHandler && originatorBlockAckAgreementHandler) {
        if (auto addbaRequest = std::dynamic_pointer_cast<Ieee80211AddbaRequest>(header))
            recipientBlockAckAgreementHandler->processReceivedAddbaRequest(addbaRequest, recipientBlockAckAgreementPolicy, this);
        else if (auto addbaResp = std::dynamic_pointer_cast<Ieee80211AddbaResponse>(header))
            originatorBlockAckAgreementHandler->processReceivedAddbaResp(addbaResp, originatorBlockAckAgreementPolicy, this);
        else if (auto delba = std::dynamic_pointer_cast<Ieee80211Delba>(header)) {
            if (delba->getInitiator())
                recipientBlockAckAgreementHandler->processReceivedDelba(delba, recipientBlockAckAgreementPolicy);
            else
                originatorBlockAckAgreementHandler->processReceivedDelba(delba, originatorBlockAckAgreementPolicy);
        }
        else
            ; // Beacon, etc
    }
    else
        ; // Optional modules
}

void Hcf::transmissionComplete(Packet *packet, const Ptr<Ieee80211MacHeader>& header)
{
    auto edcaf = edca->getChannelOwner();
    if (edcaf) {
        frameSequenceHandler->transmissionComplete();
        updateDisplayString();
    }
    else if (hcca->isOwning())
        throw cRuntimeError("Hcca is unimplemented!");
    else
        recipientProcessTransmittedControlResponseFrame(header);
    delete packet;
}

void Hcf::originatorProcessRtsProtectionFailed(Packet *packet)
{
    auto protectedFrame = packet->peekHeader<Ieee80211DataOrMgmtHeader>();
    auto edcaf = edca->getChannelOwner();
    if (edcaf) {
        EV_INFO << "RTS frame transmission failed\n";
        AccessCategory ac = edcaf->getAccessCategory();
        bool retryLimitReached = false;
        if (auto dataHeader = std::dynamic_pointer_cast<Ieee80211DataHeader>(protectedFrame)) {
            edcaDataRecoveryProcedures[ac]->rtsFrameTransmissionFailed(dataHeader);
            retryLimitReached = edcaDataRecoveryProcedures[ac]->isRtsFrameRetryLimitReached(packet, dataHeader);
        }
        else if (auto mgmtHeader = std::dynamic_pointer_cast<Ieee80211MgmtHeader>(protectedFrame)) {
            edcaMgmtAndNonQoSRecoveryProcedure->rtsFrameTransmissionFailed(mgmtHeader, stationRetryCounters[ac]);
            retryLimitReached = edcaMgmtAndNonQoSRecoveryProcedure->isRtsFrameRetryLimitReached(packet, dataHeader);
        }
        else
            throw cRuntimeError("Unknown frame"); // TODO: QoSDataFrame, NonQoSDataFrame
        if (retryLimitReached) {
            if (auto dataHeader = std::dynamic_pointer_cast<Ieee80211DataHeader>(protectedFrame))
                edcaDataRecoveryProcedures[ac]->retryLimitReached(packet, dataHeader);
            else if (auto mgmtHeader = std::dynamic_pointer_cast<Ieee80211MgmtHeader>(protectedFrame))
                edcaMgmtAndNonQoSRecoveryProcedure->retryLimitReached(packet, mgmtHeader);
            else ; // TODO: nonqos data
<<<<<<< HEAD
            edcaInProgressFrames[ac]->dropFrame(packet);
            emit(NF_PACKET_DROP, packet);
            emit(NF_LINK_BREAK, packet);
            delete packet;
=======
            edcaInProgressFrames[ac]->dropFrame(protectedFrame);
            emit(NF_LINK_BREAK, protectedFrame);
            emit(NF_PACKET_DROP, protectedFrame);
>>>>>>> 1df864de
        }
    }
    else
        throw cRuntimeError("Hcca is unimplemented!");
}

void Hcf::originatorProcessTransmittedFrame(Packet *packet)
{
    auto transmittedFrame = packet->peekHeader<Ieee80211MacHeader>();
    auto edcaf = edca->getChannelOwner();
    if (edcaf) {
        AccessCategory ac = edcaf->getAccessCategory();
        if (transmittedFrame->getReceiverAddress().isMulticast()) {
            edcaDataRecoveryProcedures[ac]->multicastFrameTransmitted();
            if (auto transmittedDataOrMgmtHeader = std::dynamic_pointer_cast<Ieee80211DataOrMgmtHeader>(transmittedFrame))
                edcaInProgressFrames[ac]->dropFrame(packet);
        }
        else if (auto dataHeader = std::dynamic_pointer_cast<Ieee80211DataHeader>(transmittedFrame))
            originatorProcessTransmittedDataFrame(packet, dataHeader, ac);
        else if (auto mgmtHeader = std::dynamic_pointer_cast<Ieee80211MgmtHeader>(transmittedFrame))
            originatorProcessTransmittedManagementFrame(mgmtHeader, ac);
        else // TODO: Ieee80211ControlFrame
            originatorProcessTransmittedControlFrame(transmittedFrame, ac);
    }
    else if (hcca->isOwning())
        throw cRuntimeError("Hcca is unimplemented");
    else
        throw cRuntimeError("Frame transmitted but channel owner not found");
}

void Hcf::originatorProcessTransmittedDataFrame(Packet *packet, const Ptr<Ieee80211DataHeader>& dataHeader, AccessCategory ac)
{
    edcaAckHandlers[ac]->processTransmittedDataOrMgmtFrame(dataHeader);
    if (originatorBlockAckAgreementHandler)
        originatorBlockAckAgreementHandler->processTransmittedDataFrame(packet, dataHeader, originatorBlockAckAgreementPolicy, this);
    if (dataHeader->getAckPolicy() == NO_ACK)
        edcaInProgressFrames[ac]->dropFrame(packet);
}

void Hcf::originatorProcessTransmittedManagementFrame(const Ptr<Ieee80211MgmtHeader>& mgmtHeader, AccessCategory ac)
{
    if (originatorAckPolicy->isAckNeeded(mgmtHeader))
        edcaAckHandlers[ac]->processTransmittedDataOrMgmtFrame(mgmtHeader);
    if (auto addbaReq = std::dynamic_pointer_cast<Ieee80211AddbaRequest>(mgmtHeader)) {
        if (originatorBlockAckAgreementHandler)
            originatorBlockAckAgreementHandler->processTransmittedAddbaReq(addbaReq);
    }
    else if (auto addbaResp = std::dynamic_pointer_cast<Ieee80211AddbaResponse>(mgmtHeader))
        recipientBlockAckAgreementHandler->processTransmittedAddbaResp(addbaResp, this);
    else if (auto delba = std::dynamic_pointer_cast<Ieee80211Delba>(mgmtHeader)) {
        if (delba->getInitiator())
            originatorBlockAckAgreementHandler->processTransmittedDelba(delba);
        else
            recipientBlockAckAgreementHandler->processTransmittedDelba(delba);
    }
    else ; // TODO: other mgmt frames if needed
}

void Hcf::originatorProcessTransmittedControlFrame(const Ptr<Ieee80211MacHeader>& controlHeader, AccessCategory ac)
{
    if (auto blockAckReq = std::dynamic_pointer_cast<Ieee80211BlockAckReq>(controlHeader))
        edcaAckHandlers[ac]->processTransmittedBlockAckReq(blockAckReq);
    else if (auto rtsFrame = std::dynamic_pointer_cast<Ieee80211RtsFrame>(controlHeader))
        rtsProcedure->processTransmittedRts(rtsFrame);
    else
        throw cRuntimeError("Unknown control frame");
}

void Hcf::originatorProcessFailedFrame(Packet *packet)
{
    auto failedFrame = packet->peekHeader<Ieee80211DataOrMgmtHeader>();
    auto edcaf = edca->getChannelOwner();
    if (edcaf) {
        AccessCategory ac = edcaf->getAccessCategory();
        bool retryLimitReached = false;
        if (auto dataHeader = std::dynamic_pointer_cast<Ieee80211DataHeader>(failedFrame)) {
            EV_INFO << "Data frame transmission failed\n";
            if (dataHeader->getAckPolicy() == NORMAL_ACK) {
                edcaDataRecoveryProcedures[ac]->dataFrameTransmissionFailed(packet, dataHeader);
                retryLimitReached = edcaDataRecoveryProcedures[ac]->isRetryLimitReached(packet, dataHeader);
                if (dataAndMgmtRateControl) {
                    int retryCount = edcaDataRecoveryProcedures[ac]->getRetryCount(packet, dataHeader);
                    dataAndMgmtRateControl->frameTransmitted(packet, retryCount, false, retryLimitReached);
                }
            }
            else if (dataHeader->getAckPolicy() == BLOCK_ACK) {
                // TODO:
                // bool lifetimeExpired = lifetimeHandler->isLifetimeExpired(failedFrame);
                // if (lifetimeExpired) {
                //    inProgressFrames->dropFrame(failedFrame);
                // }
            }
            else
                throw cRuntimeError("Unimplemented!");
        }
        else if (auto mgmtHeader = std::dynamic_pointer_cast<Ieee80211MgmtHeader>(failedFrame)) { // TODO: + NonQoS frames
            EV_INFO << "Management frame transmission failed\n";
            edcaMgmtAndNonQoSRecoveryProcedure->dataOrMgmtFrameTransmissionFailed(packet, mgmtHeader, stationRetryCounters[ac]);
            retryLimitReached = edcaMgmtAndNonQoSRecoveryProcedure->isRetryLimitReached(packet, mgmtHeader);
            if (dataAndMgmtRateControl) {
                int retryCount = edcaMgmtAndNonQoSRecoveryProcedure->getRetryCount(packet, mgmtHeader);
                dataAndMgmtRateControl->frameTransmitted(packet, retryCount, false, retryLimitReached);
            }
        }
        else
            throw cRuntimeError("Unknown frame"); // TODO: qos, nonqos
        edcaAckHandlers[ac]->processFailedFrame(failedFrame);
        if (retryLimitReached) {
<<<<<<< HEAD
            if (auto dataHeader = std::dynamic_pointer_cast<Ieee80211DataHeader>(failedFrame))
                edcaDataRecoveryProcedures[ac]->retryLimitReached(packet, dataHeader);
            else if (auto mgmtHeader = std::dynamic_pointer_cast<Ieee80211MgmtHeader>(failedFrame))
                edcaMgmtAndNonQoSRecoveryProcedure->retryLimitReached(packet, mgmtHeader);
            edcaInProgressFrames[ac]->dropFrame(packet);
            // KLUDGE: removed headers and trailers to allow higher layer protocols to process the packet
            packet->popHeader<Ieee80211DataOrMgmtHeader>();
            const auto& nextHeader = packet->peekHeader();
            if (std::dynamic_pointer_cast<Ieee8022LlcHeader>(nextHeader))
                packet->popHeader<Ieee8022LlcHeader>();
            packet->popTrailer<Ieee80211MacTrailer>();
            emit(NF_PACKET_DROP, packet);
            emit(NF_LINK_BREAK, packet);
            delete packet;
        }
        else {
            auto h = packet->removeHeader<Ieee80211DataOrMgmtHeader>();
            h->setRetry(true);
            packet->insertHeader(h);
=======
            if (auto dataFrame = dynamic_cast<Ieee80211DataFrame *>(failedFrame))
                edcaDataRecoveryProcedures[ac]->retryLimitReached(dataFrame);
            else if (auto mgmtFrame = dynamic_cast<Ieee80211ManagementFrame*>(failedFrame))
                edcaMgmtAndNonQoSRecoveryProcedure->retryLimitReached(mgmtFrame);
            edcaInProgressFrames[ac]->dropFrame(failedFrame);
            emit(NF_LINK_BREAK, failedFrame);
            emit(NF_PACKET_DROP, failedFrame);
>>>>>>> 1df864de
        }
    }
    else
        throw cRuntimeError("Hcca is unimplemented!");
}

void Hcf::originatorProcessReceivedFrame(Packet *packet, Packet *lastTransmittedPacket)
{
    auto frame = packet->peekHeader<Ieee80211MacHeader>();
    auto lastTransmittedFrame = lastTransmittedPacket->peekHeader<Ieee80211MacHeader>();
    auto edcaf = edca->getChannelOwner();
    if (edcaf) {
        AccessCategory ac = edcaf->getAccessCategory();
        if (auto dataHeader = std::dynamic_pointer_cast<Ieee80211DataHeader>(frame))
            originatorProcessReceivedDataFrame(dataHeader, lastTransmittedFrame, ac);
        else if (auto mgmtHeader = std::dynamic_pointer_cast<Ieee80211MgmtHeader>(frame))
            originatorProcessReceivedManagementFrame(mgmtHeader, lastTransmittedFrame, ac);
        else
            originatorProcessReceivedControlFrame(packet, frame, lastTransmittedPacket, lastTransmittedFrame, ac);
    }
    else
        throw cRuntimeError("Hcca is unimplemented!");
<<<<<<< HEAD
    delete packet;
=======
>>>>>>> 1df864de
}

void Hcf::originatorProcessReceivedManagementFrame(const Ptr<Ieee80211MgmtHeader>& header, const Ptr<Ieee80211MacHeader>& lastTransmittedHeader, AccessCategory ac)
{
    throw cRuntimeError("Unknown management frame");
}

void Hcf::originatorProcessReceivedControlFrame(Packet *packet, const Ptr<Ieee80211MacHeader>& header, Packet *lastTransmittedPacket, const Ptr<Ieee80211MacHeader>& lastTransmittedHeader, AccessCategory ac)
{
    if (auto ackFrame = std::dynamic_pointer_cast<Ieee80211AckFrame>(header)) {
        if (auto dataHeader = std::dynamic_pointer_cast<Ieee80211DataHeader>(lastTransmittedHeader)) {
            if (dataAndMgmtRateControl) {
                int retryCount;
                if (dataHeader->getRetry())
                    retryCount = edcaDataRecoveryProcedures[ac]->getRetryCount(packet, dataHeader);
                else
                    retryCount = 0;
                edcaDataRecoveryProcedures[ac]->ackFrameReceived(packet, dataHeader);
                dataAndMgmtRateControl->frameTransmitted(packet, retryCount, true, false);
            }
        }
        else if (auto mgmtHeader = std::dynamic_pointer_cast<Ieee80211MgmtHeader>(lastTransmittedHeader)) {
            if (dataAndMgmtRateControl) {
                int retryCount = edcaMgmtAndNonQoSRecoveryProcedure->getRetryCount(packet, dataHeader);
                dataAndMgmtRateControl->frameTransmitted(packet, retryCount, true, false);
            }
            edcaMgmtAndNonQoSRecoveryProcedure->ackFrameReceived(packet, mgmtHeader, stationRetryCounters[ac]);
        }
        else
            throw cRuntimeError("Unknown frame"); // TODO: qos, nonqos frame
        edcaAckHandlers[ac]->processReceivedAck(ackFrame, std::dynamic_pointer_cast<Ieee80211DataOrMgmtHeader>(lastTransmittedHeader));
        edcaInProgressFrames[ac]->dropFrame(lastTransmittedPacket);
    }
    else if (auto blockAck = std::dynamic_pointer_cast<Ieee80211BasicBlockAck>(header)) {
        EV_INFO << "BasicBlockAck has arrived" << std::endl;
        edcaDataRecoveryProcedures[ac]->blockAckFrameReceived();
        auto ackedSeqAndFragNums = edcaAckHandlers[ac]->processReceivedBlockAck(blockAck);
        if (originatorBlockAckAgreementHandler)
            originatorBlockAckAgreementHandler->processReceivedBlockAck(blockAck, this);
        EV_INFO << "It has acknowledged the following frames:" << std::endl;
        // FIXME
//        for (auto seqCtrlField : ackedSeqAndFragNums)
//            EV_INFO << "Fragment number = " << seqCtrlField.getSequenceNumber() << " Sequence number = " << (int)seqCtrlField.getFragmentNumber() << std::endl;
        edcaInProgressFrames[ac]->dropFrames(ackedSeqAndFragNums);
    }
    else if (std::dynamic_pointer_cast<Ieee80211RtsFrame>(header))
        ; // void
    else if (std::dynamic_pointer_cast<Ieee80211CtsFrame>(header))
        edcaDataRecoveryProcedures[ac]->ctsFrameReceived();
    else if (header->getType() == ST_DATA_WITH_QOS)
        ; // void
    else if (std::dynamic_pointer_cast<Ieee80211BasicBlockAckReq>(header))
        ; // void
    else
        throw cRuntimeError("Unknown control frame");
}

void Hcf::originatorProcessReceivedDataFrame(const Ptr<Ieee80211DataHeader>& header, const Ptr<Ieee80211MacHeader>& lastTransmittedHeader, AccessCategory ac)
{
    throw cRuntimeError("Unknown data frame");
}

bool Hcf::hasFrameToTransmit(AccessCategory ac)
{
    auto edcaf = edca->getChannelOwner();
    if (edcaf) {
        AccessCategory ac = edcaf->getAccessCategory();
        return !edcaPendingQueues[ac]->isEmpty() || edcaInProgressFrames[ac]->hasInProgressFrames();
    }
    else
        throw cRuntimeError("Hcca is unimplemented");
}

bool Hcf::hasFrameToTransmit()
{
    auto edcaf = edca->getChannelOwner();
    if (edcaf) {
        AccessCategory ac = edcaf->getAccessCategory();
        return !edcaPendingQueues[ac]->isEmpty() || edcaInProgressFrames[ac]->hasInProgressFrames();
    }
    else
        throw cRuntimeError("Hcca is unimplemented");
}

void Hcf::sendUp(const std::vector<Packet*>& completeFrames)
{
    for (auto frame : completeFrames) {
        // FIXME: mgmt module does not handle addba req ..
<<<<<<< HEAD
        const auto& header = frame->peekHeader<Ieee80211DataOrMgmtHeader>();
        if (!std::dynamic_pointer_cast<Ieee80211AddbaRequest>(header) && !std::dynamic_pointer_cast<Ieee80211AddbaResponse>(header) && !std::dynamic_pointer_cast<Ieee80211Delba>(header))
            mac->sendUpFrame(frame);
=======
        if (!dynamic_cast<Ieee80211ActionFrame *>(frame))
            mac->sendUp(frame);
>>>>>>> 1df864de
    }
}

void Hcf::transmitFrame(Packet *packet, simtime_t ifs)
{
    auto channelOwner = edca->getChannelOwner();
    if (channelOwner) {
        auto header = packet->peekHeader<Ieee80211MacHeader>();
        AccessCategory ac = channelOwner->getAccessCategory();
        auto txop = edcaTxops[ac];
        if (auto dataFrame = std::dynamic_pointer_cast<Ieee80211DataHeader>(header)) {
            OriginatorBlockAckAgreement *agreement = nullptr;
            if (originatorBlockAckAgreementHandler)
                agreement = originatorBlockAckAgreementHandler->getAgreement(dataFrame->getReceiverAddress(), dataFrame->getTid());
            auto ackPolicy = originatorAckPolicy->computeAckPolicy(packet, dataFrame, agreement);
            auto dataHeader = packet->removeHeader<Ieee80211DataHeader>();
            dataHeader->setAckPolicy(ackPolicy);
            packet->insertHeader(dataHeader);
        }
        setFrameMode(packet, header, rateSelection->computeMode(packet, header, txop));
        if (txop->getProtectionMechanism() == TxopProcedure::ProtectionMechanism::SINGLE_PROTECTION) {
            auto pendingPacket = edcaInProgressFrames[ac]->getPendingFrameFor(packet);
            const auto& pendingFrame = pendingPacket == nullptr ? nullptr : pendingPacket->peekHeader<Ieee80211DataOrMgmtHeader>();
            auto duration = singleProtectionMechanism->computeDurationField(packet, header, pendingPacket, pendingFrame, edcaTxops[ac], recipientAckPolicy);
            auto header = packet->removeHeader<Ieee80211MacHeader>();
            header->setDuration(duration);
            packet->insertHeader(header);
        }
        else if (txop->getProtectionMechanism() == TxopProcedure::ProtectionMechanism::MULTIPLE_PROTECTION)
            throw cRuntimeError("Multiple protection is unsupported");
        else
            throw cRuntimeError("Undefined protection mechanism");
        tx->transmitFrame(packet, packet->peekHeader<Ieee80211MacHeader>(), ifs, this);
    }
    else
        throw cRuntimeError("Hcca is unimplemented");
}

void Hcf::transmitControlResponseFrame(Packet *responsePacket, const Ptr<Ieee80211MacHeader>& responseHeader, Packet *receivedPacket, const Ptr<Ieee80211MacHeader>& receivedHeader)
{
    responsePacket->insertTrailer(std::make_shared<Ieee80211MacTrailer>());
    const IIeee80211Mode *responseMode = nullptr;
    if (auto rtsFrame = std::dynamic_pointer_cast<Ieee80211RtsFrame>(receivedHeader))
        responseMode = rateSelection->computeResponseCtsFrameMode(receivedPacket, rtsFrame);
    else if (auto blockAckReq = std::dynamic_pointer_cast<Ieee80211BasicBlockAckReq>(receivedHeader))
        responseMode = rateSelection->computeResponseBlockAckFrameMode(receivedPacket, blockAckReq);
    else if (auto dataOrMgmtHeader = std::dynamic_pointer_cast<Ieee80211DataOrMgmtHeader>(receivedHeader))
        responseMode = rateSelection->computeResponseAckFrameMode(receivedPacket, dataOrMgmtHeader);
    else
        throw cRuntimeError("Unknown received frame type");
    setFrameMode(responsePacket, responseHeader, responseMode);
    tx->transmitFrame(responsePacket, responseHeader, modeSet->getSifsTime(), this);
    delete responsePacket;
}

void Hcf::recipientProcessTransmittedControlResponseFrame(const Ptr<Ieee80211MacHeader>& header)
{
    if (auto ctsFrame = std::dynamic_pointer_cast<Ieee80211CtsFrame>(header))
        ctsProcedure->processTransmittedCts(ctsFrame);
    else if (auto blockAck = std::dynamic_pointer_cast<Ieee80211BlockAck>(header)) {
        if (recipientBlockAckProcedure)
            recipientBlockAckProcedure->processTransmittedBlockAck(blockAck);
    }
    else if (auto ackFrame = std::dynamic_pointer_cast<Ieee80211AckFrame>(header))
        recipientAckProcedure->processTransmittedAck(ackFrame);
    else
        throw cRuntimeError("Unknown control response frame");
}


void Hcf::processMgmtFrame(Packet *mgmtPacket, const Ptr<Ieee80211MgmtHeader>& mgmtHeader)
{
    mgmtPacket->insertTrailer(std::make_shared<Ieee80211MacTrailer>());
    processUpperFrame(mgmtPacket, mgmtHeader);
}

void Hcf::setFrameMode(Packet *packet, const Ptr<Ieee80211MacHeader>& header, const IIeee80211Mode *mode) const
 {
    ASSERT(mode != nullptr);
    packet->ensureTag<Ieee80211ModeReq>()->setMode(mode);
}


bool Hcf::isReceptionInProgress()
{
    return rx->isReceptionInProgress();
}

bool Hcf::isForUs(const Ptr<Ieee80211MacHeader>& header) const
{
    return header->getReceiverAddress() == mac->getAddress() || (header->getReceiverAddress().isMulticast() && !isSentByUs(header));
}

bool Hcf::isSentByUs(const Ptr<Ieee80211MacHeader>& header) const
{
    // FIXME:
    // Check the roles of the Addr3 field when aggregation is applied
    // Table 8-19—Address field contents
    if (auto dataOrMgmtHeader = std::dynamic_pointer_cast<Ieee80211DataOrMgmtHeader>(header))
        return dataOrMgmtHeader->getAddress3() == mac->getAddress();
    else
        return false;
}

void Hcf::corruptedFrameReceived()
{
    if (frameSequenceHandler->isSequenceRunning()) {
        if (!startRxTimer->isScheduled()) {
            frameSequenceHandler->handleStartRxTimeout();
            updateDisplayString();
        }
    }
}

Hcf::~Hcf()
{
    cancelAndDelete(startRxTimer);
    cancelAndDelete(inactivityTimer);
    delete recipientAckProcedure;
    delete ctsProcedure;
    delete rtsProcedure;
    delete originatorBlockAckAgreementHandler;
    delete recipientBlockAckAgreementHandler;
    delete originatorBlockAckProcedure;
    delete recipientBlockAckProcedure;
    delete frameSequenceHandler;
    for (auto inProgressFrames : edcaInProgressFrames)
        delete inProgressFrames;
    for (auto pendingQueue : edcaPendingQueues)
        delete pendingQueue;
    for (auto ackHandler : edcaAckHandlers)
        delete ackHandler;
    for (auto retryCounter : stationRetryCounters)
        delete retryCounter;
}

} // namespace ieee80211
} // namespace inet<|MERGE_RESOLUTION|>--- conflicted
+++ resolved
@@ -290,26 +290,16 @@
             recipientBlockAckAgreementHandler->qosFrameReceived(dataHeader, this);
         sendUp(recipientDataService->dataFrameReceived(packet, dataHeader, recipientBlockAckAgreementHandler));
     }
-<<<<<<< HEAD
     else if (auto mgmtHeader = std::dynamic_pointer_cast<Ieee80211MgmtHeader>(header)) {
         sendUp(recipientDataService->managementFrameReceived(packet, mgmtHeader));
         recipientProcessReceivedManagementFrame(mgmtHeader);
+        if (dynamic_cast<Ieee80211ActionFrame *>(mgmtHeader))
+            delete packet;
     }
     else { // TODO: else if (auto ctrlFrame = dynamic_cast<Ieee80211ControlFrame*>(frame))
         sendUp(recipientDataService->controlFrameReceived(packet, header, recipientBlockAckAgreementHandler));
         recipientProcessReceivedControlFrame(packet, header);
-=======
-    else if (auto mgmtFrame = dynamic_cast<Ieee80211ManagementFrame*>(frame)) {
-        sendUp(recipientDataService->managementFrameReceived(mgmtFrame));
-        recipientProcessReceivedManagementFrame(mgmtFrame);
-        if (dynamic_cast<Ieee80211ActionFrame *>(mgmtFrame))
-            delete mgmtFrame;
-    }
-    else { // TODO: else if (auto ctrlFrame = dynamic_cast<Ieee80211ControlFrame*>(frame))
-        sendUp(recipientDataService->controlFrameReceived(frame, recipientBlockAckAgreementHandler));
-        recipientProcessReceivedControlFrame(frame);
-        delete frame;
->>>>>>> 1df864de
+        delete packet;
     }
 }
 
@@ -321,13 +311,8 @@
         if (recipientBlockAckProcedure)
             recipientBlockAckProcedure->processReceivedBlockAckReq(packet, blockAckRequest, recipientAckPolicy, recipientBlockAckAgreementHandler, this);
     }
-<<<<<<< HEAD
-    else if (auto ackFrame = std::dynamic_pointer_cast<Ieee80211AckFrame>(header))
-        ; // drop it, it is an ACK frame that is received after the ACKTimeout
-=======
-    else if (dynamic_cast<Ieee80211ACKFrame*>(frame))
+    else if (std::dynamic_pointer_cast<Ieee80211AckFrame>(header))
         EV_WARN << "ACK frame received after timeout, ignoring it.\n"; // drop it, it is an ACK frame that is received after the ACKTimeout
->>>>>>> 1df864de
     else
         throw cRuntimeError("Unknown control frame");
 }
@@ -390,16 +375,9 @@
             else if (auto mgmtHeader = std::dynamic_pointer_cast<Ieee80211MgmtHeader>(protectedFrame))
                 edcaMgmtAndNonQoSRecoveryProcedure->retryLimitReached(packet, mgmtHeader);
             else ; // TODO: nonqos data
-<<<<<<< HEAD
             edcaInProgressFrames[ac]->dropFrame(packet);
             emit(NF_PACKET_DROP, packet);
             emit(NF_LINK_BREAK, packet);
-            delete packet;
-=======
-            edcaInProgressFrames[ac]->dropFrame(protectedFrame);
-            emit(NF_LINK_BREAK, protectedFrame);
-            emit(NF_PACKET_DROP, protectedFrame);
->>>>>>> 1df864de
         }
     }
     else
@@ -508,7 +486,6 @@
             throw cRuntimeError("Unknown frame"); // TODO: qos, nonqos
         edcaAckHandlers[ac]->processFailedFrame(failedFrame);
         if (retryLimitReached) {
-<<<<<<< HEAD
             if (auto dataHeader = std::dynamic_pointer_cast<Ieee80211DataHeader>(failedFrame))
                 edcaDataRecoveryProcedures[ac]->retryLimitReached(packet, dataHeader);
             else if (auto mgmtHeader = std::dynamic_pointer_cast<Ieee80211MgmtHeader>(failedFrame))
@@ -522,21 +499,11 @@
             packet->popTrailer<Ieee80211MacTrailer>();
             emit(NF_PACKET_DROP, packet);
             emit(NF_LINK_BREAK, packet);
-            delete packet;
         }
         else {
             auto h = packet->removeHeader<Ieee80211DataOrMgmtHeader>();
             h->setRetry(true);
             packet->insertHeader(h);
-=======
-            if (auto dataFrame = dynamic_cast<Ieee80211DataFrame *>(failedFrame))
-                edcaDataRecoveryProcedures[ac]->retryLimitReached(dataFrame);
-            else if (auto mgmtFrame = dynamic_cast<Ieee80211ManagementFrame*>(failedFrame))
-                edcaMgmtAndNonQoSRecoveryProcedure->retryLimitReached(mgmtFrame);
-            edcaInProgressFrames[ac]->dropFrame(failedFrame);
-            emit(NF_LINK_BREAK, failedFrame);
-            emit(NF_PACKET_DROP, failedFrame);
->>>>>>> 1df864de
         }
     }
     else
@@ -559,10 +526,6 @@
     }
     else
         throw cRuntimeError("Hcca is unimplemented!");
-<<<<<<< HEAD
-    delete packet;
-=======
->>>>>>> 1df864de
 }
 
 void Hcf::originatorProcessReceivedManagementFrame(const Ptr<Ieee80211MgmtHeader>& header, const Ptr<Ieee80211MacHeader>& lastTransmittedHeader, AccessCategory ac)
@@ -651,14 +614,9 @@
 {
     for (auto frame : completeFrames) {
         // FIXME: mgmt module does not handle addba req ..
-<<<<<<< HEAD
         const auto& header = frame->peekHeader<Ieee80211DataOrMgmtHeader>();
-        if (!std::dynamic_pointer_cast<Ieee80211AddbaRequest>(header) && !std::dynamic_pointer_cast<Ieee80211AddbaResponse>(header) && !std::dynamic_pointer_cast<Ieee80211Delba>(header))
+        if (!std::dynamic_pointer_cast<Ieee80211ActionFrame>(header))
             mac->sendUpFrame(frame);
-=======
-        if (!dynamic_cast<Ieee80211ActionFrame *>(frame))
-            mac->sendUp(frame);
->>>>>>> 1df864de
     }
 }
 
