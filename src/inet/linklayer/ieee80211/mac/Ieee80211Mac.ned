--- conflicted
+++ resolved
@@ -90,12 +90,8 @@
         string address = default("auto"); // MAC address as hex string (12 hex digits), or
                                           // "auto". "auto" values will be replaced by
                                           // a generated MAC address in init stage 0.
-<<<<<<< HEAD
-        string modeSet @enum("a","b","g","n","p") = default("g");
+        string modeSet @enum("a", "b", "g(erp)", "g(mixed)", "n", "p") = default("g(mixed)");
         string fcsMode @enum("declared","computed") = default("declared");
-=======
-        string modeSet @enum("a", "b", "g(erp)", "g(mixed)", "n", "p") = default("g(mixed)");
->>>>>>> 1df864de
 
         bool qosStation = default(false);
 
