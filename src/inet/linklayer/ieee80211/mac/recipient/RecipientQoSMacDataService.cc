//
// Copyright (C) 2016 OpenSim Ltd.
//
// This program is free software; you can redistribute it and/or
// modify it under the terms of the GNU Lesser General Public License
// as published by the Free Software Foundation; either version 2
// of the License, or (at your option) any later version.
//
// This program is distributed in the hope that it will be useful,
// but WITHOUT ANY WARRANTY; without even the implied warranty of
// MERCHANTABILITY or FITNESS FOR A PARTICULAR PURPOSE.  See the
// GNU Lesser General Public License for more details.
//
// You should have received a copy of the GNU Lesser General Public License
// along with this program; if not, see http://www.gnu.org/licenses/.
//

#include "inet/linklayer/ieee80211/mac/aggregation/MsduDeaggregation.h"
#include "inet/linklayer/ieee80211/mac/blockack/RecipientBlockAckAgreementHandler.h"
#include "inet/linklayer/ieee80211/mac/duplicateremoval/QosDuplicateRemoval.h"
#include "inet/linklayer/ieee80211/mac/fragmentation/BasicReassembly.h"
#include "inet/linklayer/ieee80211/mac/fragmentation/Defragmentation.h"
#include "RecipientQoSMacDataService.h"

namespace inet {
namespace ieee80211 {

Define_Module(RecipientQoSMacDataService);

void RecipientQoSMacDataService::initialize()
{
    duplicateRemoval = new QoSDuplicateRemoval();
    basicReassembly = new BasicReassembly();
    aMsduDeaggregation = new MsduDeaggregation();
    blockAckReordering = new BlockAckReordering();
}

Packet *RecipientQoSMacDataService::defragment(std::vector<Packet *> completeFragments)
{
    for (auto fragment : completeFragments) {
        auto packet = basicReassembly->addFragment(fragment);
        if (packet != nullptr)
            return packet;
    }
    return nullptr;
}

Packet *RecipientQoSMacDataService::defragment(Packet *mgmtFragment)
{
    auto packet = basicReassembly->addFragment(mgmtFragment);
    if (packet && packet->hasHeader<Ieee80211DataOrMgmtHeader>())
        return packet;
    else
        return nullptr;
}

std::vector<Packet *> RecipientQoSMacDataService::dataFrameReceived(Packet *dataPacket, const Ptr<Ieee80211DataHeader>& dataFrame, IRecipientBlockAckAgreementHandler *blockAckAgreementHandler)
{
    // TODO: A-MPDU Deaggregation, MPDU Header+CRC Validation, Address1 Filtering, Duplicate Removal, MPDU Decryption
<<<<<<< HEAD
    if (duplicateRemoval && duplicateRemoval->isDuplicate(dataFrame))
        return std::vector<Packet *>();
=======
    if (duplicateRemoval && duplicateRemoval->isDuplicate(dataFrame)) {
        delete dataFrame;
        return std::vector<Ieee80211Frame*>();
    }
>>>>>>> 9c5a8594
    BlockAckReordering::ReorderBuffer frames;
    frames[dataFrame->getSequenceNumber()].push_back(dataPacket);
    if (blockAckReordering && blockAckAgreementHandler) {
        Tid tid = dataFrame->getTid();
        MACAddress originatorAddr = dataFrame->getTransmitterAddress();
        RecipientBlockAckAgreement *agreement = blockAckAgreementHandler->getAgreement(tid, originatorAddr);
        if (agreement)
            frames = blockAckReordering->processReceivedQoSFrame(agreement, dataPacket, dataFrame);
    }
    std::vector<Packet *> defragmentedFrames;
    if (basicReassembly) { // FIXME: defragmentation
        for (auto it : frames) {
            auto fragments = it.second;
            Packet *frame = defragment(fragments);
            // TODO: revise
            if (frame)
                defragmentedFrames.push_back(frame);
        }
    }
    else {
        for (auto it : frames) {
            auto fragments = it.second;
            if (fragments.size() == 1)
                defragmentedFrames.push_back(fragments.at(0));
            else ; // TODO: drop?
        }
    }
    std::vector<Packet *> deaggregatedFrames;
    if (aMsduDeaggregation) {
        for (auto frame : defragmentedFrames) {
            auto dataFrame = frame->peekHeader<Ieee80211DataHeader>();
            if (dataFrame->getAMsduPresent()) {
<<<<<<< HEAD
                auto subframes = aMsduDeaggregation->deaggregateFrame(frame);
=======
                auto subframes = aMsduDeaggregation->deaggregateFrame(dataFrame);
>>>>>>> 9c5a8594
                for (auto subframe : *subframes)
                    deaggregatedFrames.push_back(subframe);
                delete subframes;
            }
            else
                deaggregatedFrames.push_back(frame);
        }
    }
    // TODO: MSDU Integrity, Replay Detection, RX MSDU Rate Limiting
    return deaggregatedFrames;
}

std::vector<Packet *> RecipientQoSMacDataService::managementFrameReceived(Packet *mgmtPacket, const Ptr<Ieee80211MgmtHeader>& mgmtFrame)
{
    // TODO: MPDU Header+CRC Validation, Address1 Filtering, Duplicate Removal, MPDU Decryption
    if (duplicateRemoval && duplicateRemoval->isDuplicate(mgmtFrame))
        return std::vector<Packet *>();
    if (basicReassembly) { // FIXME: defragmentation
        mgmtPacket = defragment(mgmtPacket);
    }
    if (auto delba = std::dynamic_pointer_cast<Ieee80211Delba>(mgmtFrame))
        blockAckReordering->processReceivedDelba(delba);
    // TODO: Defrag, MSDU Integrity, Replay Detection, RX MSDU Rate Limiting
    return std::vector<Packet *>({mgmtPacket});
}

std::vector<Packet *> RecipientQoSMacDataService::controlFrameReceived(Packet *controlPacket, const Ptr<Ieee80211MacHeader>& controlFrame, IRecipientBlockAckAgreementHandler *blockAckAgreementHandler)
{
    if (auto blockAckReq = std::dynamic_pointer_cast<Ieee80211BasicBlockAckReq>(controlFrame)) {
        BlockAckReordering::ReorderBuffer frames;
        if (blockAckReordering) {
            Tid tid = blockAckReq->getTidInfo();
            MACAddress originatorAddr = blockAckReq->getTransmitterAddress();
            RecipientBlockAckAgreement *agreement = blockAckAgreementHandler->getAgreement(tid, originatorAddr);
            if (agreement)
                frames = blockAckReordering->processReceivedBlockAckReq(blockAckReq);
            else
                return std::vector<Packet *>();
        }
        std::vector<Packet *> defragmentedFrames;
        if (basicReassembly) { // FIXME: defragmentation
            for (auto it : frames) {
                auto fragments = it.second;
                defragmentedFrames.push_back(defragment(fragments));
            }
        }
        else {
            for (auto it : frames) {
                auto fragments = it.second;
                if (fragments.size() == 1) {
                    defragmentedFrames.push_back(fragments.at(0));
                }
                else {
                    // TODO: drop?
                }
            }
        }
        // TODO: Defrag, MSDU Integrity, Replay Detection, A-MSDU Degagg., RX MSDU Rate Limiting
        return defragmentedFrames;
    }
    return std::vector<Packet *>();
}

RecipientQoSMacDataService::~RecipientQoSMacDataService()
{
    delete duplicateRemoval;
    delete basicReassembly;
    delete aMsduDeaggregation;
    delete blockAckReordering;
}

} /* namespace ieee80211 */
} /* namespace inet */<|MERGE_RESOLUTION|>--- conflicted
+++ resolved
@@ -57,15 +57,10 @@
 std::vector<Packet *> RecipientQoSMacDataService::dataFrameReceived(Packet *dataPacket, const Ptr<Ieee80211DataHeader>& dataFrame, IRecipientBlockAckAgreementHandler *blockAckAgreementHandler)
 {
     // TODO: A-MPDU Deaggregation, MPDU Header+CRC Validation, Address1 Filtering, Duplicate Removal, MPDU Decryption
-<<<<<<< HEAD
-    if (duplicateRemoval && duplicateRemoval->isDuplicate(dataFrame))
+    if (duplicateRemoval && duplicateRemoval->isDuplicate(dataFrame)) {
+        delete dataPacket;
         return std::vector<Packet *>();
-=======
-    if (duplicateRemoval && duplicateRemoval->isDuplicate(dataFrame)) {
-        delete dataFrame;
-        return std::vector<Ieee80211Frame*>();
     }
->>>>>>> 9c5a8594
     BlockAckReordering::ReorderBuffer frames;
     frames[dataFrame->getSequenceNumber()].push_back(dataPacket);
     if (blockAckReordering && blockAckAgreementHandler) {
@@ -98,11 +93,7 @@
         for (auto frame : defragmentedFrames) {
             auto dataFrame = frame->peekHeader<Ieee80211DataHeader>();
             if (dataFrame->getAMsduPresent()) {
-<<<<<<< HEAD
                 auto subframes = aMsduDeaggregation->deaggregateFrame(frame);
-=======
-                auto subframes = aMsduDeaggregation->deaggregateFrame(dataFrame);
->>>>>>> 9c5a8594
                 for (auto subframe : *subframes)
                     deaggregatedFrames.push_back(subframe);
                 delete subframes;
