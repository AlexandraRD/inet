//
// Copyright (C) 2016 OpenSim Ltd.
//
// This program is free software; you can redistribute it and/or
// modify it under the terms of the GNU Lesser General Public License
// as published by the Free Software Foundation; either version 2
// of the License, or (at your option) any later version.
//
// This program is distributed in the hope that it will be useful,
// but WITHOUT ANY WARRANTY; without even the implied warranty of
// MERCHANTABILITY or FITNESS FOR A PARTICULAR PURPOSE.  See the
// GNU Lesser General Public License for more details.
//
// You should have received a copy of the GNU Lesser General Public License
// along with this program; if not, see <http://www.gnu.org/licenses/>.
//

#include "inet/common/ModuleAccess.h"
#include "inet/common/ProtocolGroup.h"
#include "inet/common/ProtocolTag_m.h"
#include "inet/linklayer/common/InterfaceTag_m.h"
#include "inet/linklayer/common/MACAddressTag_m.h"
#include "inet/linklayer/common/UserPriority.h"
#include "inet/linklayer/common/UserPriorityTag_m.h"
#include "inet/linklayer/csmaca/CsmaCaMac.h"

namespace inet {

using namespace inet::physicallayer;

Define_Module(CsmaCaMac);

static int getUPBasedFramePriority(cObject *obj)
{
    auto frame = static_cast<Packet *>(obj);
    const auto& macHeader = frame->peekHeader<CsmaCaMacDataHeader>();
    int up = macHeader->getPriority();
    return (up == UP_BK) ? -2 : (up == UP_BK2) ? -1 : up;  // because UP_BE==0, but background traffic should have lower priority than best effort
}

static int compareFramesByPriority(cObject *a, cObject *b)
{
    return getUPBasedFramePriority(b) - getUPBasedFramePriority(a);
}

CsmaCaMac::~CsmaCaMac()
{
    cancelAndDelete(endSifs);
    cancelAndDelete(endDifs);
    cancelAndDelete(endBackoff);
    cancelAndDelete(endAckTimeout);
    cancelAndDelete(endData);
    cancelAndDelete(mediumStateChange);
}

/****************************************************************
 * Initialization functions.
 */
void CsmaCaMac::initialize(int stage)
{
    MACProtocolBase::initialize(stage);

    if (stage == INITSTAGE_LOCAL) {
        EV << "Initializing stage 0\n";

        maxQueueSize = par("maxQueueSize");
        useAck = par("useAck");
        bitrate = par("bitrate");
        headerLength = par("headerLength");
        ackLength = par("ackLength");
        ackTimeout = par("ackTimeout");
        slotTime = par("slotTime");
        sifsTime = par("sifsTime");
        difsTime = par("difsTime");
        cwMin = par("cwMin");
        cwMax = par("cwMax");
        cwMulticast = par("cwMulticast");
        retryLimit = par("retryLimit");

        const char *addressString = par("address");
        if (!strcmp(addressString, "auto")) {
            // assign automatic address
            address = MACAddress::generateAutoAddress();
            // change module parameter from "auto" to concrete address
            par("address").setStringValue(address.str().c_str());
        }
        else
            address.setAddress(addressString);
        registerInterface();

        // subscribe for the information of the carrier sense
        cModule *radioModule = getModuleFromPar<cModule>(par("radioModule"), this);
        radioModule->subscribe(IRadio::receptionStateChangedSignal, this);
        radioModule->subscribe(IRadio::transmissionStateChangedSignal, this);
        radio = check_and_cast<IRadio *>(radioModule);

        // initialize self messages
        endSifs = new cMessage("SIFS");
        endDifs = new cMessage("DIFS");
        endBackoff = new cMessage("Backoff");
        endAckTimeout = new cMessage("AckTimeout");
        endData = new cMessage("Data");
        mediumStateChange = new cMessage("MediumStateChange");

        // set up internal queue
        transmissionQueue.setMaxPacketLength(maxQueueSize);
        transmissionQueue.setName("transmissionQueue");
        if (par("prioritizeByUP"))
            transmissionQueue.setup(&compareFramesByPriority);

        // obtain pointer to external queue
        initializeQueueModule();

        // state variables
        fsm.setName("CsmaCaMac State Machine");
        backoffPeriod = -1;
        retryCounter = 0;

        // statistics
        numRetry = 0;
        numSentWithoutRetry = 0;
        numGivenUp = 0;
        numCollision = 0;
        numSent = 0;
        numReceived = 0;
        numSentBroadcast = 0;
        numReceivedBroadcast = 0;

        // initialize watches
        WATCH(fsm);
        WATCH(backoffPeriod);
        WATCH(retryCounter);
        WATCH(numRetry);
        WATCH(numSentWithoutRetry);
        WATCH(numGivenUp);
        WATCH(numCollision);
        WATCH(numSent);
        WATCH(numReceived);
        WATCH(numSentBroadcast);
        WATCH(numReceivedBroadcast);
    }
    else if (stage == INITSTAGE_LINK_LAYER)
        radio->setRadioMode(IRadio::RADIO_MODE_RECEIVER);
}

void CsmaCaMac::initializeQueueModule()
{
    // use of external queue module is optional -- find it if there's one specified
    if (par("queueModule").stringValue()[0]) {
        cModule *module = getParentModule()->getSubmodule(par("queueModule").stringValue());
        queueModule = check_and_cast<IPassiveQueue *>(module);

        EV << "Requesting first two frames from queue module\n";
        queueModule->requestPacket();
        // needed for backoff: mandatory if next message is already present
        queueModule->requestPacket();
    }
}

void CsmaCaMac::finish()
{
    recordScalar("numRetry", numRetry);
    recordScalar("numSentWithoutRetry", numSentWithoutRetry);
    recordScalar("numGivenUp", numGivenUp);
    recordScalar("numCollision", numCollision);
    recordScalar("numSent", numSent);
    recordScalar("numReceived", numReceived);
    recordScalar("numSentBroadcast", numSentBroadcast);
    recordScalar("numReceivedBroadcast", numReceivedBroadcast);
}

InterfaceEntry *CsmaCaMac::createInterfaceEntry()
{
    InterfaceEntry *e = getContainingNicModule(this);

    // data rate
    e->setDatarate(bitrate);

    // generate a link-layer address to be used as interface token for IPv6
    e->setMACAddress(address);
    e->setInterfaceToken(address.formInterfaceIdentifier());

    // capabilities
    e->setMtu(par("mtu"));
    e->setMulticast(true);
    e->setBroadcast(true);
    e->setPointToPoint(false);

    return e;
}

/****************************************************************
 * Message handling functions.
 */
void CsmaCaMac::handleSelfMessage(cMessage *msg)
{
    EV << "received self message: " << msg << endl;
    handleWithFsm(msg);
}

void CsmaCaMac::handleUpperPacket(Packet *packet)
{
    if (maxQueueSize != -1 && (int)transmissionQueue.getLength() == maxQueueSize) {
        EV << "message " << packet << " received from higher layer but MAC queue is full, dropping message\n";
        emitPacketDropSignal(packet, QUEUE_OVERFLOW, maxQueueSize);
        delete packet;
        return;
    }
    auto frame = check_and_cast<Packet *>(packet);
    encapsulate(frame);
    const auto& macHeader = frame->peekHeader<CsmaCaMacHeader>();
    EV << "frame " << frame << " received from higher layer, receiver = " << macHeader->getReceiverAddress() << endl;
    ASSERT(!macHeader->getReceiverAddress().isUnspecified());
    transmissionQueue.insert(frame);
    if (fsm.getState() != IDLE)
        EV << "deferring upper message transmission in " << fsm.getStateName() << " state\n";
    else
        handleWithFsm(packet);
}

void CsmaCaMac::handleLowerPacket(Packet *packet)
{
    EV << "received message from lower layer: " << packet << endl;

    auto frame = check_and_cast<Packet *>(packet);
    const auto& macHeader = frame->peekHeader<CsmaCaMacHeader>();
    EV << "Self address: " << address
       << ", receiver address: " << macHeader->getReceiverAddress()
       << ", received frame is for us: " << isForUs(frame) << endl;

    handleWithFsm(packet);
}

void CsmaCaMac::handleWithFsm(cMessage *msg)
{
    bool deleteFrame = false;
    Packet *frame = dynamic_cast<Packet *>(msg);
    FSMA_Switch(fsm)
    {
        FSMA_State(IDLE)
        {
            FSMA_Event_Transition(Defer-Transmit,
                                  isUpperMessage(msg) && !isMediumFree(),
                                  DEFER,
            );
            FSMA_Event_Transition(Start-Backoff,
                                  isUpperMessage(msg) && isMediumFree() && !useAck,
                                  BACKOFF,
            );
            FSMA_Event_Transition(Start-Difs,
                                  isUpperMessage(msg) && isMediumFree() && useAck,
                                  WAITDIFS,
            );
            FSMA_Event_Transition(Start-Receive,
                                  msg == mediumStateChange && isReceiving(),
                                  RECEIVE,
            );
        }
        FSMA_State(DEFER)
        {
            FSMA_Event_Transition(Start-Backoff,
                                  msg == mediumStateChange && isMediumFree() && !useAck,
                                  BACKOFF,
            );
            FSMA_Event_Transition(Start-Difs,
                                  msg == mediumStateChange && isMediumFree() && useAck,
                                  WAITDIFS,
            );
            FSMA_Event_Transition(Start-Receive,
                                  msg == mediumStateChange && isReceiving(),
                                  RECEIVE,
            );
        }
        FSMA_State(WAITDIFS)
        {
            FSMA_Enter(scheduleDifsTimer());
            FSMA_Event_Transition(Start-Backoff,
                                  msg == endDifs,
                                  BACKOFF,
            );
            FSMA_Event_Transition(Start-Receive,
                                  msg == mediumStateChange && isReceiving(),
                                  RECEIVE,
                cancelDifsTimer();
            );
            FSMA_Event_Transition(Defer-Difs,
                                  msg == mediumStateChange && !isMediumFree(),
                                  DEFER,
                cancelDifsTimer();
            );
        }
        FSMA_State(BACKOFF)
        {
            FSMA_Enter(scheduleBackoffTimer());
            FSMA_Event_Transition(Start-Transmit,
                                  msg == endBackoff,
                                  TRANSMIT,
                invalidateBackoffPeriod();
            );
            FSMA_Event_Transition(Start-Receive,
                                  msg == mediumStateChange && isReceiving(),
                                  RECEIVE,
                cancelBackoffTimer();
                decreaseBackoffPeriod();
            );
            FSMA_Event_Transition(Defer-Backoff,
                                  msg == mediumStateChange && !isMediumFree(),
                                  DEFER,
                cancelBackoffTimer();
                decreaseBackoffPeriod();
            );
        }
        FSMA_State(TRANSMIT)
        {
            FSMA_Enter(sendDataFrame(getCurrentTransmission()));
            FSMA_Event_Transition(Transmit-Broadcast,
                                  msg == endData && isBroadcast(getCurrentTransmission()),
                                  IDLE,
                finishCurrentTransmission();
                numSentBroadcast++;
            );
            FSMA_Event_Transition(Transmit-Unicast-No-Ack,
                                  msg == endData && !useAck && !isBroadcast(getCurrentTransmission()),
                                  IDLE,
                finishCurrentTransmission();
                numSent++;
            );
            FSMA_Event_Transition(Transmit-Unicast-Use-Ack,
                                  msg == endData && useAck && !isBroadcast(getCurrentTransmission()),
                                  WAITACK,
            );
        }
        FSMA_State(WAITACK)
        {
            FSMA_Enter(scheduleAckTimeout(getCurrentTransmission()));
            FSMA_Event_Transition(Receive-Ack,
                                  isLowerMessage(msg) && isForUs(frame) && isAck(frame),
                                  IDLE,
                if (retryCounter == 0) numSentWithoutRetry++;
                numSent++;
                cancelAckTimer();
                finishCurrentTransmission();
                deleteFrame = true;
            );
            FSMA_Event_Transition(Give-Up-Transmission,
                                  msg == endAckTimeout && retryCounter == retryLimit,
                                  IDLE,
                giveUpCurrentTransmission();
            );
            FSMA_Event_Transition(Retry-Transmission,
                                  msg == endAckTimeout,
                                  IDLE,
                retryCurrentTransmission();
            );
        }
        FSMA_State(RECEIVE)
        {
            FSMA_Event_Transition(Receive-Bit-Error,
                                  isLowerMessage(msg) && frame->hasBitError(),
                                  IDLE,
                numCollision++;
                emitPacketDropSignal(frame, INCORRECTLY_RECEIVED);
                resetStateVariables();
                deleteFrame = true;
            );
            FSMA_Event_Transition(Receive-Unexpected-Ack,
                                  isLowerMessage(msg) && isAck(frame),
                                  IDLE,
                resetStateVariables();
                deleteFrame = true;
            );
            FSMA_Event_Transition(Receive-Broadcast,
                                  isLowerMessage(msg) && isBroadcast(frame),
                                  IDLE,
                decapsulate(frame);
                sendUp(frame);
                numReceivedBroadcast++;
                resetStateVariables();
            );
            FSMA_Event_Transition(Receive-Unicast-No-Ack,
                                  isLowerMessage(msg) && isForUs(frame) && !useAck,
                                  IDLE,
                decapsulate(frame);
                sendUp(frame);
                numReceived++;
                resetStateVariables();
            );
            FSMA_Event_Transition(Receive-Unicast-Use-Ack,
                                  isLowerMessage(msg) && isForUs(frame) && useAck,
                                  WAITSIFS,
                auto frameCopy = frame->dup();
                decapsulate(frameCopy);
                sendUp(frameCopy);
                numReceived++;
            );
            FSMA_Event_Transition(Receive-Unicast-Not-For-Us,
                                  isLowerMessage(msg) && !isForUs(frame),
                                  IDLE,
                emitPacketDropSignal(frame, NOT_ADDRESSED_TO_US, retryLimit);
                resetStateVariables();
                deleteFrame = true;
            );
        }
        FSMA_State(WAITSIFS)
        {
            FSMA_Enter(scheduleSifsTimer(frame));
            FSMA_Event_Transition(Transmit-Ack,
                                  msg == endSifs,
                                  IDLE,
                sendAckFrame();
                resetStateVariables();
            );
        }
    }
    if (fsm.getState() == IDLE) {
        if (isReceiving())
            handleWithFsm(mediumStateChange);
        else if (!transmissionQueue.isEmpty())
            handleWithFsm(transmissionQueue.front());
    }
<<<<<<< HEAD
    if (deleteFrame)
        delete frame;
=======
    getDisplayString().setTagArg("t", 0, fsm.getStateName());
>>>>>>> 3b2bd27b
}

void CsmaCaMac::receiveSignal(cComponent *source, simsignal_t signalID, long value, cObject *details)
{
    Enter_Method_Silent();
    if (signalID == IRadio::receptionStateChangedSignal)
        handleWithFsm(mediumStateChange);
    else if (signalID == IRadio::transmissionStateChangedSignal) {
        IRadio::TransmissionState newRadioTransmissionState = (IRadio::TransmissionState)value;
        if (transmissionState == IRadio::TRANSMISSION_STATE_TRANSMITTING && newRadioTransmissionState == IRadio::TRANSMISSION_STATE_IDLE) {
            handleWithFsm(endData);
            radio->setRadioMode(IRadio::RADIO_MODE_RECEIVER);
        }
        transmissionState = newRadioTransmissionState;
    }
}

void CsmaCaMac::encapsulate(Packet *frame)
{
    auto macHeader = makeShared<CsmaCaMacDataHeader>();
    macHeader->setChunkLength(B(headerLength));
    auto transportProtocol = frame->getMandatoryTag<PacketProtocolTag>()->getProtocol();
    auto networkProtocol = ProtocolGroup::ethertype.getProtocolNumber(transportProtocol);
    macHeader->setNetworkProtocol(networkProtocol);
    macHeader->setTransmitterAddress(address);
    macHeader->setReceiverAddress(frame->getMandatoryTag<MacAddressReq>()->getDestAddress());
    auto userPriorityReq = frame->getTag<UserPriorityReq>();
    int userPriority = userPriorityReq == nullptr ? UP_BE : userPriorityReq->getUserPriority();
    macHeader->setPriority(userPriority == -1 ? UP_BE : userPriority);
    macHeader->markImmutable();
    frame->pushHeader(macHeader);
}

void CsmaCaMac::decapsulate(Packet *frame)
{
    auto macHeader = frame->popHeader<CsmaCaMacDataHeader>();
    auto addressInd = frame->ensureTag<MacAddressInd>();
    addressInd->setSrcAddress(macHeader->getTransmitterAddress());
    addressInd->setDestAddress(macHeader->getReceiverAddress());
    frame->ensureTag<InterfaceInd>()->setInterfaceId(interfaceEntry->getInterfaceId());
    frame->ensureTag<UserPriorityInd>()->setUserPriority(macHeader->getPriority());
    auto networkProtocol = macHeader->getNetworkProtocol();
    auto transportProtocol = ProtocolGroup::ethertype.getProtocol(networkProtocol);
    frame->ensureTag<DispatchProtocolReq>()->setProtocol(transportProtocol);
    frame->ensureTag<PacketProtocolTag>()->setProtocol(transportProtocol);
}

/****************************************************************
 * Timer functions.
 */
void CsmaCaMac::scheduleSifsTimer(Packet *frame)
{
    EV << "scheduling SIFS timer\n";
    endSifs->setContextPointer(frame);
    scheduleAt(simTime() + sifsTime, endSifs);
}

void CsmaCaMac::scheduleDifsTimer()
{
    EV << "scheduling DIFS timer\n";
    scheduleAt(simTime() + difsTime, endDifs);
}

void CsmaCaMac::cancelDifsTimer()
{
    EV << "canceling DIFS timer\n";
    cancelEvent(endDifs);
}

void CsmaCaMac::scheduleAckTimeout(Packet *frameToSend)
{
    EV << "scheduling ACK timeout\n";
    scheduleAt(simTime() + ackTimeout, endAckTimeout);
}

void CsmaCaMac::cancelAckTimer()
{
    EV << "canceling ACK timer\n";
    cancelEvent(endAckTimeout);
}

void CsmaCaMac::invalidateBackoffPeriod()
{
    backoffPeriod = -1;
}

bool CsmaCaMac::isInvalidBackoffPeriod()
{
    return backoffPeriod == -1;
}

void CsmaCaMac::generateBackoffPeriod()
{
    ASSERT(0 <= retryCounter && retryCounter <= retryLimit);
    EV << "generating backoff slot number for retry: " << retryCounter << endl;
    int cw;
    if (getCurrentTransmission()->peekHeader<CsmaCaMacHeader>()->getReceiverAddress().isMulticast())
        cw = cwMulticast;
    else
        cw = std::min(cwMax, (cwMin + 1) * (1 << retryCounter) - 1);
    int slots = intrand(cw + 1);
    EV << "generated backoff slot number: " << slots << " , cw: " << cw << endl;
    backoffPeriod = slots * slotTime;
    ASSERT(backoffPeriod >= 0);
    EV << "backoff period set to " << backoffPeriod << endl;
}

void CsmaCaMac::decreaseBackoffPeriod()
{
    simtime_t elapsedBackoffTime = simTime() - endBackoff->getSendingTime();
    backoffPeriod -= ((int)(elapsedBackoffTime / slotTime)) * slotTime;
    ASSERT(backoffPeriod >= 0);
    EV << "backoff period decreased to " << backoffPeriod << endl;
}

void CsmaCaMac::scheduleBackoffTimer()
{
    EV << "scheduling backoff timer\n";
    if (isInvalidBackoffPeriod())
        generateBackoffPeriod();
    scheduleAt(simTime() + backoffPeriod, endBackoff);
}

void CsmaCaMac::cancelBackoffTimer()
{
    EV << "canceling backoff timer\n";
    cancelEvent(endBackoff);
}

/****************************************************************
 * Frame sender functions.
 */
void CsmaCaMac::sendDataFrame(Packet *frameToSend)
{
    EV << "sending Data frame " << frameToSend->getName() << endl;
    radio->setRadioMode(IRadio::RADIO_MODE_TRANSMITTER);
    sendDown(frameToSend->dup());
}

void CsmaCaMac::sendAckFrame()
{
    EV << "sending Ack frame\n";
    auto frameToAck = static_cast<Packet *>(endSifs->getContextPointer());
    endSifs->setContextPointer(nullptr);
    auto macHeader = makeShared<CsmaCaMacAckHeader>();
    macHeader->setReceiverAddress(frameToAck->peekHeader<CsmaCaMacHeader>()->getTransmitterAddress());
    macHeader->setChunkLength(B(ackLength));
    macHeader->markImmutable();
    auto frame = new Packet("CsmaAck");
    frame->append(macHeader);
    radio->setRadioMode(IRadio::RADIO_MODE_TRANSMITTER);
    sendDown(frame);
    delete frameToAck;
}

/****************************************************************
 * Helper functions.
 */
void CsmaCaMac::finishCurrentTransmission()
{
    popTransmissionQueue();
    resetStateVariables();
}

void CsmaCaMac::giveUpCurrentTransmission()
{
    auto packet = getCurrentTransmission();
    emitPacketDropSignal(packet, RETRY_LIMIT_REACHED, retryLimit);
    emit(linkBreakSignal, packet);
    popTransmissionQueue();
    resetStateVariables();
    numGivenUp++;
}

void CsmaCaMac::retryCurrentTransmission()
{
    ASSERT(retryCounter < retryLimit);
    retryCounter++;
    numRetry++;
    generateBackoffPeriod();
}

Packet *CsmaCaMac::getCurrentTransmission()
{
    return static_cast<Packet *>(transmissionQueue.front());
}

void CsmaCaMac::popTransmissionQueue()
{
    EV << "dropping frame from transmission queue\n";
    delete transmissionQueue.pop();
    if (queueModule) {
        // tell queue module that we've become idle
        EV << "requesting another frame from queue module\n";
        queueModule->requestPacket();
    }
}

void CsmaCaMac::resetStateVariables()
{
    backoffPeriod = -1;
    retryCounter = 0;
}

void CsmaCaMac::emitPacketDropSignal(Packet *frame, PacketDropReason reason, int limit)
{
    PacketDropDetails details;
    details.setReason(reason);
    details.setLimit(limit);
    emit(packetDropSignal, frame, &details);
}

bool CsmaCaMac::isMediumFree()
{
    return radio->getReceptionState() == IRadio::RECEPTION_STATE_IDLE;
}

bool CsmaCaMac::isReceiving()
{
    return radio->getReceptionState() == IRadio::RECEPTION_STATE_RECEIVING;
}

bool CsmaCaMac::isAck(Packet *frame)
{
    const auto& macHeader = frame->peekHeader<CsmaCaMacHeader>();
    return dynamicPtrCast<const CsmaCaMacAckHeader>(macHeader) != nullptr;
}

bool CsmaCaMac::isBroadcast(Packet *frame)
{
    const auto& macHeader = frame->peekHeader<CsmaCaMacHeader>();
    return macHeader->getReceiverAddress().isBroadcast();
}

bool CsmaCaMac::isForUs(Packet *frame)
{
    const auto& macHeader = frame->peekHeader<CsmaCaMacHeader>();
    return macHeader->getReceiverAddress() == address;
}

} // namespace inet<|MERGE_RESOLUTION|>--- conflicted
+++ resolved
@@ -418,12 +418,9 @@
         else if (!transmissionQueue.isEmpty())
             handleWithFsm(transmissionQueue.front());
     }
-<<<<<<< HEAD
     if (deleteFrame)
         delete frame;
-=======
     getDisplayString().setTagArg("t", 0, fsm.getStateName());
->>>>>>> 3b2bd27b
 }
 
 void CsmaCaMac::receiveSignal(cComponent *source, simsignal_t signalID, long value, cObject *details)
