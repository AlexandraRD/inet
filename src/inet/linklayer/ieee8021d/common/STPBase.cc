--- conflicted
+++ resolved
@@ -130,11 +130,7 @@
         }
 
         // mark root switch
-<<<<<<< HEAD
-        if (const_cast<STPBase*>(this)->getRootIndex() == -1)
-=======
         if (isOperational && (const_cast<STPBase*>(this)->getRootIndex() == -1))
->>>>>>> 98008ce9
             switchModule->getDisplayString().setTagArg("i", 1, ROOT_SWITCH_COLOR);
         else
             switchModule->getDisplayString().setTagArg("i", 1, "");
