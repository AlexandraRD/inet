// Copyright (C) 2013 OpenSim Ltd.
//
// This program is free software: you can redistribute it and/or modify
// it under the terms of the GNU Lesser General Public License as published by
// the Free Software Foundation, either version 3 of the License, or
// (at your option) any later version.
//
// This program is distributed in the hope that it will be useful,
// but WITHOUT ANY WARRANTY; without even the implied warranty of
// MERCHANTABILITY or FITNESS FOR A PARTICULAR PURPOSE.  See the
// GNU Lesser General Public License for more details.
//
// You should have received a copy of the GNU Lesser General Public License
// along with this program.  If not, see http://www.gnu.org/licenses/.
//
// Author: Benjamin Martin Seregi

<<<<<<< HEAD
#include "inet/common/ModuleAccess.h"
#include "inet/common/IProtocolRegistrationListener.h"
#include "inet/common/ProtocolTag_m.h"
#include "inet/linklayer/common/Ieee802Ctrl.h"
#include "inet/linklayer/common/InterfaceTag_m.h"
#include "inet/linklayer/common/MACAddressTag_m.h"
=======
#include "inet/common/LayeredProtocolBase.h"
#include "inet/common/ModuleAccess.h"
#include "inet/linklayer/common/Ieee802Ctrl.h"
>>>>>>> b4a97558
#include "inet/linklayer/configurator/Ieee8021dInterfaceData.h"
#include "inet/linklayer/ieee8021d/relay/Ieee8021dRelay.h"
#include "inet/networklayer/common/InterfaceEntry.h"

namespace inet {

Define_Module(Ieee8021dRelay);

Ieee8021dRelay::Ieee8021dRelay()
{
}

void Ieee8021dRelay::initialize(int stage)
{
    if (stage == INITSTAGE_LOCAL) {
        // statistics
        numDispatchedBDPUFrames = numDispatchedNonBPDUFrames = numDeliveredBDPUsToSTP = 0;
        numReceivedBPDUsFromSTP = numReceivedNetworkFrames = numDroppedFrames = 0;
    }
    else if (stage == INITSTAGE_LINK_LAYER) {
        registerProtocol(Protocol::ethernet, gate("ifOut"));
    }
    else if (stage == INITSTAGE_LINK_LAYER_2) {
        NodeStatus *nodeStatus = dynamic_cast<NodeStatus *>(findContainingNode(this)->getSubmodule("status"));
        isOperational = (!nodeStatus) || nodeStatus->getState() == NodeStatus::UP;

        macTable = getModuleFromPar<IMACAddressTable>(par("macTableModule"), this);
        ifTable = getModuleFromPar<IInterfaceTable>(par("interfaceTableModule"), this);

        if (isOperational) {
            ie = chooseInterface();

            if (ie)
                bridgeAddress = ie->getMacAddress(); // get the bridge's MAC address
            else
                throw cRuntimeError("No non-loopback interface found!");
        }

        isStpAware = gate("stpIn")->isConnected();    // if the stpIn is not connected then the switch is STP/RSTP unaware

        WATCH(bridgeAddress);
        WATCH(numReceivedNetworkFrames);
        WATCH(numDroppedFrames);
        WATCH(numReceivedBPDUsFromSTP);
        WATCH(numDeliveredBDPUsToSTP);
        WATCH(numDispatchedNonBPDUFrames);
    }
}

void Ieee8021dRelay::handleMessage(cMessage *msg)
{
    if (!isOperational) {
        EV_ERROR << "Message '" << msg << "' arrived when module status is down, dropped it." << endl;
        delete msg;
        return;
    }

    if (!msg->isSelfMessage()) {
        // messages from STP process
        if (msg->arrivedOn("stpIn")) {
            numReceivedBPDUsFromSTP++;
            EV_INFO << "Received " << msg << " from STP/RSTP module." << endl;
            BPDU *bpdu = check_and_cast<BPDU *>(msg);
            dispatchBPDU(bpdu);
        }
        // messages from network
        else if (msg->arrivedOn("ifIn")) {
            numReceivedNetworkFrames++;
            EV_INFO << "Received " << msg << " from network." << endl;
            EtherFrame *frame = check_and_cast<EtherFrame *>(msg);
<<<<<<< HEAD
            delete frame->removeTag<DispatchProtocolReq>();
=======
            emit(LayeredProtocolBase::packetReceivedFromLowerSignal, frame);
>>>>>>> b4a97558
            handleAndDispatchFrame(frame);
        }
    }
    else
        throw cRuntimeError("This module doesn't handle self-messages!");
}

bool Ieee8021dRelay::isForwardingInterface(InterfaceEntry *ie)
{
    if (isStpAware) {
        if (!ie->ieee8021dData())
            throw cRuntimeError("Ieee8021dInterfaceData not found for interface %s", ie->getFullName());
        return ie->ieee8021dData()->isForwarding();
    }
    return true;
}

void Ieee8021dRelay::broadcast(EtherFrame *frame)
{
    EV_DETAIL << "Broadcast frame " << frame << endl;

    int inputInterfacceId = frame->getMandatoryTag<InterfaceInd>()->getInterfaceId();

    int numPorts = ifTable->getNumInterfaces();
    for (int i = 0; i < numPorts; i++) {
        InterfaceEntry *ie = ifTable->getInterface(i);
        if (ie->isLoopback() || !ie->isBroadcast())
            continue;
        if (ie->getInterfaceId() != inputInterfacceId && isForwardingInterface(ie)) {
            dispatch(frame->dup(), ie);
        }
    }

    delete frame;
}

void Ieee8021dRelay::handleAndDispatchFrame(EtherFrame *frame)
{
    int arrivalInterfaceId = frame->getMandatoryTag<InterfaceInd>()->getInterfaceId();
    InterfaceEntry *arrivalInterface = ifTable->getInterfaceById(arrivalInterfaceId);
    Ieee8021dInterfaceData *arrivalPortData = arrivalInterface->ieee8021dData();
    if (isStpAware && arrivalPortData == nullptr)
        throw cRuntimeError("Ieee8021dInterfaceData not found for interface %s", arrivalInterface->getFullName());
    learn(frame, arrivalInterfaceId);

    // BPDU Handling
    if (isStpAware && (frame->getDest() == MACAddress::STP_MULTICAST_ADDRESS || frame->getDest() == bridgeAddress) && arrivalPortData->getRole() != Ieee8021dInterfaceData::DISABLED) {
        EV_DETAIL << "Deliver BPDU to the STP/RSTP module" << endl;
        deliverBPDU(frame);    // deliver to the STP/RSTP module
    }
    else if (isStpAware && !arrivalPortData->isForwarding()) {
        EV_INFO << "The arrival port is not forwarding! Discarding it!" << endl;
        numDroppedFrames++;
        delete frame;
    }
    else if (frame->getDest().isBroadcast()) {    // broadcast address
        broadcast(frame);
    }
    else {
        int outputInterfaceId = macTable->getPortForAddress(frame->getDest());
        // Not known -> broadcast
        if (outputInterfaceId == -1) {
            EV_DETAIL << "Destination address = " << frame->getDest() << " unknown, broadcasting frame " << frame << endl;
            broadcast(frame);
        }
        else {
            InterfaceEntry *outputInterface = ifTable->getInterfaceById(outputInterfaceId);
            if (outputInterfaceId != arrivalInterfaceId) {
                if (isForwardingInterface(outputInterface))
                    dispatch(frame, outputInterface);
                else {
                    EV_INFO << "Output interface " << outputInterface->getFullName() << " is not forwarding. Discarding!" << endl;
                    numDroppedFrames++;
                    delete frame;
                }
            }
            else {
                EV_DETAIL << "Output port is same as input port, " << frame->getFullName() << " destination = " << frame->getDest() << ", discarding frame " << frame << endl;
                numDroppedFrames++;
                delete frame;
            }
        }
    }
}

void Ieee8021dRelay::dispatch(EtherFrame *frame, InterfaceEntry *ie)
{
    EV_INFO << "Sending frame " << frame << " on output interface " << ie->getFullName() << " with destination = " << frame->getDest() << endl;

    numDispatchedNonBPDUFrames++;
<<<<<<< HEAD
    frame->ensureTag<InterfaceReq>()->setInterfaceId(ie->getInterfaceId());
    send(frame, "ifOut");
=======
    emit(LayeredProtocolBase::packetSentToLowerSignal, frame);
    send(frame, "ifOut", portNum);
>>>>>>> b4a97558
}

void Ieee8021dRelay::learn(EtherFrame *frame, int arrivalInterfaceId)
{
    Ieee8021dInterfaceData *port = getPortInterfaceData(arrivalInterfaceId);

    if (!isStpAware || port->isLearning())
        macTable->updateTableWithAddress(arrivalInterfaceId, frame->getSrc());
}

void Ieee8021dRelay::dispatchBPDU(BPDU *bpdu)
{
    unsigned int portNum = bpdu->getMandatoryTag<InterfaceReq>()->getInterfaceId();
    MACAddress address = bpdu->getMandatoryTag<MacAddressReq>()->getDestAddress();

    if (ifTable->getInterfaceById(portNum) == nullptr)
        throw cRuntimeError("Output port %d doesn't exist!", portNum);

    // TODO: use LLCFrame
    EthernetIIFrame *frame = new EthernetIIFrame(bpdu->getName());

    frame->setKind(bpdu->getKind());
    frame->setSrc(bridgeAddress);
    frame->setDest(address);
    frame->setByteLength(ETHER_MAC_FRAME_BYTES);
    frame->setEtherType(-1);
    frame->encapsulate(bpdu);

    if (frame->getByteLength() < MIN_ETHERNET_FRAME_BYTES)
        frame->setByteLength(MIN_ETHERNET_FRAME_BYTES);

    EV_INFO << "Sending BPDU frame " << frame << " with destination = " << frame->getDest() << ", port = " << portNum << endl;
    numDispatchedBDPUFrames++;
<<<<<<< HEAD
    send(frame, "ifOut");
=======
    emit(LayeredProtocolBase::packetSentToLowerSignal, frame);
    send(frame, "ifOut", portNum);
>>>>>>> b4a97558
}

void Ieee8021dRelay::deliverBPDU(EtherFrame *frame)
{
    BPDU *bpdu = check_and_cast<BPDU *>(frame->decapsulate());

    auto macAddressTag = bpdu->ensureTag<MacAddressInd>();
    macAddressTag->setSrcAddress(frame->getSrc());
    macAddressTag->setDestAddress(frame->getDest());

    delete frame;    // we have the BPDU packet, so delete the frame

    EV_INFO << "Sending BPDU frame " << bpdu << " to the STP/RSTP module" << endl;
    numDeliveredBDPUsToSTP++;
    send(bpdu, "stpOut");
}

Ieee8021dInterfaceData *Ieee8021dRelay::getPortInterfaceData(unsigned int interfaceId)
{
    if (isStpAware) {
        InterfaceEntry *gateIfEntry = ifTable->getInterfaceById(interfaceId);
        Ieee8021dInterfaceData *portData = gateIfEntry ? gateIfEntry->ieee8021dData() : nullptr;

        if (!portData)
            throw cRuntimeError("Ieee8021dInterfaceData not found for port = %d", interfaceId);

        return portData;
    }
    return nullptr;
}

void Ieee8021dRelay::start()
{
    isOperational = true;

    ie = chooseInterface();
    if (ie)
        bridgeAddress = ie->getMacAddress(); // get the bridge's MAC address
    else
        throw cRuntimeError("No non-loopback interface found!");

    macTable->clearTable();
}

void Ieee8021dRelay::stop()
{
    isOperational = false;

    macTable->clearTable();
    ie = nullptr;
}

InterfaceEntry *Ieee8021dRelay::chooseInterface()
{
    // TODO: Currently, we assume that the first non-loopback interface is an Ethernet interface
    //       since relays work on EtherSwitches.
    //       NOTE that, we don't check if the returning interface is an Ethernet interface!
    for (int i = 0; i < ifTable->getNumInterfaces(); i++) {
        InterfaceEntry *current = ifTable->getInterface(i);
        if (!current->isLoopback())
            return current;
    }

    return nullptr;
}

void Ieee8021dRelay::finish()
{
    recordScalar("number of received BPDUs from STP module", numReceivedBPDUsFromSTP);
    recordScalar("number of received frames from network (including BPDUs)", numReceivedNetworkFrames);
    recordScalar("number of dropped frames (including BPDUs)", numDroppedFrames);
    recordScalar("number of delivered BPDUs to the STP module", numDeliveredBDPUsToSTP);
    recordScalar("number of dispatched BPDU frames to the network", numDispatchedBDPUFrames);
    recordScalar("number of dispatched non-BDPU frames to the network", numDispatchedNonBPDUFrames);
}

bool Ieee8021dRelay::handleOperationStage(LifecycleOperation *operation, int stage, IDoneCallback *doneCallback)
{
    Enter_Method_Silent();

    if (dynamic_cast<NodeStartOperation *>(operation)) {
        if ((NodeStartOperation::Stage)stage == NodeStartOperation::STAGE_LINK_LAYER) {
            start();
        }
    }
    else if (dynamic_cast<NodeShutdownOperation *>(operation)) {
        if ((NodeShutdownOperation::Stage)stage == NodeShutdownOperation::STAGE_LINK_LAYER) {
            stop();
        }
    }
    else if (dynamic_cast<NodeCrashOperation *>(operation)) {
        if ((NodeCrashOperation::Stage)stage == NodeCrashOperation::STAGE_CRASH) {
            stop();
        }
    }
    else {
        throw cRuntimeError("Unsupported operation '%s'", operation->getClassName());
    }

    return true;
}

} // namespace inet
<|MERGE_RESOLUTION|>--- conflicted
+++ resolved
@@ -15,18 +15,13 @@
 //
 // Author: Benjamin Martin Seregi
 
-<<<<<<< HEAD
+#include "inet/common/LayeredProtocolBase.h"
 #include "inet/common/ModuleAccess.h"
 #include "inet/common/IProtocolRegistrationListener.h"
 #include "inet/common/ProtocolTag_m.h"
 #include "inet/linklayer/common/Ieee802Ctrl.h"
 #include "inet/linklayer/common/InterfaceTag_m.h"
 #include "inet/linklayer/common/MACAddressTag_m.h"
-=======
-#include "inet/common/LayeredProtocolBase.h"
-#include "inet/common/ModuleAccess.h"
-#include "inet/linklayer/common/Ieee802Ctrl.h"
->>>>>>> b4a97558
 #include "inet/linklayer/configurator/Ieee8021dInterfaceData.h"
 #include "inet/linklayer/ieee8021d/relay/Ieee8021dRelay.h"
 #include "inet/networklayer/common/InterfaceEntry.h"
@@ -97,11 +92,8 @@
             numReceivedNetworkFrames++;
             EV_INFO << "Received " << msg << " from network." << endl;
             EtherFrame *frame = check_and_cast<EtherFrame *>(msg);
-<<<<<<< HEAD
             delete frame->removeTag<DispatchProtocolReq>();
-=======
             emit(LayeredProtocolBase::packetReceivedFromLowerSignal, frame);
->>>>>>> b4a97558
             handleAndDispatchFrame(frame);
         }
     }
@@ -192,13 +184,9 @@
     EV_INFO << "Sending frame " << frame << " on output interface " << ie->getFullName() << " with destination = " << frame->getDest() << endl;
 
     numDispatchedNonBPDUFrames++;
-<<<<<<< HEAD
     frame->ensureTag<InterfaceReq>()->setInterfaceId(ie->getInterfaceId());
+    emit(LayeredProtocolBase::packetSentToLowerSignal, frame);
     send(frame, "ifOut");
-=======
-    emit(LayeredProtocolBase::packetSentToLowerSignal, frame);
-    send(frame, "ifOut", portNum);
->>>>>>> b4a97558
 }
 
 void Ieee8021dRelay::learn(EtherFrame *frame, int arrivalInterfaceId)
@@ -232,12 +220,8 @@
 
     EV_INFO << "Sending BPDU frame " << frame << " with destination = " << frame->getDest() << ", port = " << portNum << endl;
     numDispatchedBDPUFrames++;
-<<<<<<< HEAD
+    emit(LayeredProtocolBase::packetSentToLowerSignal, frame);
     send(frame, "ifOut");
-=======
-    emit(LayeredProtocolBase::packetSentToLowerSignal, frame);
-    send(frame, "ifOut", portNum);
->>>>>>> b4a97558
 }
 
 void Ieee8021dRelay::deliverBPDU(EtherFrame *frame)
