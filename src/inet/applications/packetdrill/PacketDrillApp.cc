--- conflicted
+++ resolved
@@ -826,12 +826,8 @@
 
             SCTPSendInfo* sendCommand = new SCTPSendInfo;
             sendCommand->setLast(true);
-<<<<<<< HEAD
-            sendCommand->setSocketId(sctpAssocId);
-=======
-            sendCommand->setAssocId(-1);
+            sendCommand->setSocketId(-1);
             sendCommand->setSendUnordered(false);
->>>>>>> 98008ce9
             cmsg->setControlInfo(sendCommand);
 
             sctpSocket.sendMsg(cmsg);
