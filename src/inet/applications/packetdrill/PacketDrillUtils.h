//
// Copyright (C) 2015 Irene Ruengeler
//
// This program is free software; you can redistribute it and/or
// modify it under the terms of the GNU Lesser General Public
// License as published by the Free Software Foundation; either
// version 2.1 of the License, or (at your option) any later version.
//
// This program is distributed in the hope that it will be useful,
// but WITHOUT ANY WARRANTY; without even the implied warranty of
// MERCHANTABILITY or FITNESS FOR A PARTICULAR PURPOSE. See the
// GNU Lesser General Public License for more details.
//
// You should have received a copy of the GNU Lesser General Public
// License along with this program; if not, write to the Free Software
// Foundation, Inc., 59 Temple Place - Suite 330, Boston, MA  02111-1307, USA.
//

#ifndef __INET_PACKETDRILLUTILS_H
#define __INET_PACKETDRILLUTILS_H

#include "inet/common/INETDefs.h"
#include "inet/networklayer/common/L3Address.h"
#include "inet/common/ByteArray.h"
#if !defined(_WIN32) && !defined(__WIN32__) && !defined(WIN32) && !defined(__CYGWIN__) && !defined(_WIN64)
 #include <sys/socket.h>
#endif
#include "inet/transportlayer/sctp/SCTPMessage.h"

using namespace inet;
using namespace sctp;

/* For tables mapping symbolic strace strings to the corresponding
 * integer values.
 */
struct int_symbol {
    int64 value;
    const char *name;
};

/* TCP option numbers and lengths. */
#define TCPOPT_EOL                0
#define TCPOPT_NOP                1
#define TCPOPT_MAXSEG             2
#define TCPOLEN_MAXSEG            4
#define TCPOPT_WINDOW             3
#define TCPOLEN_WINDOW            3
#define TCPOPT_SACK_PERMITTED     4
#define TCPOLEN_SACK_PERMITTED    2
#define TCPOPT_SACK               5
#define TCPOPT_TIMESTAMP          8
#define TCPOLEN_TIMESTAMP         10
#define TCPOPT_EXP                254    /* Experimental */

#define SCTP_DATA_CHUNK_TYPE                0x00
#define SCTP_INIT_CHUNK_TYPE                0x01
#define SCTP_INIT_ACK_CHUNK_TYPE            0x02
#define SCTP_SACK_CHUNK_TYPE                0x03
#define SCTP_HEARTBEAT_CHUNK_TYPE           0x04
#define SCTP_HEARTBEAT_ACK_CHUNK_TYPE       0x05
#define SCTP_ABORT_CHUNK_TYPE               0x06
#define SCTP_SHUTDOWN_CHUNK_TYPE            0x07
#define SCTP_SHUTDOWN_ACK_CHUNK_TYPE        0x08
#define SCTP_ERROR_CHUNK_TYPE               0x09
#define SCTP_COOKIE_ECHO_CHUNK_TYPE         0x0a
#define SCTP_COOKIE_ACK_CHUNK_TYPE          0x0b
#define SCTP_SHUTDOWN_COMPLETE_CHUNK_TYPE   0x0e

#define SCTP_DATA_CHUNK_I_BIT               0x08
#define SCTP_DATA_CHUNK_U_BIT               0x04
#define SCTP_DATA_CHUNK_B_BIT               0x02
#define SCTP_DATA_CHUNK_E_BIT               0x01

#define SCTP_ABORT_CHUNK_T_BIT              0x01
#define SCTP_SHUTDOWN_COMPLETE_CHUNK_T_BIT  0x01

#define MAX_SCTP_CHUNK_BYTES                0xffff

#define FLAG_CHUNK_TYPE_NOCHECK                 0x00000001
#define FLAG_CHUNK_FLAGS_NOCHECK                0x00000002
#define FLAG_CHUNK_LENGTH_NOCHECK               0x00000004
#define FLAG_CHUNK_VALUE_NOCHECK                0x00000008

#define FLAG_INIT_CHUNK_TAG_NOCHECK             0x00000100
#define FLAG_INIT_CHUNK_A_RWND_NOCHECK          0x00000200
#define FLAG_INIT_CHUNK_OS_NOCHECK              0x00000400
#define FLAG_INIT_CHUNK_IS_NOCHECK              0x00000800
#define FLAG_INIT_CHUNK_TSN_NOCHECK             0x00001000
#define FLAG_INIT_CHUNK_OPT_PARAM_NOCHECK       0x00002000

#define FLAG_INIT_ACK_CHUNK_TAG_NOCHECK         0x00000100
#define FLAG_INIT_ACK_CHUNK_A_RWND_NOCHECK      0x00000200
#define FLAG_INIT_ACK_CHUNK_OS_NOCHECK          0x00000400
#define FLAG_INIT_ACK_CHUNK_IS_NOCHECK          0x00000800
#define FLAG_INIT_ACK_CHUNK_TSN_NOCHECK         0x00001000
#define FLAG_INIT_ACK_CHUNK_OPT_PARAM_NOCHECK   0x00002000

#define FLAG_SHUTDOWN_CHUNK_CUM_TSN_NOCHECK     0x00000100

#define FLAG_DATA_CHUNK_TSN_NOCHECK             0x00000100
#define FLAG_DATA_CHUNK_SID_NOCHECK             0x00000200
#define FLAG_DATA_CHUNK_SSN_NOCHECK             0x00000400
#define FLAG_DATA_CHUNK_PPID_NOCHECK            0x00000800


#define FLAG_SACK_CHUNK_CUM_TSN_NOCHECK         0x00000100
#define FLAG_SACK_CHUNK_A_RWND_NOCHECK          0x00000200
#define FLAG_SACK_CHUNK_GAP_BLOCKS_NOCHECK      0x00000400
#define FLAG_SACK_CHUNK_DUP_TSNS_NOCHECK        0x00000800

enum direction_t {
    DIRECTION_INVALID,
    DIRECTION_INBOUND,  /* packet coming into the kernel under test */
    DIRECTION_OUTBOUND, /* packet leaving the kernel under test */
};

/* A --name=value option in a script */
struct option_list {
    char *name;
    char *value;
    struct option_list *next;
};


#define NO_TIME_RANGE -1    /* time_usecs_end if no range */


/* The errno-related info from strace to summarize a system call error */
struct errno_spec {
    const char *errno_macro;    /* errno symbol (C macro name) */
    const char *strerror;       /* strerror translation of errno */
};


/* Return a pointer to a table of platform-specific string->int mappings. */
struct int_symbol *platform_symbols(void);

/* Convert microseconds to a floating-point seconds value. */
static inline double usecs_to_secs(int64 usecs) { return ((double)usecs) / 1.0e6; };

static inline bool is_valid_u8(int64 x) { return (x >= 0) && (x <= UCHAR_MAX); };

static inline bool is_valid_u16(int64 x) { return (x >= 0) && (x <= USHRT_MAX); };

static inline bool is_valid_u32(int64 x) { return (x >= 0) && (x <= UINT_MAX); };


#define ADDR_STR_LEN 66
#define TUN_DRIVER_DEFAULT_MTU 1500    /* default MTU for tun device */


/* Types of events in a script */
enum event_t {
    INVALID_EVENT = 0,
    PACKET_EVENT,
    SYSCALL_EVENT,
    NUM_EVENT_TYPES,
};

/* Types of event times */
enum eventTime_t {
    ABSOLUTE_TIME = 0,
    RELATIVE_TIME,
    ANY_TIME,
    ABSOLUTE_RANGE_TIME,
    RELATIVE_RANGE_TIME,
    NUM_TIME_TYPES,
};

/* The types of expressions in a script */
enum expression_t {
    EXPR_NONE,
    EXPR_ELLIPSIS,        /* ... but no value */
    EXPR_INTEGER,         /* integer in 'num' */
    EXPR_LINGER,          /* struct linger for SO_LINGER */
    EXPR_WORD,            /* unquoted word in 'string' */
    EXPR_STRING,          /* double-quoted string in 'string' */
    EXPR_BINARY,          /* binary expression, 2 sub-expressions */
    EXPR_LIST,            /* list of expressions */
    NUM_EXPR_TYPES,
};

/* Flavors of IP versions we support. */
enum ip_version_t {
    /* Native IPv4, with AF_INET sockets and IPv4 addresses. */
    IP_VERSION_4        = 0,

    /* IPv4-Mapped IPv6 addresses: (see RFC 4291 sec. 2.5.5.2) we
     * use AF_INET6 sockets but all connect(), bind(), and
     * accept() calls are for IPv4 addresses mapped into IPv6
     * address space. So all interface addresses and packets on
     * the wire are IPv4.
     */
    IP_VERSION_4_MAPPED_6   = 1,

    /* Native IPv6, with AF_INET6 sockets and IPv6 addresses. */
    IP_VERSION_6        = 2,
};

enum status_t {
    STATUS_OK  = 0,
    STATUS_ERR = -1,
    STATUS_WARN = -2,    /* a non-fatal error or warning */
};


//namespace inet {

class PacketDrillConfig;
class PacketDrillScript;
class PacketDrillExpression;
class PacketDrillStruct;

/* A system call and its expected result. */
struct syscall_spec {
    const char *name;            /* name of system call */
    cQueue *arguments;           /* arguments to system call */
    PacketDrillExpression *result;        /* expected result from call */
    struct errno_spec *error;    /* errno symbol or NULL */
    char *note;                  /* extra note from strace */
    int64 end_usecs;             /* finish time, if it blocks */
};

/* The public, top-level call to parse a test script. It first parses the
 * internal linear script buffer and then fills in the
 * 'script' object with the internal representation of the
 * script. Uses the given 'config' object to look up configuration
 * info needed during parsing.
 *Passes the given 'callback_invocation' when calling back to
 * parse_and_finalize_config() after parsing all in-script
 * options.
 *
 * Returns STATUS_OK on success; on failure returns STATUS_ERR. The
 * implementation for this function is in the bison parser file
 * parser.y.
 */
int parse_script(PacketDrillConfig *config,
    PacketDrillScript *script,
    struct invocation *callback_invocation);

/* Top-level info about the invocation of a test script */
struct invocation {
    PacketDrillConfig *config;    /* run-time configuration */
    PacketDrillScript *script;    /* parse tree of the script to run */
};

/* Two expressions combined via a binary operator */
struct binary_expression {
    char *op;    /* binary operator */
    PacketDrillExpression *lhs;    /* left hand side expression */
    PacketDrillExpression *rhs;    /* right hand side expression */
};


class INET_API PacketDrillConfig
{
    public:
        PacketDrillConfig();
        ~PacketDrillConfig();

    private:
        enum ip_version_t ip_version;    /* v4, v4-mapped-v6, v6 */
        int socketDomain;    /* AF_INET or AF_INET6 */
        int wireProtocol;    /* AF_INET or AF_INET6 */

        int tolerance_usecs;    /* tolerance for time divergence */
        int mtu;    /* MTU of tun device */
        char *scriptPath;    /* pathname of script file */

    public:
        const char* getScriptPath() { return scriptPath; };
        void setScriptPath(const char* sPath) { scriptPath = (char*)strdup(sPath); };
        int getWireProtocol() { return wireProtocol; };
        int getSocketDomain() { return socketDomain; };
        int getToleranceUsecs() { return tolerance_usecs; };
};


class INET_API PacketDrillPacket
{
    public:
        PacketDrillPacket();
        ~PacketDrillPacket();

    private:
        cPacket* inetPacket;
        enum direction_t direction; /* direction packet is traveling */

    public:
        enum direction_t getDirection() { return direction; };
        void setDirection(enum direction_t dir) { direction = dir; };
        cPacket* getInetPacket() { return inetPacket; };
        void setInetPacket(cPacket *pkt) { inetPacket = pkt->dup(); delete pkt;};
};

class INET_API PacketDrillEvent : public cObject
{
    public:
        PacketDrillEvent(enum event_t type_);
        ~PacketDrillEvent();

    private:
        int lineNumber;    /* location in test script file */
        int eventNumber;
        simtime_t eventTime;    /* event time in microseconds */
        simtime_t eventTimeEnd;    /* event time range end (or NO_TIME_RANGE) */
        simtime_t eventOffset;    /* relative event time offset from script start (or NO_TIME_RANGE) */
        enum eventTime_t timeType;    /* type of time */
        enum event_t type;    /* type of the event */
        union {
            PacketDrillPacket *packet;
            struct syscall_spec *syscall;
        } event;    /* pointer to the event */

    public:
        void setLineNumber(int number) { lineNumber = number; };
        int getLineNumber() { return lineNumber; };
        void setEventNumber(int number) { eventNumber = number; };
        int getEventNumber() { return eventNumber; };
        void setEventTime(int64 usecs) { eventTime = SimTime(usecs, SIMTIME_US); };
        void setEventTime(simtime_t time) { eventTime = time; };
        simtime_t getEventTime() { return eventTime; };
        void setEventTimeEnd(int64 usecs) { eventTimeEnd = SimTime(usecs, SIMTIME_US); };
        void setEventTimeEnd(simtime_t time) { eventTimeEnd = time; };
        simtime_t getEventTimeEnd() { return eventTimeEnd; };
        void setEventOffset(int64 usecs) { eventOffset = SimTime(usecs, SIMTIME_US); };
        void setEventOffset(simtime_t time) { eventOffset = time; };
        simtime_t getEventOffset() { return eventOffset; };
        void setTimeType(enum eventTime_t ttype) { timeType = ttype; };
        enum eventTime_t getTimeType() { return timeType; };
        void setType(enum event_t tt) { type = tt; };
        enum event_t getType() { return type; };
        PacketDrillPacket* getPacket() { return event.packet; };
        void setPacket(PacketDrillPacket* packet) { event.packet = packet; };
        void setSyscall(struct syscall_spec *syscall) { event.syscall = syscall; };
        struct syscall_spec *getSyscall() { return event.syscall; };
};


class INET_API PacketDrillExpression : public cObject
{
    public:
        PacketDrillExpression(enum expression_t type_);
        ~PacketDrillExpression();

    private:
        enum expression_t type;
        union {
            int64 num;
            char *string;
            struct binary_expression *binary;
            cQueue *list;
        } value;
        const char *format; /* the printf format for printing the value */

    public:
        void setType(enum expression_t t) { type = t; };
        enum expression_t getType() { return type; };
        void setNum(int64 n) { value.num = n; };
        int64 getNum() { return value.num; };
        void setString(char* str) { value.string = strdup(str); };
        char* getString() { return strdup(value.string); };
        void setFormat(const char* format_) { format = format_; };
        const char* getFormat() { return format; };
        cQueue* getList() { return value.list; };
        void setList(cQueue* queue) { value.list = queue; };
        struct binary_expression* getBinary() { return value.binary; };
        void setBinary(struct binary_expression* bin) { value.binary = bin; };

        int unescapeCstringExpression(const char *input_string, char **error);
        int getS32(int32 *value, char **error);
        int symbolToInt(const char *input_symbol, int64 *output_integer, char **error);
        bool lookupIntSymbol(const char *input_symbol, int64 *output_integer, struct int_symbol *symbols);
};


class INET_API PacketDrillScript
{
    public:
        PacketDrillScript(const char* file);
        ~PacketDrillScript();

    private:
        struct option_list *optionList;
        cQueue *eventList;
        char *buffer;
        int length;
        const char *scriptPath;

    public:
        void readScript();
        int parseScriptAndSetConfig(PacketDrillConfig *config, const char *script_buffer);

        char *getBuffer() { return buffer; };
        int getLength() { return length; };
        const char *getScriptPath() { return scriptPath; };
        cQueue *getEventList() { return eventList; };
        struct option_list *getOptionList() { return optionList; };
        void setOptionList(struct option_list *optL) { optionList = optL;};
        void addEvent(PacketDrillEvent *evt) { eventList->insert(evt); };
};

class INET_API PacketDrillStruct: public cObject
{
    public:
        PacketDrillStruct();
        PacketDrillStruct(uint32 v1, uint32 v2);

        uint32 getValue1() { return value1; };
        void setValue1(uint32 value) { value1 = value; };
        uint32 getValue2() { return value2; };
        void setValue2(uint32 value) { value2 = value; };
        virtual PacketDrillStruct *dup() const { return new PacketDrillStruct(*this); };

    private:
        uint32 value1;
        uint32 value2;
};

<<<<<<< HEAD
class INET_API PacketDrillTcpOption : public cObject
=======
class PacketDrillBytes: public cObject
{
    public:
        PacketDrillBytes();
        PacketDrillBytes(uint8 byte);

        void appendByte(uint8 byte);
        uint32 getListLength() { return listLength; };

    private:
        ByteArray byteList;
        uint32 listLength;
};

class PacketDrillTcpOption : public cObject
>>>>>>> c03cf526
{
    public:
        PacketDrillTcpOption(uint16 kind_, uint16 length_);

    private:
        uint16 kind;
        uint16 length;
        uint16 mss; /* in network order */
        struct
        {
                uint32 val; /* in network order */
                uint32 ecr; /* in network order */
        } timeStamp;
        cQueue *blockList;
        uint8 windowScale;
        uint16 blockCount;

    public:
        uint16 getKind() { return kind; };
        uint16 getLength() { return length; };
        void setLength(uint16 len) {length = len;};
        uint16 getMss() { return mss; };
        void setMss(uint16 mss_) { mss = mss_; };
        uint16 getWindowScale() { return windowScale; };
        void setWindowScale(uint16 ws_) { windowScale = ws_; };
        uint32 getVal() { return timeStamp.val; };
        void setVal(uint32 val_) { timeStamp.val = val_; };
        uint32 getEcr() { return timeStamp.ecr; };
        void setEcr(uint32 ecr_) { timeStamp.ecr = ecr_; };
        cQueue *getBlockList() { return blockList; };
        void setBlockList(cQueue *bList) { blockList = bList; };
        uint16 getBlockCount() { return blockCount; };
        void increaseBlockCount() { blockCount++; };
};

class PacketDrillSctpChunk : public cObject
{
    public:
        PacketDrillSctpChunk(uint8 type_, SCTPChunk *sctpChunk);

    private:
        uint8 type;
        SCTPChunk *chunk;

    public:
        uint8 getType() { return type; };
        SCTPChunk *getChunk() { return chunk; };
};

class PacketDrillSctpParameter : public cObject
{
    public:
        PacketDrillSctpParameter(int16 len_, void* content_);

    private:
        int32 parameterValue;
        cQueue* parameterList;
        int16 parameterLength;
        uint32 flags;

    public:
        int32 getValue() { return parameterValue; };
        cQueue* getList() { return parameterList; };
        uint32 getFlags() { return flags; };
        void setFlags(uint32 flgs_) { flags = flgs_; };
        int16 getLength() { return parameterLength; };
};

#endif<|MERGE_RESOLUTION|>--- conflicted
+++ resolved
@@ -417,10 +417,7 @@
         uint32 value2;
 };
 
-<<<<<<< HEAD
-class INET_API PacketDrillTcpOption : public cObject
-=======
-class PacketDrillBytes: public cObject
+class INET_API PacketDrillBytes: public cObject
 {
     public:
         PacketDrillBytes();
@@ -434,8 +431,7 @@
         uint32 listLength;
 };
 
-class PacketDrillTcpOption : public cObject
->>>>>>> c03cf526
+class INET_API PacketDrillTcpOption : public cObject
 {
     public:
         PacketDrillTcpOption(uint16 kind_, uint16 length_);
@@ -471,7 +467,7 @@
         void increaseBlockCount() { blockCount++; };
 };
 
-class PacketDrillSctpChunk : public cObject
+class INET_API PacketDrillSctpChunk : public cObject
 {
     public:
         PacketDrillSctpChunk(uint8 type_, SCTPChunk *sctpChunk);
@@ -485,7 +481,7 @@
         SCTPChunk *getChunk() { return chunk; };
 };
 
-class PacketDrillSctpParameter : public cObject
+class INET_API PacketDrillSctpParameter : public cObject
 {
     public:
         PacketDrillSctpParameter(int16 len_, void* content_);
