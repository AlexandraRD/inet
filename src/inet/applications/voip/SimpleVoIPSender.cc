--- conflicted
+++ resolved
@@ -65,13 +65,7 @@
         if (!isOperational)
             throw cRuntimeError("This module doesn't support starting in node DOWN state");
 
-<<<<<<< HEAD
-        destAddress = L3AddressResolver().resolve(par("destAddress").stringValue());
-
         socket.setOutputGate(gate("socketOut"));
-=======
-        socket.setOutputGate(gate("udpOut"));
->>>>>>> 98008ce9
         socket.bind(localPort);
 
         EV_INFO << "VoIPSender::initialize - binding to port: local:" << localPort << " , dest:" << destPort << endl;
