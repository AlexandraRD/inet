//
// Copyright (C) 2008 Irene Ruengeler
// Copyright (C) 2009-2015 Thomas Dreibholz
//
// This program is free software; you can redistribute it and/or
// modify it under the terms of the GNU General Public License
// as published by the Free Software Foundation; either version 2
// of the License, or (at your option) any later version.
//
// This program is distributed in the hope that it will be useful,
// but WITHOUT ANY WARRANTY; without even the implied warranty of
// MERCHANTABILITY or FITNESS FOR A PARTICULAR PURPOSE. See the
// GNU General Public License for more details.
//
// You should have received a copy of the GNU General Public License
// along with this program; if not, see <http://www.gnu.org/licenses/>.
//

#include "inet/applications/sctpapp/SCTPClient.h"

#include "inet/networklayer/common/L3AddressResolver.h"
#include "inet/common/ModuleAccess.h"
#include "inet/common/lifecycle/NodeStatus.h"
#include "inet/transportlayer/sctp/SCTPAssociation.h"
#include "inet/transportlayer/contract/sctp/SCTPCommand_m.h"

namespace inet {

#define MSGKIND_CONNECT    0
#define MSGKIND_SEND       1
#define MSGKIND_ABORT      2
#define MSGKIND_PRIMARY    3
#define MSGKIND_RESET      4
#define MSGKIND_STOP       5

Define_Module(SCTPClient);

simsignal_t SCTPClient::sentPkSignal = registerSignal("sentPk");
simsignal_t SCTPClient::rcvdPkSignal = registerSignal("rcvdPk");
simsignal_t SCTPClient::echoedPkSignal = registerSignal("echoedPk");

SCTPClient::SCTPClient()
{
    timeMsg = nullptr;
    stopTimer = nullptr;
    primaryChangeTimer = nullptr;
    numSessions = 0;
    numBroken = 0;
    packetsSent = 0;
    packetsRcvd = 0;
    bytesSent = 0;
    echoedBytesSent = 0;
    bytesRcvd = 0;
    queueSize = 0;
    outStreams = 1;
    inStreams = 17;
    echo = false;
    ordered = true;
    finishEndsSimulation = false;
    bufferSize = 0;
    timer = false;
    sendAllowed = true;
    numRequestsToSend = 0;    // requests to send in this session
    numPacketsToReceive = 0;
    chunksAbandoned = 0;
    stateNameStr = "unknown";
}

SCTPClient::~SCTPClient()
{
    cancelAndDelete(timeMsg);
    cancelAndDelete(stopTimer);
    cancelAndDelete(primaryChangeTimer);
}

void SCTPClient::initialize(int stage)
{
    cSimpleModule::initialize(stage);

    EV_DEBUG << "initialize SCTP Client stage " << stage << endl;
    if (stage == INITSTAGE_LOCAL) {
        echo = par("echo").boolValue();
        ordered = par("ordered").boolValue();
        finishEndsSimulation = par("finishEndsSimulation").boolValue();
        queueSize = par("queueSize");
        WATCH(numRequestsToSend);
        recordScalar("ums", (int)par("requestLength"));

        timeMsg = new cMessage("CliAppTimer");
        timeMsg->setKind(MSGKIND_CONNECT);
        scheduleAt(par("startTime"), timeMsg);

        stopTimer = nullptr;
        primaryChangeTimer = nullptr;

        WATCH(numSessions);
        WATCH(numBroken);
        WATCH(packetsSent);
        WATCH(packetsRcvd);
        WATCH(bytesSent);
        WATCH(bytesRcvd);
    }
    else if (stage == INITSTAGE_APPLICATION_LAYER) {
        NodeStatus *nodeStatus = dynamic_cast<NodeStatus *>(findContainingNode(this)->getSubmodule("status"));
        bool isOperational = (!nodeStatus) || nodeStatus->getState() == NodeStatus::UP;
        if (!isOperational)
            throw cRuntimeError("This module doesn't support starting in node DOWN state");

        // parameters
        const char *addressesString = par("localAddress");
        AddressVector addresses = L3AddressResolver().resolve(cStringTokenizer(addressesString).asVector());
        int port = par("localPort");
        socket.setOutputGate(gate("socketOut"));

        if (addresses.size() == 0)
            socket.bind(port);
        else
            socket.bindx(addresses, port);

        socket.setCallbackObject(this);
<<<<<<< HEAD
        setStatusString("waiting");
=======

        stateNameStr = "waiting";
>>>>>>> 98008ce9

        simtime_t stopTime = par("stopTime");
        if (stopTime >= SIMTIME_ZERO) {
            stopTimer = new cMessage("StopTimer");
            stopTimer->setKind(MSGKIND_STOP);
            scheduleAt(par("stopTime"), stopTimer);
            timer = true;
        }

        simtime_t primaryTime = par("primaryTime");
        if (primaryTime != SIMTIME_ZERO) {
            primaryChangeTimer = new cMessage("PrimaryTime");
            primaryChangeTimer->setKind(MSGKIND_PRIMARY);
            scheduleAt(primaryTime, primaryChangeTimer);
        }
    }
}

void SCTPClient::handleMessage(cMessage *msg)
{
    if (msg->isSelfMessage()) {
        handleTimer(msg);
    }
    else {
        socket.processMessage(msg);
    }
}

void SCTPClient::connect()
{
    const char *connectAddress = par("connectAddress");
    int connectPort = par("connectPort");
    inStreams = par("inboundStreams");
    outStreams = par("outboundStreams");
    socket.setInboundStreams(inStreams);
    socket.setOutboundStreams(outStreams);
    stateNameStr = "connecting";
    EV_INFO << "issuing OPEN command, connect to address " << connectAddress << "\n";
    bool streamReset = par("streamReset");
    L3Address destination;
    L3AddressResolver().tryResolve(connectAddress, destination);
    if (destination.isUnspecified())
        EV << "cannot resolve destination address: " << connectAddress << endl;
    else {
        socket.connect(destination, connectPort, streamReset, (int)par("prMethod"), (unsigned int)par("numRequestsPerSession"));
    }

    if (streamReset) {
        cMessage *cmsg = new cMessage("StreamReset");
        cmsg->setKind(MSGKIND_RESET);
        EV_INFO << "StreamReset Timer scheduled at " << simTime() << "\n";
        scheduleAt(simTime() + par("streamRequestTime"), cmsg);
    }

    for (unsigned int i = 0; i < outStreams; i++) {
        streamRequestLengthMap[i] = par("requestLength");
        streamRequestRatioMap[i] = 1;
        streamRequestRatioSendMap[i] = 1;
    }

    unsigned int streamNum = 0;
    cStringTokenizer ratioTokenizer(par("streamRequestRatio").stringValue());
    while (ratioTokenizer.hasMoreTokens()) {
        const char *token = ratioTokenizer.nextToken();
        streamRequestRatioMap[streamNum] = atoi(token);
        streamRequestRatioSendMap[streamNum] = atoi(token);

        streamNum++;
    }

    numSessions++;
}

void SCTPClient::close()
{
    stateNameStr = "closing";
    socket.close();
}

void SCTPClient::refreshDisplay() const
{
    getDisplayString().setTagArg("t", 0, stateNameStr);
}

void SCTPClient::socketEstablished(int, void *, unsigned long int buffer)
{
    int count = 0;
    EV_INFO << "SCTPClient: connected\n";
    stateNameStr = "connected";
    bufferSize = buffer;
    // determine number of requests in this session
    numRequestsToSend = par("numRequestsPerSession");
    numPacketsToReceive = par("numPacketsToReceive");

    if (numRequestsToSend < 1)
        numRequestsToSend = 0;

    EV_INFO << "SCTPClient:numRequestsToSend=" << numRequestsToSend << "\n";

    // perform first request (next one will be sent when reply arrives)
    if ((numRequestsToSend > 0 && !timer) || timer) {
        if (par("thinkTime").doubleValue() > 0) {
            if (sendAllowed) {
                sendRequest();

                if (!timer)
                    numRequestsToSend--;
            }

            timeMsg->setKind(MSGKIND_SEND);
            scheduleAt(simTime() + par("thinkTime"), timeMsg);
        }
        else {
            if (queueSize > 0) {
                while (((!timer && numRequestsToSend > 0) || timer) && count++ < queueSize * 2 && sendAllowed) {
                    if (count == queueSize * 2)
                        sendRequest();
                    else
                        sendRequest(false);

                    if (!timer) {
                        if (--numRequestsToSend == 0)
                            sendAllowed = false;
                    }
                }

                if (((!timer && numRequestsToSend > 0) || timer) && sendAllowed)
                    sendQueueRequest();
            }
            else {
                while ((((!timer && numRequestsToSend > 0) || timer) && sendAllowed && bufferSize > 0) ||
                       (((!timer && numRequestsToSend > 0) || timer) && sendAllowed && buffer == 0))
                {
                    if (!timer && numRequestsToSend == 1)
                        sendRequest(true);
                    else
                        sendRequest(false);

                    if (!timer && (--numRequestsToSend == 0))
                        sendAllowed = false;
                }
            }
        }

        if ((!timer && numPacketsToReceive == 0) && par("waitToClose").doubleValue() > 0) {
            timeMsg->setKind(MSGKIND_ABORT);
            scheduleAt(simTime() + par("waitToClose"), timeMsg);
        }

        if ((!timer && numRequestsToSend == 0) && par("waitToClose").doubleValue() == 0) {
            EV_INFO << "socketEstablished:no more packets to send, call shutdown\n";
            socket.shutdown();

            if (timeMsg->isScheduled())
                cancelEvent(timeMsg);

            if (finishEndsSimulation) {
                endSimulation();
            }
        }
    }
}

void SCTPClient::sendQueueRequest()
{
    cMessage *cmsg = new cMessage("SCTP_C_QUEUE_MSGS_LIMIT");
    SCTPInfo *qinfo = new SCTPInfo();
    qinfo->setText(queueSize);
    cmsg->setKind(SCTP_C_QUEUE_MSGS_LIMIT);
    qinfo->setSocketId(socket.getConnectionId());
    cmsg->setControlInfo(qinfo);
    EV_INFO << "Sending queue request ..." << endl;
    socket.sendRequest(cmsg);
}

void SCTPClient::sendRequestArrived()
{
    int count = 0;

    EV_INFO << "sendRequestArrived numRequestsToSend=" << numRequestsToSend << "\n";

    while (((!timer && numRequestsToSend > 0) || timer) && count++ < queueSize && sendAllowed) {
        sendRequest(count == queueSize);

        if (!timer)
            numRequestsToSend--;

        if ((!timer && numRequestsToSend == 0)) {
            EV_INFO << "no more packets to send, call shutdown\n";
            socket.shutdown();

            if (timeMsg->isScheduled())
                cancelEvent(timeMsg);

            if (finishEndsSimulation)
                endSimulation();
        }
    }
}

void SCTPClient::socketDataArrived(int, void *, cPacket *msg, bool)
{
    packetsRcvd++;

    EV_INFO << "Client received packet Nr " << packetsRcvd << " from SCTP\n";
    SCTPCommand *ind = check_and_cast<SCTPCommand *>(msg->removeControlInfo());
    emit(rcvdPkSignal, msg);
    bytesRcvd += msg->getByteLength();

    if (echo) {
        SCTPSimpleMessage *smsg = check_and_cast<SCTPSimpleMessage *>(msg);
        cPacket *cmsg = new cPacket("SCTP_C_SEND");
        echoedBytesSent += smsg->getByteLength();
        emit(echoedPkSignal, smsg);
        cmsg->encapsulate(smsg);
        cmsg->setKind(ind->getSendUnordered() ? SCTP_C_SEND_UNORDERED : SCTP_C_SEND_ORDERED);
        packetsSent++;
        socket.sendMsg(cmsg);
    }

    if (par("numPacketsToReceive").longValue() > 0) {
        numPacketsToReceive--;
        if (numPacketsToReceive == 0)
            close();
    }

    delete ind;
}

void SCTPClient::sendRequest(bool last)
{
    // find next stream
    unsigned int nextStream = 0;
    for (unsigned int i = 0; i < outStreams; i++) {
        if (streamRequestRatioSendMap[i] > streamRequestRatioSendMap[nextStream])
            nextStream = i;
    }

    // no stream left, reset map
    if (nextStream == 0 && streamRequestRatioSendMap[nextStream] == 0) {
        for (unsigned int i = 0; i < outStreams; i++) {
            streamRequestRatioSendMap[i] = streamRequestRatioMap[i];
            if (streamRequestRatioSendMap[i] > streamRequestRatioSendMap[nextStream])
                nextStream = i;
        }
    }

    if (nextStream == 0 && streamRequestRatioSendMap[nextStream] == 0) {
        throw cRuntimeError("Invalid setting of streamRequestRatio: only 0 weightings");
    }

    unsigned int sendBytes = streamRequestLengthMap[nextStream];
    streamRequestRatioSendMap[nextStream]--;

    if (sendBytes < 1)
        sendBytes = 1;

    cPacket *cmsg = new cPacket("SCTP_C_SEND");
    SCTPSimpleMessage *msg = new SCTPSimpleMessage("data");

    msg->setDataArraySize(sendBytes);

    for (unsigned int i = 0; i < sendBytes; i++)
        msg->setData(i, 'a');

    msg->setDataLen(sendBytes);
    msg->setEncaps(false);
    msg->setByteLength(sendBytes);
    msg->setCreationTime(simTime());
    cmsg->encapsulate(msg);
    cmsg->setKind(ordered ? SCTP_C_SEND_ORDERED : SCTP_C_SEND_UNORDERED);

    // send SCTPMessage with SCTPSimpleMessage enclosed
    EV_INFO << "Sending request ..." << endl;
    bufferSize -= sendBytes;

    if (bufferSize < 0)
        last = true;

    SCTPSendInfo* sendCommand = new SCTPSendInfo;
    sendCommand->setLast(last);
    sendCommand->setPrMethod(par("prMethod"));
    sendCommand->setPrValue(par("prValue"));
    sendCommand->setSid(nextStream);
    cmsg->setControlInfo(sendCommand);

    emit(sentPkSignal, msg);
    socket.sendMsg(cmsg);
    bytesSent += sendBytes;
}

void SCTPClient::handleTimer(cMessage *msg)
{
    switch (msg->getKind()) {
        case MSGKIND_CONNECT:
            EV_DEBUG << "starting session call connect\n";
            connect();
            break;

        case MSGKIND_SEND:
            if (((!timer && numRequestsToSend > 0) || timer)) {
                if (sendAllowed) {
                    sendRequest();
                    if (!timer)
                        numRequestsToSend--;
                }
                if (par("thinkTime").doubleValue() > 0)
                    scheduleAt(simTime() + par("thinkTime"), timeMsg);

                if ((!timer && numRequestsToSend == 0) && par("waitToClose").doubleValue() == 0) {
                    socket.shutdown();
                    if (timeMsg->isScheduled())
                        cancelEvent(timeMsg);

                    if (finishEndsSimulation) {
                        endSimulation();
                    }
                }
            }
            else if ((!timer && numRequestsToSend == 0) && par("waitToClose").doubleValue() == 0) {
                socket.shutdown();
                if (timeMsg->isScheduled())
                    cancelEvent(timeMsg);

                if (finishEndsSimulation) {
                    endSimulation();
                }
            }
            break;

        case MSGKIND_ABORT:
            close();
            break;

        case MSGKIND_PRIMARY:
            setPrimaryPath(par("newPrimary"));
            break;

        case MSGKIND_RESET:
            EV_INFO << "StreamReset Timer expired at Client at " << simTime() << "...send notification\n";
            sendStreamResetNotification();
            delete msg;
            break;

        case MSGKIND_STOP:
            numRequestsToSend = 0;
            sendAllowed = false;
            socket.abort();
            socket.close();

            if (timeMsg->isScheduled())
                cancelEvent(timeMsg);

            socket.close();

            if (finishEndsSimulation) {
                endSimulation();
            }
            break;

        default:
            throw cRuntimeError("unknown selfmessage kind = %d ", msg->getKind());
            break;
    }
}

void SCTPClient::socketDataNotificationArrived(int connId, void *ptr, cPacket *msg)
{
    SCTPCommand *ind = check_and_cast<SCTPCommand *>(msg->removeControlInfo());
    cMessage *cmsg = new cMessage("SCTP_C_RECEIVE");
    SCTPSendInfo *cmd = new SCTPSendInfo();
    cmd->setSocketId(ind->getSocketId());
    cmd->setSid(ind->getSid());
    cmd->setNumMsgs(ind->getNumMsgs());
    cmsg->setKind(SCTP_C_RECEIVE);
    cmsg->setControlInfo(cmd);
    delete ind;
    socket.sendNotification(cmsg);
}

void SCTPClient::shutdownReceivedArrived(int connId)
{
    if (numRequestsToSend == 0) {
        cMessage *cmsg = new cMessage("SCTP_C_NO_OUTSTANDING");
        SCTPInfo *qinfo = new SCTPInfo();
        cmsg->setKind(SCTP_C_NO_OUTSTANDING);
        qinfo->setSocketId(connId);
        cmsg->setControlInfo(qinfo);
        socket.sendNotification(cmsg);
    }
}

void SCTPClient::socketPeerClosed(int, void *)
{
    // close the connection (if not already closed)
    if (socket.getState() == SCTPSocket::PEER_CLOSED) {
        EV_INFO << "remote SCTP closed, closing here as well\n";
        close();
    }
}

void SCTPClient::socketClosed(int, void *)
{
    // *redefine* to start another session etc.
    EV_INFO << "connection closed\n";
    stateNameStr = "closed";

    if (primaryChangeTimer) {
        cancelEvent(primaryChangeTimer);
        delete primaryChangeTimer;
        primaryChangeTimer = nullptr;
    }
}

void SCTPClient::socketFailure(int, void *, int code)
{
    // subclasses may override this function, and add code try to reconnect after a delay.
    EV_WARN << "connection broken\n";
    stateNameStr = "broken";
    numBroken++;
    // reconnect after a delay
    timeMsg->setKind(MSGKIND_CONNECT);
    scheduleAt(simTime() + par("reconnectInterval"), timeMsg);
}

void SCTPClient::socketStatusArrived(int assocId, void *yourPtr, SCTPStatusInfo *status)
{
    struct PathStatus ps;
    auto i = sctpPathStatus.find(status->getPathId());

    if (i != sctpPathStatus.end()) {
        ps = i->second;
        ps.active = status->getActive();
    }
    else {
        ps.active = status->getActive();
        ps.pid = status->getPathId();
        ps.primaryPath = false;
        sctpPathStatus[ps.pid] = ps;
    }
    delete status;
}

void SCTPClient::setPrimaryPath(const char *str)
{
    cMessage *cmsg = new cMessage("SCTP_C_PRIMARY");
    SCTPPathInfo *pinfo = new SCTPPathInfo();

    if (strcmp(str, "") != 0) {
        pinfo->setRemoteAddress(L3Address(str));
    }
    else {
        str = par("newPrimary");
        if (strcmp(str, "") != 0)
            pinfo->setRemoteAddress(L3Address(str));
        else {
            str = par("connectAddress");
            pinfo->setRemoteAddress(L3Address(str));
        }
    }

    pinfo->setSocketId(socket.getConnectionId());
    cmsg->setKind(SCTP_C_PRIMARY);
    cmsg->setControlInfo(pinfo);
    socket.sendNotification(cmsg);
}

void SCTPClient::sendStreamResetNotification()
{
    unsigned int type = par("streamResetType");
    if (type >= 6 && type <= 9) {
        cMessage *cmsg = new cMessage("SCTP_C_STREAM_RESET");
        SCTPResetInfo *rinfo = new SCTPResetInfo();
        rinfo->setSocketId(socket.getConnectionId());
        rinfo->setRemoteAddr(socket.getRemoteAddr());
        rinfo->setRequestType((unsigned short int)type);
        cmsg->setKind(SCTP_C_STREAM_RESET);
        cmsg->setControlInfo(rinfo);
        socket.sendNotification(cmsg);
    }
}

void SCTPClient::msgAbandonedArrived(int assocId)
{
    chunksAbandoned++;
}

void SCTPClient::sendqueueAbatedArrived(int assocId, unsigned long int buffer)
{
    bufferSize = buffer;
    sendAllowed = true;

    while ((((!timer && numRequestsToSend > 0) || timer) && sendAllowed && bufferSize > 0) ||
           (((!timer && numRequestsToSend > 0) || timer) && sendAllowed && buffer == 0))
    {
        if (!timer && numRequestsToSend == 1)
            sendRequest(true);
        else
            sendRequest(false);

        if (!timer && (--numRequestsToSend == 0))
            sendAllowed = false;
    }

    if ((!timer && numRequestsToSend == 0) && par("waitToClose").doubleValue() == 0) {
        EV_INFO << "socketEstablished:no more packets to send, call shutdown\n";
        socket.shutdown();

        if (timeMsg->isScheduled())
            cancelEvent(timeMsg);

        if (finishEndsSimulation) {
            endSimulation();
        }
    }
}

void SCTPClient::finish()
{
    EV_INFO << getFullPath() << ": opened " << numSessions << " sessions\n";
    EV_INFO << getFullPath() << ": sent " << bytesSent << " bytes in " << packetsSent << " packets\n";
    EV_INFO << getFullPath() << ": received " << bytesRcvd << " bytes in " << packetsRcvd << " packets\n";
    EV_INFO << "Client finished\n";
}

} // namespace inet
<|MERGE_RESOLUTION|>--- conflicted
+++ resolved
@@ -118,12 +118,8 @@
             socket.bindx(addresses, port);
 
         socket.setCallbackObject(this);
-<<<<<<< HEAD
-        setStatusString("waiting");
-=======
 
         stateNameStr = "waiting";
->>>>>>> 98008ce9
 
         simtime_t stopTime = par("stopTime");
         if (stopTime >= SIMTIME_ZERO) {
