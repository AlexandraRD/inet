<<<<<<< HEAD
=======
2014-02-06  Zoltan Bojthe

	Backport: mobility
	fingerprints of MoBAN mobility are changed

2014-01-21  Zoltan Bojthe

	backport: Mobility: Replaced getParentNode with the more inentional
	getContainingNode.

2013-04-12  Levente Mészáros

	backport: Logging: Refactored mobility logging to be more consistent and
	less redundant.

2013-10-30  Zoltan Bojthe

	backport: registerSignal() calls moved from initialize() to static
	variable declaration

2014-01-07  Zoltan Bojthe

	added/fixed @signal declarations, fixed type of emitted values

2013-10-24  Rudolf Hornig

	mobility: added missing INET_API macros.

2013-03-25  Zoltan Bojthe

	mobility: MoBANCoordinator: added FIXME

2013-08-21  Andras Varga

	StaticGridMobility: fixed 2 recently introduced bug

2013-06-11  Zoltan Bojthe

	mobility: redesigned StaticGridMobility - added new parameters, position
	calculation changed
	fingerprint changed

2013-05-29  Levente Mészáros

	TurtleMobility: Fixed getting the position from a mobility signal
	listener during initialize.

	The script was resumed before initialize finished resulting in incorrect
	positioning.

>>>>>>> d31230ae
2014-01-22  Levente Meszaros

	Split models directory into multiple directories:
	 contract - specifies the interface of mobility models
	 common - shared files among mobility models that are not complete mobility models
	 static - mobility models that actually don't move
	 single - single mobility models controlling only one moving object
	 group - group mobility models controlling multiple interlinked moving objects

2013-08-22  ------ inet-2.2.0 released ------

2013-01-30  ------ inet-2.1.0 released ------

2012-08-07  ------ inet-2.0.0 released ------

2012-06-25  ------ inet-1.99.5 released ------

2012-06-08  Rudolf Hornig

	Added LinearNodeDistributionMobility and TraCIMobility from the
	INETMANET project.

2012-05-18  Rudolf Hornig

	Mobility models now correctly refer to the constraint area.

2012-04-27  Levente Meszaros

	Mobility: added default icon

2012-03-20  ------ inet-1.99.4 released ------

2012-02-24  ------ inet-1.99.3 released ------

2011-11-18  ------ INET-1.99.2 released ------

2011-09-15  Levente Meszaros

	Cosmetic changes

2011-07-09  Levente Meszaros

	Added IMobility.h

2011-05-30  ------ INET-1.99.1 released ------

2011-05-10  Andras Varga

	Moved the mobility models into the models/ subdirectory, so this folder
	only contains module interfaces. This was necessary so that we can
	turn mobility into an optional project feature (see .oppfeatures)

	See earlier history in the ChangeLog of models/.<|MERGE_RESOLUTION|>--- conflicted
+++ resolved
@@ -1,5 +1,3 @@
-<<<<<<< HEAD
-=======
 2014-02-06  Zoltan Bojthe
 
 	Backport: mobility
@@ -50,7 +48,6 @@
 	The script was resumed before initialize finished resulting in incorrect
 	positioning.
 
->>>>>>> d31230ae
 2014-01-22  Levente Meszaros
 
 	Split models directory into multiple directories:
