--- conflicted
+++ resolved
@@ -488,15 +488,8 @@
     state->asconfSn = 1000;
 
     initTsn = initChunk->getInitTSN();
-<<<<<<< HEAD
     EV_INFO << "add local address\n";
     if (localAddressList.front().isUnspecified())
-=======
-    IInterfaceTable *ift = interfaceTableAccess.get();
-
-    sctpEV3<<"add local address\n";
-    if (localAddressList.front() == IPvXAddress("0.0.0.0"))
->>>>>>> d31230ae
     {
         for (int32 i=0; i<ift->getNumInterfaces(); ++i)
         {
@@ -524,21 +517,14 @@
     else
     {
         adv = localAddressList;
-<<<<<<< HEAD
         EV_DETAIL << "gebundene Adresse "<<localAddr<<" wird hinzugefuegt\n"; // todo
-    }
-    uint32 addrNum = 0;
-    bool friendly = false;
-    if (remoteAddr.getType() == Address::IPv6)
-=======
     }
     uint32 addrNum = 0;
     bool friendly = false;
     if (sctpMain->hasPar("natFriendly")) {
         friendly = sctpMain->par("natFriendly");
     }
-    if (remoteAddr.isIPv6())
->>>>>>> d31230ae
+    if (remoteAddr.getType() == Address::IPv6)
     {
         for (AddressVector::iterator i=adv.begin(); i!=adv.end(); ++i)
         {
@@ -2245,26 +2231,9 @@
             }
             break;
         case PR_RTX:
-<<<<<<< HEAD
-			if (chunk->numberOfRetransmissions >= chunk->allowedNoRetransmissions) {
-				if (!chunk->hasBeenAbandoned) {
-					EV_INFO << "chunkMustBeAbandoned: TSN " << chunk->tsn << " will be abandoned"
-							<< " (maxRetransmissions=" << chunk->allowedNoRetransmissions << ")" << endl;
-					chunk->hasBeenAbandoned = true;
-					chunk->sendForwardIfAbandoned = true;
-					decreaseOutstandingBytes(chunk);
-					chunk->countsAsOutstanding = false;
-					sendIndicationToApp(SCTP_I_ABANDONED);
-				}
-			}
-			break;
-	}
-
-	if (chunk->hasBeenAbandoned) {
-=======
             if (chunk->numberOfRetransmissions >= chunk->allowedNoRetransmissions) {
                 if (!chunk->hasBeenAbandoned) {
-                    sctpEV3 << "chunkMustBeAbandoned: TSN " << chunk->tsn << " will be abandoned"
+					EV_INFO << "chunkMustBeAbandoned: TSN " << chunk->tsn << " will be abandoned"
                             << " (maxRetransmissions=" << chunk->allowedNoRetransmissions << ")" << endl;
                     chunk->hasBeenAbandoned = true;
                     chunk->sendForwardIfAbandoned = true;
@@ -2277,7 +2246,6 @@
     }
 
     if (chunk->hasBeenAbandoned) {
->>>>>>> d31230ae
         return true;
     }
     return false;
