//
// Copyright (C) 2005-2010 Irene Ruengeler
// Copyright (C) 2009-2012 Thomas Dreibholz
//
// This program is free software; you can redistribute it and/or
// modify it under the terms of the GNU General Public License
// as published by the Free Software Foundation; either version 2
// of the License, or (at your option) any later version.
//
// This program is distributed in the hope that it will be useful,
// but WITHOUT ANY WARRANTY; without even the implied warranty of
// MERCHANTABILITY or FITNESS FOR A PARTICULAR PURPOSE. See the
// GNU General Public License for more details.
//
// You should have received a copy of the GNU General Public License
// along with this program; if not, see <http://www.gnu.org/licenses/>.
//


#include "SCTP.h"
#include "SCTPAssociation.h"
#include "SCTPCommand_m.h"
#include "IPSocket.h"
#include "IPv4ControlInfo.h"
#include "IPv6ControlInfo.h"
#include "ModuleAccess.h"

#ifdef WITH_IPv4
#include "IPv4Datagram.h"
#endif

#include "UDPControlInfo_m.h"
#include "UDPSocket.h"

Define_Module(SCTP);

int32 SCTP::nextAssocId = 0;


void SCTP::printInfoAssocMap()
{
    SCTPAssociation* assoc;
    SockPair      key;
    EV_DETAIL<<"Number of Assocs: "<<sizeAssocMap<<"\n";
    if (sizeAssocMap>0)
    {
        for (SctpAssocMap::iterator i = sctpAssocMap.begin(); i!=sctpAssocMap.end(); ++i)
        {
            assoc = i->second;
            key = i->first;

            EV_DETAIL<<"assocId: "<<assoc->assocId<<"  assoc: "<<assoc<<" src: "<<Address(key.localAddr)<<" dst: "<<Address(key.remoteAddr)<<" lPort: "<<key.localPort<<" rPort: "<<key.remotePort<<"\n";

        }

        EV_DETAIL<<"\n";
    }

}

void SCTP::printVTagMap()
{
    int32 assocId;
    VTagPair      key;
    EV_DETAIL<<"Number of Assocs: "<<sctpVTagMap.size()<<"\n";
    if (sctpVTagMap.size()>0)
    {
        for (SctpVTagMap::iterator i = sctpVTagMap.begin(); i!=sctpVTagMap.end(); ++i)
        {
            assocId = i->first;
            key = i->second;

            EV_DETAIL<<"assocId: "<<assocId<<" peerVTag: "<<key.peerVTag<<
                " localVTag: "<<key.localVTag<<
                " localPort: "<<key.localPort<<" rPort: "<<key.remotePort<<"\n";
        }

        EV_DETAIL<<"\n";
    }
}

void SCTP::bindPortForUDP()
{
    EV_INFO << "Binding to UDP port " << SCTP_UDP_PORT << endl;

    udpSocket.setOutputGate(gate("to_ip"));
    udpSocket.bind(SCTP_UDP_PORT);
}

void SCTP::initialize(int stage)
{
<<<<<<< HEAD
    cSimpleModule::initialize(stage);

    if (stage == INITSTAGE_LOCAL)
    {
        ift = getModuleFromPar<IInterfaceTable>(par("interfaceTableModule"), this);
        rt = getModuleFromPar<IIPv4RoutingTable>(par("routingTableModule"), this);
        this->auth = (bool)par("auth");
        this->pktdrop = (bool)par("packetDrop");
        this->sackNow = (bool)par("sackNow");
        numPktDropReports = 0;
        numPacketsReceived = 0;
        numPacketsDropped = 0;
        sizeAssocMap = 0;
        nextEphemeralPort = (uint16)(intrand(10000) + 30000);

        cModule *netw = simulation.getSystemModule();
        if (netw->hasPar("testTimeout"))
        {
            testTimeout = (simtime_t)netw->par("testTimeout");
        }
=======
    this->auth = (bool)par("auth");
    this->pktdrop = (bool)par("packetDrop");
    this->sackNow = (bool)par("sackNow");
    numPktDropReports = 0;
    numPacketsReceived = 0;
    numPacketsDropped = 0;
    sizeAssocMap = 0;
    nextEphemeralPort = (uint16)(intrand(10000) + 30000);

    cModule *netw = simulation.getSystemModule();
    testing = netw->hasPar("testing") && netw->par("testing").boolValue();
    if (testing) {
>>>>>>> d31230ae
    }
    else if (stage == INITSTAGE_TRANSPORT_LAYER)
    {
        IPSocket socket(gate("to_ip"));
        socket.registerProtocol(IP_PROT_SCTP);
    }
    else if (stage == INITSTAGE_TRANSPORT_LAYER_2)
    {
        if (par("udpEncapsEnabled").boolValue())
        {
            bindPortForUDP();
        }
    }
<<<<<<< HEAD
=======

    IPSocket socket(gate("to_ip"));
    socket.registerProtocol(IP_PROT_SCTP);
    socket.setOutputGate(gate("to_ipv6"));
    socket.registerProtocol(IP_PROT_SCTP);

    if (par("udpEncapsEnabled").boolValue())
    {
        bindPortForUDP();
    }
>>>>>>> d31230ae
}


SCTP::~SCTP()
{
    EV_DEBUG<<"delete SCTPMain\n";
    if (!(sctpAppAssocMap.empty()))
    {
        EV_DEBUG<<"clear appConnMap ptr="<<&sctpAppAssocMap<<"\n";
        sctpAppAssocMap.clear();
    }
    if (!(assocStatMap.empty()))
    {
        EV_DEBUG<<"clear assocStatMap ptr="<<&assocStatMap<<"\n";
        assocStatMap.clear();
    }
    if (!(sctpVTagMap.empty()))
    {
        sctpVTagMap.clear();
    }
    EV_DEBUG<<"after clearing maps\n";
}


void SCTP::handleMessage(cMessage *msg)
{
    Address destAddr;
    Address srcAddr;
    bool findListen = false;
    bool bitError = false;

    EV_DEBUG<<"\n\nSCTPMain handleMessage at "<<getFullPath()<<"\n";

    if (msg->isSelfMessage())
    {

        EV_DEBUG<<"selfMessage\n";

        SCTPAssociation *assoc = (SCTPAssociation *) msg->getContextPointer();
        bool ret = assoc->processTimer(msg);

        if (!ret)
            removeAssociation(assoc);
    }
    else if (msg->arrivedOn("from_ip"))
    {
        EV_INFO<<"Message from IP\n";
        printInfoAssocMap();
        if (!dynamic_cast<SCTPMessage *>(msg))
        {
            EV_INFO<<"no sctp message, delete it\n";
            delete msg;
            return;
        }
        SCTPMessage *sctpmsg = check_and_cast<SCTPMessage *>(msg);

        numPacketsReceived++;

        if (!pktdrop && (sctpmsg->hasBitError() || !(sctpmsg->getChecksumOk()))) {
            EV_WARN<<"Packet has bit-error. delete it\n";

            bitError = true;
            numPacketsDropped++;
            delete msg;
            return;
        }
        if (msg->arrivedOn("from_ip"))
        {
            if (par("udpEncapsEnabled"))
            {
                EV_DETAIL<<"Size of SCTPMSG="<<sctpmsg->getByteLength()<<"\n";
                UDPDataIndication *ctrl = check_and_cast<UDPDataIndication *>(msg->removeControlInfo());
                srcAddr = ctrl->getSrcAddr();
                destAddr = ctrl->getDestAddr();
                EV_INFO<<"controlInfo srcAddr="<<srcAddr<<"  destAddr="<<destAddr<<"\n";
                EV_DETAIL<<"VTag="<<sctpmsg->getTag()<<"\n";
            }
            else
            {
                INetworkProtocolControlInfo *controlInfo = check_and_cast<INetworkProtocolControlInfo *>(msg->removeControlInfo());
                srcAddr = controlInfo->getSourceAddress();
                destAddr = controlInfo->getDestinationAddress();
                delete controlInfo;
                EV_INFO << "controlInfo srcAddr=" << srcAddr << "   destAddr=" << destAddr << "\n";
            }
        }

        EV_INFO<<"srcAddr="<<srcAddr<<" destAddr="<<destAddr<<"\n";
        if (sctpmsg->getByteLength()>(SCTP_COMMON_HEADER))
        {
            if (((SCTPChunk*)(sctpmsg->getChunks(0)))->getChunkType()==INIT || ((SCTPChunk*)(sctpmsg->getChunks(0)))->getChunkType()==INIT_ACK )
                findListen = true;

            SCTPAssociation *assoc = findAssocForMessage(srcAddr, destAddr, sctpmsg->getSrcPort(), sctpmsg->getDestPort(), findListen);
            if (!assoc && sctpAssocMap.size()>0 && (((SCTPChunk*)(sctpmsg->getChunks(0)))->getChunkType()==ERRORTYPE
                || (sctpmsg->getChunksArraySize() > 1 &&
                (((SCTPChunk*)(sctpmsg->getChunks(1)))->getChunkType()==ASCONF || ((SCTPChunk*)(sctpmsg->getChunks(1)))->getChunkType()==ASCONF_ACK)))) {
                assoc = findAssocWithVTag(sctpmsg->getTag(), sctpmsg->getSrcPort(), sctpmsg->getDestPort());
            }
            if (!assoc)
            {
                EV_INFO<<"no assoc found msg="<<sctpmsg->getName()<<"\n";
                if (bitError)
                {
                    delete sctpmsg;
                    return;
                }
                if (((SCTPChunk*)(sctpmsg->getChunks(0)))->getChunkType()==SHUTDOWN_ACK)
                    sendShutdownCompleteFromMain(sctpmsg, destAddr, srcAddr);
                else if (((SCTPChunk*)(sctpmsg->getChunks(0)))->getChunkType()!=ABORT &&
                    ((SCTPChunk*)(sctpmsg->getChunks(0)))->getChunkType()!=SHUTDOWN_COMPLETE)
                {
                    sendAbortFromMain(sctpmsg, destAddr, srcAddr);
                }
                delete sctpmsg;
            }
            else
            {
                EV_INFO << "assoc " << assoc->assocId << "found\n";
                bool ret = assoc->processSCTPMessage(sctpmsg, srcAddr, destAddr);
                if (!ret)
                {
                    EV_DEBUG<<"SCTPMain:: removeAssociation \n";
                    removeAssociation(assoc);
                    delete sctpmsg;
                }
                else
                {
                    delete sctpmsg;
                }
            }
        }
        else
        {
            delete sctpmsg;
        }
    }
    else // must be from app
    {
        EV_DEBUG<<"must be from app\n";
        SCTPCommand *controlInfo = check_and_cast<SCTPCommand *>(msg->getControlInfo());

        int32 appGateIndex;
        if (controlInfo->getGate()!=-1)
            appGateIndex = controlInfo->getGate();
        else
            appGateIndex = msg->getArrivalGate()->getIndex();
        int32 assocId = controlInfo->getAssocId();
        EV_INFO<<"msg arrived from app for assoc "<<assocId<<"\n";
        SCTPAssociation *assoc = findAssocForApp(appGateIndex, assocId);

        if (!assoc)
        {
            EV_INFO << "no assoc found. msg="<<msg->getName()<<" number of assocs = "<<assocList.size()<<"\n";

            if (strcmp(msg->getName(), "PassiveOPEN")==0 || strcmp(msg->getName(), "Associate")==0)
            {
                if (assocList.size()>0)
                {
                    assoc = NULL;
                    SCTPOpenCommand* open = check_and_cast<SCTPOpenCommand*>(controlInfo);
                    EV_INFO<<"Looking for assoc with remoteAddr="<<open->getRemoteAddr()<<", remotePort="<<open->getRemotePort()<<", localPort="<<open->getLocalPort()<<"\n";
                    for (std::list<SCTPAssociation*>::iterator iter=assocList.begin(); iter!=assocList.end(); iter++)
                    {
                        EV_DETAIL<<"remoteAddr="<<(*iter)->remoteAddr<<", remotePort="<<(*iter)->remotePort<<", localPort="<<(*iter)->localPort<<"\n";
                        if ((*iter)->remoteAddr == open->getRemoteAddr() && (*iter)->localPort==open->getLocalPort() && (*iter)->remotePort==open->getRemotePort())
                        {
                            assoc = (*iter);
                            break;
                        }
                    }
                }
                if (assocList.size() == 0 || assoc==NULL)
                {
                    assoc = new SCTPAssociation(this, appGateIndex, assocId, rt, ift);

                    AppAssocKey key;
                    key.appGateIndex = appGateIndex;
                    key.assocId = assocId;
                    sctpAppAssocMap[key] = assoc;
                    EV_INFO << "SCTP association created for appGateIndex " << appGateIndex << " and assoc "<<assocId<<"\n";
                    bool ret = assoc->processAppCommand(PK(msg));
                    if (!ret)
                    {
                        removeAssociation(assoc);
                    }
                }
            }
        }
        else
        {
            EV_INFO<<"assoc found\n";
            bool ret = assoc->processAppCommand(PK(msg));

            if (!ret)
                removeAssociation(assoc);
        }
        delete msg;
    }
    if (ev.isGUI())
        updateDisplayString();
}

void SCTP::sendAbortFromMain(SCTPMessage* sctpmsg, Address srcAddr, Address destAddr)
{
    SCTPMessage *msg = new SCTPMessage();

    EV_DEBUG<<"\n\nSCTPMain:sendABORT \n";

    msg->setSrcPort(sctpmsg->getDestPort());
    msg->setDestPort(sctpmsg->getSrcPort());
    msg->setBitLength(SCTP_COMMON_HEADER*8);
    msg->setChecksumOk(true);

    SCTPAbortChunk* abortChunk = new SCTPAbortChunk("ABORT");
    abortChunk->setChunkType(ABORT);
    if (sctpmsg->getChunksArraySize()>0 && ((SCTPChunk*)(sctpmsg->getChunks(0)))->getChunkType()==INIT)
    {

        SCTPInitChunk* initChunk = check_and_cast<SCTPInitChunk *>(sctpmsg->getChunks(0));
        abortChunk->setT_Bit(0);
        msg->setTag(initChunk->getInitTag());
    }
    else
    {
        abortChunk->setT_Bit(1);
        msg->setTag(sctpmsg->getTag());
    }
    abortChunk->setBitLength(SCTP_ABORT_CHUNK_LENGTH*8);
    msg->addChunk(abortChunk);
    if ((bool)par("udpEncapsEnabled"))
    {
        EV_DETAIL<<"VTag="<<msg->getTag()<<"\n";
        udpSocket.sendTo(msg, destAddr, SCTP_UDP_PORT);
    }
    else
    {
        IPv4ControlInfo *controlInfo = new IPv4ControlInfo();
        controlInfo->setProtocol(IP_PROT_SCTP);
        controlInfo->setSrcAddr(srcAddr.toIPv4());
        controlInfo->setDestAddr(destAddr.toIPv4());
        msg->setControlInfo(controlInfo);
        send(msg, "to_ip");
    }
}

void SCTP::sendShutdownCompleteFromMain(SCTPMessage* sctpmsg, Address srcAddr, Address destAddr)
{
    SCTPMessage *msg = new SCTPMessage();

    EV_DEBUG<<"\n\nSCTP:sendShutdownCompleteFromMain \n";

    msg->setSrcPort(sctpmsg->getDestPort());
    msg->setDestPort(sctpmsg->getSrcPort());
    msg->setBitLength(SCTP_COMMON_HEADER*8);
    msg->setChecksumOk(true);

    SCTPShutdownCompleteChunk* scChunk = new SCTPShutdownCompleteChunk("SHUTDOWN_COMPLETE");
    scChunk->setChunkType(SHUTDOWN_COMPLETE);
    scChunk->setTBit(1);
    msg->setTag(sctpmsg->getTag());

    scChunk->setBitLength(SCTP_SHUTDOWN_ACK_LENGTH*8);
    msg->addChunk(scChunk);
    IPv4ControlInfo *controlInfo = new IPv4ControlInfo();
    controlInfo->setProtocol(IP_PROT_SCTP);
    controlInfo->setSrcAddr(srcAddr.toIPv4());
    controlInfo->setDestAddr(destAddr.toIPv4());
    msg->setControlInfo(controlInfo);
    send(msg, "to_ip");
}


void SCTP::updateDisplayString()
{
#if 0
    if (ev.disable_tracing)
    {
        // in express mode, we don't bother to update the display
        // (std::map's iteration is not very fast if map is large)
        getDisplayString().setTagArg("t", 0, "");
        return;
    }

    //char buf[40];
    //sprintf(buf,"%d conns", sctpAppConnMap.size());
    //displayString().setTagArg("t",0,buf);

    int32 numCLOSED=0, numLISTEN=0, numSYN_SENT=0, numSYN_RCVD=0,
       numESTABLISHED=0, numCLOSE_WAIT=0, numLAST_ACK=0, numFIN_WAIT_1=0,
       numFIN_WAIT_2=0, numCLOSING=0, numTIME_WAIT=0;

    for (SctpAppConnMap::iterator i=sctpAppConnMap.begin(); i!=sctpAppConnMap.end(); ++i)
    {
       int32 state = (*i).second->getFsmState();
       switch(state)
       {
           // case SCTP_S_INIT:           numINIT++; break;
           case SCTP_S_CLOSED:            numCLOSED++; break;
           case SCTP_S_COOKIE_WAIT:       numLISTEN++; break;
           case SCTP_S_COOKIE_ECHOED:     numSYN_SENT++; break;
           case SCTP_S_ESTABLISHED:       numESTABLISHED++; break;
           case SCTP_S_SHUTDOWN_PENDING:  numCLOSE_WAIT++; break;
           case SCTP_S_SHUTDOWN_SENT:     numLAST_ACK++; break;
           case SCTP_S_SHUTDOWN_RECEIVED: numFIN_WAIT_1++; break;
           case SCTP_S_SHUTDOWN_ACK_SENT: numFIN_WAIT_2++; break;
       }
    }
    char buf2[300];
    buf2[0] = '\0';
    if (numCLOSED>0)     sprintf(buf2+strlen(buf2), "closed:%d ", numCLOSED);
    if (numLISTEN>0)     sprintf(buf2+strlen(buf2), "listen:%d ", numLISTEN);
    if (numSYN_SENT>0)   sprintf(buf2+strlen(buf2), "syn_sent:%d ", numSYN_SENT);
    if (numSYN_RCVD>0)   sprintf(buf2+strlen(buf2), "syn_rcvd:%d ", numSYN_RCVD);
    if (numESTABLISHED>0) sprintf(buf2+strlen(buf2),"estab:%d ", numESTABLISHED);
    if (numCLOSE_WAIT>0) sprintf(buf2+strlen(buf2), "close_wait:%d ", numCLOSE_WAIT);
    if (numLAST_ACK>0)   sprintf(buf2+strlen(buf2), "last_ack:%d ", numLAST_ACK);
    if (numFIN_WAIT_1>0) sprintf(buf2+strlen(buf2), "fin_wait_1:%d ", numFIN_WAIT_1);
    if (numFIN_WAIT_2>0) sprintf(buf2+strlen(buf2), "fin_wait_2:%d ", numFIN_WAIT_2);
    if (numCLOSING>0)    sprintf(buf2+strlen(buf2), "closing:%d ", numCLOSING);
    if (numTIME_WAIT>0)  sprintf(buf2+strlen(buf2), "time_wait:%d ", numTIME_WAIT);
    getDisplayString().setTagArg("t", 0, buf2);
#endif
}

SCTPAssociation *SCTP::findAssocWithVTag(uint32 peerVTag, uint32 remotePort, uint32 localPort)
{

    printVTagMap();
    EV_DEBUG<<"findAssocWithVTag: peerVTag="<<peerVTag<<" srcPort="<<remotePort<<"    destPort="<<localPort<<"\n";
    printInfoAssocMap();

    // try with fully qualified SockPair
    for (SctpVTagMap::iterator i=sctpVTagMap.begin(); i!=sctpVTagMap.end(); i++)
    {
        if ((i->second.peerVTag==peerVTag && i->second.localPort==localPort
            && i->second.remotePort==remotePort)
            || (i->second.localVTag==peerVTag && i->second.localPort==localPort
            && i->second.remotePort==remotePort))
            return getAssoc(i->first);
    }
    return NULL;
}

SCTPAssociation *SCTP::findAssocForMessage(Address srcAddr, Address destAddr, uint32 srcPort, uint32 destPort, bool findListen)
{
    SockPair key;

    key.localAddr = destAddr;
    key.remoteAddr = srcAddr;
    key.localPort = destPort;
    key.remotePort = srcPort;
    SockPair save = key;
    EV_DEBUG<<"findAssocForMessage: srcAddr="<<destAddr<<" destAddr="<<srcAddr<<" srcPort="<<destPort<<"  destPort="<<srcPort<<"\n";
    printInfoAssocMap();

    // try with fully qualified SockPair
    SctpAssocMap::iterator i;
    i = sctpAssocMap.find(key);
    if (i!=sctpAssocMap.end())
        return i->second;


    // try with localAddr missing (only localPort specified in passive/active open)
    key.localAddr = Address();

    i = sctpAssocMap.find(key);
    if (i!=sctpAssocMap.end())
    {
        // try with localAddr missing (only localPort specified in passive/active open)
        return i->second;
    }

    if (findListen==true)
    {
        // try fully qualified local socket + blank remote socket (for incoming SYN)
        key = save;
        key.remoteAddr = Address();
        key.remotePort = 0;
        i = sctpAssocMap.find(key);
        if (i!=sctpAssocMap.end())
        {
            // try fully qualified local socket + blank remote socket
            return i->second;
        }

        // try with blank remote socket, and localAddr missing (for incoming SYN)
        key.localAddr = Address();
        i = sctpAssocMap.find(key);
        if (i!=sctpAssocMap.end())
        {
            // try with blank remote socket, and localAddr missing
            return i->second;
        }
    }
    // given up

    EV_INFO<<"giving up on trying to find assoc for localAddr="<<srcAddr<<" remoteAddr="<<destAddr<<" localPort="<<srcPort<<" remotePort="<<destPort<<"\n";
    return NULL;
}

SCTPAssociation *SCTP::findAssocForApp(int32 appGateIndex, int32 assocId)
{
    AppAssocKey key;
    key.appGateIndex = appGateIndex;
    key.assocId = assocId;
    EV_INFO<<"findAssoc for appGateIndex "<<appGateIndex<<" and assoc "<<assocId<<"\n";
    SctpAppAssocMap::iterator i = sctpAppAssocMap.find(key);
    return ((i == sctpAppAssocMap.end()) ? NULL : i->second);
}

uint16 SCTP::getEphemeralPort()
{
    if (nextEphemeralPort==5000)
        throw cRuntimeError("Ephemeral port range 1024..4999 exhausted (email SCTP model "
                "author that he should implement reuse of ephemeral ports!!!)");
    return nextEphemeralPort++;
}

void SCTP::updateSockPair(SCTPAssociation *assoc, Address localAddr, Address remoteAddr, int32 localPort, int32 remotePort)
{
    SockPair key;
    EV_INFO<<"updateSockPair:   localAddr: "<<localAddr<<"   remoteAddr="<<remoteAddr<<"    localPort="<<localPort<<" remotePort="<<remotePort<<"\n";

    key.localAddr = (assoc->localAddr = localAddr);
    key.remoteAddr = (assoc->remoteAddr = remoteAddr);
    key.localPort = assoc->localPort = localPort;
    key.remotePort = assoc->remotePort = remotePort;

    for (SctpAssocMap::iterator i=sctpAssocMap.begin(); i!=sctpAssocMap.end(); i++)
    {
        if (i->second == assoc)
        {
            sctpAssocMap.erase(i);
            break;
        }
    }

    EV_INFO<<"updateSockPair assoc="<<assoc<<"    localAddr="<<key.localAddr<<"            remoteAddr="<<key.remoteAddr<<"     localPort="<<key.localPort<<"  remotePort="<<remotePort<<"\n";

    sctpAssocMap[key] = assoc;
    sizeAssocMap = sctpAssocMap.size();
    EV_DEBUG<<"assoc inserted in sctpAssocMap\n";
    printInfoAssocMap();
}

void SCTP::addLocalAddress(SCTPAssociation *assoc, Address address)
{

        SockPair key;

        key.localAddr = assoc->localAddr;
        key.remoteAddr = assoc->remoteAddr;
        key.localPort = assoc->localPort;
        key.remotePort = assoc->remotePort;

        SctpAssocMap::iterator i = sctpAssocMap.find(key);
        if (i!=sctpAssocMap.end())
        {
            ASSERT(i->second==assoc);
            if (key.localAddr.isUnspecified())
            {
                sctpAssocMap.erase(i);
                sizeAssocMap--;
            }
        }
        else
            EV_INFO<<"no actual sockPair found\n";
        key.localAddr = address;
        sctpAssocMap[key] = assoc;
        sizeAssocMap = sctpAssocMap.size();
        EV_INFO<<"addLocalAddress " << address << " number of connections now="<<sizeAssocMap<<"\n";

        printInfoAssocMap();
}

void SCTP::addLocalAddressToAllRemoteAddresses(SCTPAssociation *assoc, Address address, std::vector<Address> remAddresses)
{

        SockPair key;

        for (AddressVector::iterator i=remAddresses.begin(); i!=remAddresses.end(); ++i)
        {
            //EV_DEBUG<<"remote address="<<(*i)<<"\n";
            key.localAddr = assoc->localAddr;
            key.remoteAddr = (*i);
            key.localPort = assoc->localPort;
            key.remotePort = assoc->remotePort;

            SctpAssocMap::iterator j = sctpAssocMap.find(key);
            if (j!=sctpAssocMap.end())
            {
            ASSERT(j->second==assoc);
            if (key.localAddr.isUnspecified())
                    {
                    sctpAssocMap.erase(j);
                    sizeAssocMap--;
                }

            }
            else
                EV_INFO<<"no actual sockPair found\n";
            key.localAddr = address;
            sctpAssocMap[key] = assoc;

            sizeAssocMap++;
            EV_DEBUG<<"number of connections="<<sctpAssocMap.size()<<"\n";

            printInfoAssocMap();
        }
}

void SCTP::removeLocalAddressFromAllRemoteAddresses(SCTPAssociation *assoc, Address address, std::vector<Address> remAddresses)
{

        SockPair key;

        for (AddressVector::iterator i=remAddresses.begin(); i!=remAddresses.end(); ++i)
        {
            key.localAddr = address;
            key.remoteAddr = (*i);
            key.localPort = assoc->localPort;
            key.remotePort = assoc->remotePort;

            SctpAssocMap::iterator j = sctpAssocMap.find(key);
            if (j!=sctpAssocMap.end())
            {
                ASSERT(j->second==assoc);
                sctpAssocMap.erase(j);
                sizeAssocMap--;
            }
            else
                EV_INFO<<"no actual sockPair found\n";

            printInfoAssocMap();
        }
}

void SCTP::removeRemoteAddressFromAllAssociations(SCTPAssociation *assoc, Address address, std::vector<Address> locAddresses)
{

        SockPair key;

        for (AddressVector::iterator i=locAddresses.begin(); i!=locAddresses.end(); i++)
        {
            key.localAddr = (*i);
            key.remoteAddr = address;
            key.localPort = assoc->localPort;
            key.remotePort = assoc->remotePort;

            SctpAssocMap::iterator j = sctpAssocMap.find(key);
            if (j!=sctpAssocMap.end())
            {
                ASSERT(j->second==assoc);
                sctpAssocMap.erase(j);
                sizeAssocMap--;
            }
            else
                EV_INFO<<"no actual sockPair found\n";

            printInfoAssocMap();
        }
}

bool SCTP::addRemoteAddress(SCTPAssociation *assoc, Address localAddress, Address remoteAddress)
{

    EV_INFO<<"Add remote Address: "<<remoteAddress<<" to local Address "<<localAddress<<"\n";

    SockPair key;
    key.localAddr = localAddress;
    key.remoteAddr = remoteAddress;
    key.localPort = assoc->localPort;
    key.remotePort = assoc->remotePort;

    SctpAssocMap::iterator i = sctpAssocMap.find(key);
    if (i!=sctpAssocMap.end())
    {
        ASSERT(i->second==assoc);
        return false;
    }
    else
    {
        sctpAssocMap[key] = assoc;
        sizeAssocMap++;
    }

    printInfoAssocMap();
    return true;
}

void SCTP::addForkedAssociation(SCTPAssociation *assoc, SCTPAssociation *newAssoc, Address localAddr, Address remoteAddr, int32 localPort, int32 remotePort)
{
    SockPair keyAssoc;

    EV_INFO<<"addForkedConnection assocId="<<assoc->assocId<<"    newId="<<newAssoc->assocId<<"\n";

    for (SctpAssocMap::iterator j=sctpAssocMap.begin(); j!=sctpAssocMap.end(); ++j)
        if (assoc->assocId==j->second->assocId)
            keyAssoc = j->first;
    // update assoc's socket pair, and register newAssoc (which'll keep LISTENing)
    updateSockPair(assoc, localAddr, remoteAddr, localPort, remotePort);
    updateSockPair(newAssoc, keyAssoc.localAddr, keyAssoc.remoteAddr, keyAssoc.localPort, keyAssoc.remotePort);

    // assoc will get a new assocId...
    AppAssocKey key;
    key.appGateIndex = assoc->appGateIndex;
    key.assocId = assoc->assocId;
    sctpAppAssocMap.erase(key);
    key.assocId = assoc->assocId = getNewAssocId();
    sctpAppAssocMap[key] = assoc;

    // ...and newAssoc will live on with the old assocId
    key.appGateIndex = newAssoc->appGateIndex;
    key.assocId = newAssoc->assocId;
    sctpAppAssocMap[key] = newAssoc;
    sizeAssocMap = sctpAssocMap.size();
    printInfoAssocMap();
}



void SCTP::removeAssociation(SCTPAssociation *assoc)
{
    bool            ok = false;
    bool            find = false;
    const int32 id = assoc->assocId;

    EV_INFO << "Deleting SCTP connection " << assoc << " id= "<< id << endl;

    printInfoAssocMap();
    if (sizeAssocMap > 0) {
        AssocStatMap::iterator assocStatMapIterator = assocStatMap.find(assoc->assocId);
        if (assocStatMapIterator != assocStatMap.end()) {
            assocStatMapIterator->second.stop = simulation.getSimTime();
            assocStatMapIterator->second.lifeTime = assocStatMapIterator->second.stop - assocStatMapIterator->second.start;
            assocStatMapIterator->second.throughput = assocStatMapIterator->second.ackedBytes*8 / assocStatMapIterator->second.lifeTime.dbl();
        }
        while (!ok) {
            if (sizeAssocMap == 0) {
                ok = true;
            }
            else {
                for (SctpAssocMap::iterator sctpAssocMapIterator = sctpAssocMap.begin();
                      sctpAssocMapIterator != sctpAssocMap.end(); sctpAssocMapIterator++) {
                    if (sctpAssocMapIterator->second != NULL) {
                        SCTPAssociation* myAssoc = sctpAssocMapIterator->second;
                        if (myAssoc->assocId == assoc->assocId) {
                            if (myAssoc->T1_InitTimer) {
                                myAssoc->stopTimer(myAssoc->T1_InitTimer);
                            }
                            if (myAssoc->T2_ShutdownTimer) {
                                myAssoc->stopTimer(myAssoc->T2_ShutdownTimer);
                            }
                            if (myAssoc->T5_ShutdownGuardTimer) {
                                myAssoc->stopTimer(myAssoc->T5_ShutdownGuardTimer);
                            }
                            if (myAssoc->SackTimer) {
                                myAssoc->stopTimer(myAssoc->SackTimer);
                            }
                            if (myAssoc->StartAddIP) {
                                myAssoc->stopTimer(myAssoc->StartAddIP);
                            }
                            sctpAssocMap.erase(sctpAssocMapIterator);
                            sizeAssocMap--;
                            find = true;
                            break;
                        }
                    }
                }
            }

            if (!find) {
                ok = true;
            }
            else {
                find = false;
            }
        }
    }

    // Write statistics
    char str[128];
    for (SCTPAssociation::SCTPPathMap::iterator pathMapIterator = assoc->sctpPathMap.begin();
          pathMapIterator != assoc->sctpPathMap.end(); pathMapIterator++) {
        const SCTPPathVariables* path = pathMapIterator->second;
        snprintf((char*)&str, sizeof(str), "Number of Fast Retransmissions %d:%s",
                 assoc->assocId, path->remoteAddress.str().c_str());
        recordScalar(str, path->numberOfFastRetransmissions);
        snprintf((char*)&str, sizeof(str), "Number of Timer-Based Retransmissions %d:%s",
                 assoc->assocId, path->remoteAddress.str().c_str());
        recordScalar(str, path->numberOfTimerBasedRetransmissions);
        snprintf((char*)&str, sizeof(str), "Number of Heartbeats Sent %d:%s",
                 assoc->assocId, path->remoteAddress.str().c_str());
        recordScalar(str, path->numberOfHeartbeatsSent);
        snprintf((char*)&str, sizeof(str), "Number of Heartbeats Received %d:%s",
                 assoc->assocId, path->remoteAddress.str().c_str());
        recordScalar(str, path->numberOfHeartbeatsRcvd);
        snprintf((char*)&str, sizeof(str), "Number of Heartbeat ACKs Sent %d:%s",
                 assoc->assocId, path->remoteAddress.str().c_str());
        recordScalar(str, path->numberOfHeartbeatAcksSent);
        snprintf((char*)&str, sizeof(str), "Number of Heartbeat ACKs Received %d:%s",
                 assoc->assocId, path->remoteAddress.str().c_str());
        recordScalar(str, path->numberOfHeartbeatAcksRcvd);
        snprintf((char*)&str, sizeof(str), "Number of Duplicates %d:%s",
                assoc->assocId, path->remoteAddress.str().c_str());
        recordScalar(str, path->numberOfDuplicates);
        snprintf((char*)&str, sizeof(str), "Number of Bytes received from %d:%s",
                assoc->assocId, path->remoteAddress.str().c_str());
        recordScalar(str, path->numberOfBytesReceived);
    }
    for (uint16 i = 0; i < assoc->inboundStreams; i++) {
        snprintf((char*)&str, sizeof(str), "Bytes received on stream %d of assoc %d",
                i, assoc->assocId);
                recordScalar(str, assoc->getState()->streamThroughput[i]);
    }
    recordScalar("Blocking TSNs Moved", assoc->state->blockingTSNsMoved);

    assoc->removePath();
    assoc->deleteStreams();

    // Chunks may be in the transmission and retransmission queues simultaneously.
    // Remove entry from transmission queue if it is already in the retransmission queue.
    for (SCTPQueue::PayloadQueue::iterator i = assoc->getRetransmissionQueue()->payloadQueue.begin();
          i != assoc->getRetransmissionQueue()->payloadQueue.end(); i++) {
        SCTPQueue::PayloadQueue::iterator j = assoc->getTransmissionQueue()->payloadQueue.find(i->second->tsn);
        if (j != assoc->getTransmissionQueue()->payloadQueue.end()) {
            assoc->getTransmissionQueue()->payloadQueue.erase(j);
        }
    }
     // Now, both queues can be safely deleted.
    delete assoc->getRetransmissionQueue();
    delete assoc->getTransmissionQueue();

    AppAssocKey key;
    key.appGateIndex = assoc->appGateIndex;
    key.assocId = assoc->assocId;
    sctpAppAssocMap.erase(key);
    assocList.remove(assoc);
    delete assoc;
}

SCTPAssociation* SCTP::getAssoc(int32 assocId)
{
    for (SctpAppAssocMap::iterator i = sctpAppAssocMap.begin(); i!=sctpAppAssocMap.end(); i++)
    {
        if (i->first.assocId==assocId)
            return i->second;
    }
    return NULL;
}

void SCTP::finish()
{
    SctpAssocMap::iterator assocMapIterator = sctpAssocMap.begin();
    while (assocMapIterator != sctpAssocMap.end()) {
        removeAssociation(assocMapIterator->second);
        assocMapIterator = sctpAssocMap.begin();
    }
    EV_INFO << getFullPath() << ": finishing SCTP with "
        << sctpAssocMap.size() << " connections open." << endl;

    for (AssocStatMap::const_iterator iterator = assocStatMap.begin();
          iterator != assocStatMap.end(); iterator++) {
        const SCTP::AssocStat& assoc = iterator->second;

        EV_DETAIL << "Association " << assoc.assocId << ": started at " << assoc.start
            << " and finished at " << assoc.stop << " --> lifetime: " << assoc.lifeTime << endl;
        EV_DETAIL << "Association " << assoc.assocId << ": sent bytes=" << assoc.sentBytes
            << ", acked bytes=" << assoc.ackedBytes<< ", throughput=" << assoc.throughput<< " bit/s" << endl;
        EV_DETAIL << "Association " << assoc.assocId << ": transmitted Bytes="
            << assoc.transmittedBytes<< ", retransmitted Bytes=" << assoc.transmittedBytes-assoc.ackedBytes<< endl;
        EV_DETAIL << "Association " << assoc.assocId << ": number of Fast RTX="
            << assoc.numFastRtx << ", number of Timer-Based RTX=" << assoc.numT3Rtx
            << ", path failures=" << assoc.numPathFailures<< ", ForwardTsns=" << assoc.numForwardTsn<< endl;
        EV_DETAIL << "AllMessages=" <<numPacketsReceived<< " BadMessages=" <<numPacketsDropped<< endl;

        recordScalar("Association Lifetime", assoc.lifeTime);
        recordScalar("Acked Bytes", assoc.ackedBytes);
        recordScalar("Throughput [bit/s]", assoc.throughput);
        recordScalar("Transmitted Bytes", assoc.transmittedBytes);
        recordScalar("Fast RTX", assoc.numFastRtx);
        recordScalar("Timer-Based RTX", assoc.numT3Rtx);
        recordScalar("Duplicate Acks", assoc.numDups);
        recordScalar("Packets Received", numPacketsReceived);
        recordScalar("Packets Dropped", numPacketsDropped);
        recordScalar("Sum of R Gap Ranges", assoc.sumRGapRanges);
        recordScalar("Sum of NR Gap Ranges", assoc.sumNRGapRanges);
        recordScalar("Overfull SACKs", assoc.numOverfullSACKs);
        recordScalar("Drops Because New TSN Greater Than Highest TSN", assoc.numDropsBecauseNewTSNGreaterThanHighestTSN);
        recordScalar("Drops Because No Room In Buffer", assoc.numDropsBecauseNoRoomInBuffer);
        recordScalar("Chunks Reneged", assoc.numChunksReneged);
        recordScalar("sackPeriod", (simtime_t)par("sackPeriod"));
        recordScalar("Number of AUTH chunks sent", assoc.numAuthChunksSent);
        recordScalar("Number of AUTH chunks accepted", assoc.numAuthChunksAccepted);
        recordScalar("Number of AUTH chunks rejected", assoc.numAuthChunksRejected);
        recordScalar("Number of StreamReset requests sent", assoc.numResetRequestsSent);
        recordScalar("Number of StreamReset requests performed", assoc.numResetRequestsPerformed);
        if ((double)par("fairStart") > 0) {
            recordScalar("fair acked bytes", assoc.fairAckedBytes);
            recordScalar("fair start time", assoc.fairStart);
            recordScalar("fair stop time", assoc.fairStop);
            recordScalar("fair lifetime", assoc.fairLifeTime);
            recordScalar("fair throughput", assoc.fairThroughput);
        }
        recordScalar("Number of PacketDrop Reports", numPktDropReports);

        if (assoc.numEndToEndMessages > 0 && (assoc.cumEndToEndDelay / assoc.numEndToEndMessages) > 0) {
            uint32 msgnum = assoc.numEndToEndMessages - assoc.startEndToEndDelay;
            if (assoc.stopEndToEndDelay > 0)
                msgnum -= (assoc.numEndToEndMessages - assoc.stopEndToEndDelay);
            recordScalar("Average End to End Delay", assoc.cumEndToEndDelay / msgnum);
        }

        recordScalar("RTXMethod", (double)par("RTXMethod"));
    }
}<|MERGE_RESOLUTION|>--- conflicted
+++ resolved
@@ -89,7 +89,6 @@
 
 void SCTP::initialize(int stage)
 {
-<<<<<<< HEAD
     cSimpleModule::initialize(stage);
 
     if (stage == INITSTAGE_LOCAL)
@@ -110,20 +109,6 @@
         {
             testTimeout = (simtime_t)netw->par("testTimeout");
         }
-=======
-    this->auth = (bool)par("auth");
-    this->pktdrop = (bool)par("packetDrop");
-    this->sackNow = (bool)par("sackNow");
-    numPktDropReports = 0;
-    numPacketsReceived = 0;
-    numPacketsDropped = 0;
-    sizeAssocMap = 0;
-    nextEphemeralPort = (uint16)(intrand(10000) + 30000);
-
-    cModule *netw = simulation.getSystemModule();
-    testing = netw->hasPar("testing") && netw->par("testing").boolValue();
-    if (testing) {
->>>>>>> d31230ae
     }
     else if (stage == INITSTAGE_TRANSPORT_LAYER)
     {
@@ -137,19 +122,6 @@
             bindPortForUDP();
         }
     }
-<<<<<<< HEAD
-=======
-
-    IPSocket socket(gate("to_ip"));
-    socket.registerProtocol(IP_PROT_SCTP);
-    socket.setOutputGate(gate("to_ipv6"));
-    socket.registerProtocol(IP_PROT_SCTP);
-
-    if (par("udpEncapsEnabled").boolValue())
-    {
-        bindPortForUDP();
-    }
->>>>>>> d31230ae
 }
 
 
