--- conflicted
+++ resolved
@@ -359,14 +359,6 @@
     }
     else
     {
-<<<<<<< HEAD
-        IPv4ControlInfo *controlInfo = new IPv4ControlInfo();
-        controlInfo->setProtocol(IP_PROT_SCTP);
-        controlInfo->setSrcAddr(srcAddr.toIPv4());
-        controlInfo->setDestAddr(destAddr.toIPv4());
-        msg->setControlInfo(controlInfo);
-        send(msg, "to_ip");
-=======
         if (destAddr.isIPv6()) {
             IPv6ControlInfo *controlInfo = new IPv6ControlInfo();
             controlInfo->setProtocol(IP_PROT_SCTP);
@@ -377,12 +369,11 @@
         } else {
             IPv4ControlInfo *controlInfo = new IPv4ControlInfo();
             controlInfo->setProtocol(IP_PROT_SCTP);
-            controlInfo->setSrcAddr(srcAddr.get4());
-            controlInfo->setDestAddr(destAddr.get4());
+            controlInfo->setSrcAddr(srcAddr.toIPv4());
+            controlInfo->setDestAddr(destAddr.toIPv4());
             msg->setControlInfo(controlInfo);
             send(msg, "to_ip");
         }
->>>>>>> 58dad4c1
     }
 }
 
@@ -404,14 +395,6 @@
 
     scChunk->setBitLength(SCTP_SHUTDOWN_ACK_LENGTH*8);
     msg->addChunk(scChunk);
-<<<<<<< HEAD
-    IPv4ControlInfo *controlInfo = new IPv4ControlInfo();
-    controlInfo->setProtocol(IP_PROT_SCTP);
-    controlInfo->setSrcAddr(srcAddr.toIPv4());
-    controlInfo->setDestAddr(destAddr.toIPv4());
-    msg->setControlInfo(controlInfo);
-    send(msg, "to_ip");
-=======
     if (destAddr.isIPv6()) {
         IPv6ControlInfo *controlInfo = new IPv6ControlInfo();
         controlInfo->setProtocol(IP_PROT_SCTP);
@@ -422,12 +405,11 @@
     } else {
         IPv4ControlInfo *controlInfo = new IPv4ControlInfo();
         controlInfo->setProtocol(IP_PROT_SCTP);
-        controlInfo->setSrcAddr(srcAddr.get4());
-        controlInfo->setDestAddr(destAddr.get4());
+        controlInfo->setSrcAddr(srcAddr.toIPv4());
+        controlInfo->setDestAddr(destAddr.toIPv4());
         msg->setControlInfo(controlInfo);
         send(msg, "to_ip");
     }
->>>>>>> 58dad4c1
 }
 
 
