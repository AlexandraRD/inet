//
// Copyright (C) 2008 Irene Ruengeler
//
// This program is free software; you can redistribute it and/or
// modify it under the terms of the GNU General Public License
// as published by the Free Software Foundation; either version 2
// of the License, or (at your option) any later version.
//
// This program is distributed in the hope that it will be useful,
// but WITHOUT ANY WARRANTY; without even the implied warranty of
// MERCHANTABILITY or FITNESS FOR A PARTICULAR PURPOSE.  See the
// GNU General Public License for more details.
//
// You should have received a copy of the GNU General Public License
// along with this program; if not, see <http://www.gnu.org/licenses/>.
//

#ifndef __SCTPCOMMAND_H
#define __SCTPCOMMAND_H


//
// SCTP command codes, sent by the application to SCTP. These constants
// should be set as message kind on a message sent to the SCTP entity.
//
// @see SCTPCommand, SCTPOpenCommand, SCTP
//
enum SctpCommandCode
{
	SCTP_C_ASSOCIATE = 1,     // active open (must carry SCTPOpenCommand)
	SCTP_C_OPEN_PASSIVE = 2,  // passive open (must carry SCTPOpenCommand)
	SCTP_C_SEND = 3,          // send data (set on data packet)
	SCTP_C_CLOSE = 5,         // shutdown the association
	SCTP_C_ABORT = 6,         // abort connection
	SCTP_C_STATUS = 7,        // request status info (SCTP_I_STATUS) from SCTP
	SCTP_C_RECEIVE = 8,       // data receive request
	SCTP_C_SEND_ORDERED = 9,  // send data ordered
	SCTP_C_SEND_UNORDERED = 10,  // send data unordered
	SCTP_C_PRIMARY = 11,      // set primary path
	SCTP_C_QUEUE = 12,
	SCTP_C_SHUTDOWN = 13,
	SCTP_C_NO_OUTSTANDING = 14
};

//
// SCTP indications, sent by SCTP to the application. SCTP will set these
// constants as message kind on messages it sends to the application.
//
// @see SCTPCommand, SCTPStatusInfo, SCTP
//
enum SctpStatusInd
{
	SCTP_I_DATA = 1,               // data packet (set on data packet)
	SCTP_I_DATA_NOTIFICATION = 2,  // data arrived notification
	SCTP_I_ESTABLISHED = 3,        // connection established
	SCTP_I_PEER_CLOSED = 4,        // FIN received from remote SCTP
	SCTP_I_CLOSED = 5,             // connection closed normally (via FIN exchange)
	SCTP_I_CONNECTION_REFUSED = 6, // connection refused
	SCTP_I_CONNECTION_RESET = 7,   // connection reset
	SCTP_I_TIMED_OUT = 8,          // conn-estab timer went off, or max retransm. count reached
	SCTP_I_STATUS = 9,             // status info (will carry SCTPStatusInfo)
	SCTP_I_ABORT = 10,             // association was aborted by the peer
	SCTP_I_CONN_LOST = 11,         // association had too many retransmissions FIXME
	SCTP_I_SEND_MSG = 12,
	SCTP_I_SHUTDOWN_RECEIVED = 13,
	SCTP_I_SENDQUEUE_FULL = 14,
<<<<<<< HEAD
	SCTP_I_SENDQUEUE_ABATED = 15	
=======
	SCTP_I_SENDQUEUE_ABATED = 15
>>>>>>> 5b51aaa3
};


//
// Currently not in use.
//

#endif

<|MERGE_RESOLUTION|>--- conflicted
+++ resolved
@@ -64,11 +64,7 @@
 	SCTP_I_SEND_MSG = 12,
 	SCTP_I_SHUTDOWN_RECEIVED = 13,
 	SCTP_I_SENDQUEUE_FULL = 14,
-<<<<<<< HEAD
-	SCTP_I_SENDQUEUE_ABATED = 15	
-=======
 	SCTP_I_SENDQUEUE_ABATED = 15
->>>>>>> 5b51aaa3
 };
 
 
