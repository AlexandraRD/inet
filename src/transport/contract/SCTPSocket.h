//
// Copyright (C) 2008 Irene Ruengeler
//
// This program is free software; you can redistribute it and/or
// modify it under the terms of the GNU General Public License
// as published by the Free Software Foundation; either version 2
// of the License, or (at your option) any later version.
//
// This program is distributed in the hope that it will be useful,
// but WITHOUT ANY WARRANTY; without even the implied warranty of
// MERCHANTABILITY or FITNESS FOR A PARTICULAR PURPOSE.  See the
// GNU General Public License for more details.
//
// You should have received a copy of the GNU General Public License
// along with this program; if not, see <http://www.gnu.org/licenses/>.
//


#ifndef __SCTPSOCKET_H
#define __SCTPSOCKET_H


#include <omnetpp.h>
#include "SCTPCommand_m.h"
#include "IPvXAddress.h"
#include "RoutingTable.h"


class SCTPStatusInfo;
class SCTPMain;



class SCTPSocket
{
  public:
    /**
     * Abstract base class for your callback objects. See setCallbackObject()
     * and processMessage() for more info.
     *
     * Note: this class is not subclassed from cPolymorphic, because
     * classes may have both this class and cSimpleModule as base class,
     * and cSimpleModule is already a cPolymorphic.
     */
    class CallbackInterface
    {
      	public:
        virtual ~CallbackInterface() {}
        virtual void socketDataArrived(int assocId, void *yourPtr, cPacket *msg, bool urgent) = 0;
	virtual void socketDataNotificationArrived(int assocId, void *yourPtr, cPacket *msg) = 0;
        virtual void socketEstablished(int assocId, void *yourPtr) {}
        virtual void socketPeerClosed(int assocId, void *yourPtr) {}
        virtual void socketClosed(int assocId, void *yourPtr) {}
        virtual void socketFailure(int assocId, void *yourPtr, int code) {}
        virtual void socketStatusArrived(int assocId, void *yourPtr, SCTPStatusInfo *status){}// {delete status;}
	virtual void sendRequestArrived() {}
	virtual void shutdownReceivedArrived(int connId) {}
	virtual void sendqueueFullArrived(int connId) {}
	virtual void addressAddedArrived(int assocId, IPvXAddress localAddr, IPvXAddress remoteAddr) {}
    };

    	enum State {NOT_BOUND, CLOSED, LISTENING, CONNECTING, CONNECTED, PEER_CLOSED, LOCALLY_CLOSED, SOCKERROR};

  	protected:
	int assocId;
	int sockstate;

	IPvXAddress localAddr;
	AddressVector localAddresses;
<<<<<<< HEAD
	
=======

>>>>>>> 5b51aaa3
	int localPrt;
	IPvXAddress remoteAddr;
	AddressVector remoteAddresses;
	int remotePrt;
	int fsmStatus;
	int inboundStreams;
	int outboundStreams;
	int lastStream;


	CallbackInterface *cb;
	void *yourPtr;

	void sendToSCTP(cPacket *msg);

	public:
	cGate *gateToSctp;
    /**
     * Constructor. The connectionId() method returns a valid Id right after
     * constructor call.
     */
    	SCTPSocket();

    /**
     * Constructor, to be used with forked sockets (see listen()).
     * The assocId will be picked up from the message: it should have arrived
     * from SCTPMain and contain SCTPCommmand control info.
     */
    	SCTPSocket(cPacket *msg);

    /**
     * Destructor
     */
   	~SCTPSocket();

    /**
     * Returns the internal connection Id. SCTP uses the (gate index, assocId) pair
     * to identify the connection when it receives a command from the application
     * (or SCTPSocket).
     */
    	int getConnectionId() const  {return assocId;}

    /**
     * Returns the socket state, one of NOT_BOUND, CLOSED, LISTENING, CONNECTING,
     * CONNECTED, etc. Messages received from SCTP must be routed through
     * processMessage() in order to keep socket state up-to-date.
     */
    	int getState()   {return sockstate;}

    /**
     * Returns name of socket state code returned by state().
     */
    	static const char *stateName(int state);

    /** @name Getter functions */
    //@{
  	AddressVector getLocalAddresses()  {return localAddresses;}
    	int getLocalPort() {return localPrt;}

	AddressVector getRemoteAddresses()  {return remoteAddresses;}
	int getRemotePort() {return remotePrt;}
	IPvXAddress getRemoteAddr() {return remoteAddr;}
    //@}

    /** @name Opening and closing connections, sending data */
    //@{

    /**
     * Sets the gate on which to send to SCTP. Must be invoked before socket
     * can be used. Example: <tt>socket.setOutputGate(gate("sctpOut"));</tt>
     */
    	void setOutputGate(cGate *toSctp)  {gateToSctp = toSctp;};
	void setOutboundStreams(int streams) {outboundStreams = streams;};
	void setInboundStreams(int streams) {inboundStreams = streams;};
	int getOutboundStreams() {return outboundStreams;};
	int getLastStream() {return lastStream;};
 /**
     * Bind the socket to a local port number.
     */
    void bind(int localPort);

    /**
     * Bind the socket to a local port number and IP address (useful with
     * multi-homing).
     */
	void bind(IPvXAddress localAddr, int localPort);

	void bindx(AddressVector localAddr, int localPort);

	void addAddress(IPvXAddress addr);


    /**
     * Initiates passive OPEN. If fork=true, you'll have to create a new
     * SCTPSocket object for each incoming connection, and this socket
     * will keep listening on the port. If fork=false, the first incoming
     * connection will be accepted, and SCTP will refuse subsequent ones.
     * See SCTPOpenCommand documentation (neddoc) for more info.
     */
	 void listen(bool fork=false, uint32 requests=0, uint32 messagesToPush=0);
    /**
     * Active OPEN to the given remote socket.
     */
    	void connect(IPvXAddress remoteAddress, int32 remotePort, uint32 numRequests);

	 void connectx(AddressVector remoteAddresses, int32 remotePort, uint32 numRequests);
    /**
     * Sends data packet.
     */
    	void send(cPacket *msg, bool last=true, bool primary=true);

	void sendNotification(cPacket *msg);
    	void sendRequest(cPacket *msg);
    /**
     * Closes the local end of the connection. With SCTP, a CLOSE operation
     * means "I have no more data to send", and thus results in a one-way
     * connection until the remote SCTP closes too (or the FIN_WAIT_1 timeout
     * expires)
     */
    	void close();

    /**
     * Aborts the association.
     */
    	void abort();
	void shutdown();
    /**
     * Causes SCTP to reply with a fresh SCTPStatusInfo, attached to a dummy
     * message as controlInfo(). The reply message can be recognized by its
     * message kind SCTP_I_STATUS, or (if a callback object is used)
     * the socketStatusArrived() method of the callback object will be
     * called.
     */
    	void requestStatus();
    //@}

    /** @name Handling of messages arriving from SCTP */
    //@{
    /**
     * Returns true if the message belongs to this socket instance (message
     * has a SCTPCommand as controlInfo(), and the assocId in it matches
     * that of the socket.)
     */
    	bool belongsToSocket(cPacket *msg);

    /**
     * Returns true if the message belongs to any SCTPSocket instance.
     * (This basically checks if the message has a SCTPCommand attached to
     * it as controlInfo().)
     */
    	static bool belongsToAnySCTPSocket(cPacket *msg);

    /**
     * Sets a callback object, to be used with processMessage().
     * This callback object may be your simple module itself (if it
     * multiply inherits from CallbackInterface too, that is you
     * declared it as
     * <pre>
     * class MyAppModule : public cSimpleModule, public SCTPSocket::CallbackInterface
     * </pre>
     * and redefined the necessary virtual functions; or you may use
     * dedicated class (and objects) for this purpose.
     *
     * SCTPSocket doesn't delete the callback object in the destructor
     * or on any other occasion.
     *
     * YourPtr is an optional pointer. It may contain any value you wish --
     * SCTPSocket will not look at it or do anything with it except passing
     * it back to you in the CallbackInterface calls. You may find it
     * useful if you maintain additional per-connection information:
     * in that case you don't have to look it up by assocId in the callbacks,
     * you can have it passed to you as yourPtr.
     */
    	void setCallbackObject(CallbackInterface *cb, void *yourPtr=NULL);

    /**
     * Examines the message (which should have arrived from SCTPMain),
     * updates socket state, and if there is a callback object installed
     * (see setCallbackObject(), class CallbackInterface), dispatches
     * to the appropriate method of it with the same yourPtr that
     * you gave in the setCallbackObject() call.
     *
     * The method deletes the message, unless (1) there is a callback object
     * installed AND (2) the message is payload (message kind SCTP_I_DATA or
     * SCTP_I_URGENT_DATA) when the responsibility of destruction is on the
     * socketDataArrived() callback method.
     *
     * IMPORTANT: for performance reasons, this method doesn't check that
     * the message belongs to this socket, i.e. belongsToSocket(msg) would
     * return true!
     */
    	void processMessage(cPacket *msg);
    //@}
};

#endif

<|MERGE_RESOLUTION|>--- conflicted
+++ resolved
@@ -67,11 +67,7 @@
 
 	IPvXAddress localAddr;
 	AddressVector localAddresses;
-<<<<<<< HEAD
-	
-=======
-
->>>>>>> 5b51aaa3
+
 	int localPrt;
 	IPvXAddress remoteAddr;
 	AddressVector remoteAddresses;
