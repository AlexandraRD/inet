//
// Copyright (C) 2006 Andras Varga
//
// This program is free software; you can redistribute it and/or
// modify it under the terms of the GNU Lesser General Public License
// as published by the Free Software Foundation; either version 2
// of the License, or (at your option) any later version.
//
// This program is distributed in the hope that it will be useful,
// but WITHOUT ANY WARRANTY; without even the implied warranty of
// MERCHANTABILITY or FITNESS FOR A PARTICULAR PURPOSE.  See the
// GNU Lesser General Public License for more details.
//
// You should have received a copy of the GNU Lesser General Public License
// along with this program; if not, see <http://www.gnu.org/licenses/>.
//


#include "Ieee80211MgmtAP.h"

#include "Ieee80211Frame_m.h"
#include "Ieee802Ctrl.h"

#ifdef WITH_ETHERNET
#include "EtherFrame.h"
#endif

#include "IRadio.h"
#include "ModuleAccess.h"
#include "NotifierConsts.h"

Define_Module(Ieee80211MgmtAP);
Register_Class(Ieee80211MgmtAP::NotificationInfoSta);

static std::ostream& operator<<(std::ostream& os, const Ieee80211MgmtAP::STAInfo& sta)
{
    os << "state:" << sta.status;
    return os;
}

Ieee80211MgmtAP::~Ieee80211MgmtAP()
{
    cancelAndDelete(beaconTimer);
}

void Ieee80211MgmtAP::initialize(int stage)
{
    Ieee80211MgmtAPBase::initialize(stage);

<<<<<<< HEAD
    if (stage == INITSTAGE_LOCAL)
=======
    if (stage == 0)
>>>>>>> d31230ae
    {
        // read params and init vars
        ssid = par("ssid").stringValue();
        beaconInterval = par("beaconInterval");
        numAuthSteps = par("numAuthSteps");
        if (numAuthSteps!=2 && numAuthSteps!=4)
            throw cRuntimeError("parameter 'numAuthSteps' (number of frames exchanged during authentication) must be 2 or 4, not %d", numAuthSteps);
        channelNumber = -1;  // value will arrive from physical layer in receiveChangeNotification()
        WATCH(ssid);
        WATCH(channelNumber);
        WATCH(beaconInterval);
        WATCH(numAuthSteps);
        WATCH_MAP(staList);

        //TBD fill in supportedRates

        // subscribe for notifications
        getParentModule()->getSubmodule("radio")->subscribe(IRadio::radioChannelChangedSignal, this);

        // start beacon timer (randomize startup time)
        beaconTimer = new cMessage("beaconTimer");
    }
    else if (stage == INITSTAGE_LINK_LAYER)
    {
        if (isOperational)
            scheduleAt(simTime()+uniform(0, beaconInterval), beaconTimer);
    }
}

void Ieee80211MgmtAP::handleTimer(cMessage *msg)
{
    if (msg==beaconTimer)
    {
        sendBeacon();
        scheduleAt(simTime()+beaconInterval, beaconTimer);
    }
    else
    {
        throw cRuntimeError("internal error: unrecognized timer '%s'", msg->getName());
    }
}

void Ieee80211MgmtAP::handleUpperMessage(cPacket *msg)
{
    Ieee80211DataFrame *frame = encapsulate(msg);
    MACAddress macAddr = frame->getReceiverAddress();
    if (!macAddr.isMulticast())
    {
        STAList::iterator it = staList.find(macAddr);
        if (it==staList.end() || it->second.status!=ASSOCIATED)
        {
            EV << "STA with MAC address " << macAddr << " not associated with this AP, dropping frame\n";
            delete frame; // XXX count drops?
            return;
        }
    }

    sendOrEnqueue(frame);
}

void Ieee80211MgmtAP::handleCommand(int msgkind, cObject *ctrl)
{
    throw cRuntimeError("handleCommand(): no commands supported");
}

void Ieee80211MgmtAP::receiveSignal(cComponent *source, simsignal_t signalID, long value)
{
    Enter_Method_Silent();
    if (signalID == IRadio::radioChannelChangedSignal)
    {
        EV << "updating channel number\n";
        channelNumber = value;
    }
}

Ieee80211MgmtAP::STAInfo *Ieee80211MgmtAP::lookupSenderSTA(Ieee80211ManagementFrame *frame)
{
    STAList::iterator it = staList.find(frame->getTransmitterAddress());
    return it==staList.end() ? NULL : &(it->second);
}

void Ieee80211MgmtAP::sendManagementFrame(Ieee80211ManagementFrame *frame, const MACAddress& destAddr)
{
    frame->setFromDS(true);
    frame->setReceiverAddress(destAddr);
    frame->setAddress3(myAddress);
    sendOrEnqueue(frame);
}

void Ieee80211MgmtAP::sendBeacon()
{
    EV << "Sending beacon\n";
    Ieee80211BeaconFrame *frame = new Ieee80211BeaconFrame("Beacon");
    Ieee80211BeaconFrameBody& body = frame->getBody();
    body.setSSID(ssid.c_str());
    body.setSupportedRates(supportedRates);
    body.setBeaconInterval(beaconInterval);
    body.setChannelNumber(channelNumber);

    frame->setReceiverAddress(MACAddress::BROADCAST_ADDRESS);
    frame->setFromDS(true);

    sendOrEnqueue(frame);
}

void Ieee80211MgmtAP::handleDataFrame(Ieee80211DataFrame *frame)
{
    // check toDS bit
    if (!frame->getToDS())
    {
        // looks like this is not for us - discard
        EV << "Frame is not for us (toDS=false) -- discarding\n";
        delete frame;
        return;
    }

    // handle broadcast/multicast frames
    if (frame->getAddress3().isMulticast())
    {
        EV << "Handling multicast frame\n";

        if (isConnectedToHL)
            sendToUpperLayer(frame->dup());

        distributeReceivedDataFrame(frame);
        return;
    }

    // look up destination address in our STA list
    STAList::iterator it = staList.find(frame->getAddress3());
    if (it==staList.end())
    {
        // not our STA -- pass up frame to relayUnit for LAN bridging if we have one
        if (isConnectedToHL)
        {
            sendToUpperLayer(frame);
        }
        else
        {
            EV << "Frame's destination address is not in our STA list -- dropping frame\n";
            delete frame;
        }
    }
    else
    {
        // dest address is our STA, but is it already associated?
        if (it->second.status == ASSOCIATED)
            distributeReceivedDataFrame(frame); // send it out to the destination STA
        else {
            EV << "Frame's destination STA is not in associated state -- dropping frame\n";
            delete frame;
        }
    }
}

void Ieee80211MgmtAP::handleAuthenticationFrame(Ieee80211AuthenticationFrame *frame)
{
    int frameAuthSeq = frame->getBody().getSequenceNumber();
    EV << "Processing Authentication frame, seqNum=" << frameAuthSeq << "\n";

    // create STA entry if needed
    STAInfo *sta = lookupSenderSTA(frame);
    if (!sta)
    {
        MACAddress staAddress = frame->getTransmitterAddress();
        sta = &staList[staAddress]; // this implicitly creates a new entry
        sta->address = staAddress;
        sta->status = NOT_AUTHENTICATED;
        sta->authSeqExpected = 1;
    }

    // reset authentication status, when starting a new auth sequence
    // The statements below are added because the L2 handover time was greater than before when
    // a STA wants to re-connect to an AP with which it was associated before. When the STA wants to
    // associate again with the previous AP, then since the AP is already having an entry of the STA
    // because of old association, and thus it is expecting an authentication frame number 3 but it
    // receives authentication frame number 1 from STA, which will cause the AP to return an Auth-Error
    // making the MN STA to start the handover process all over again.
    if (frameAuthSeq == 1)
    {
        if (sta->status == ASSOCIATED)
            sendDisAssocNotification(sta->address);
        sta->status = NOT_AUTHENTICATED;
        sta->authSeqExpected = 1;
    }

    // check authentication sequence number is OK
    if (frameAuthSeq != sta->authSeqExpected)
    {
        // wrong sequence number: send error and return
        EV << "Wrong sequence number, " << sta->authSeqExpected << " expected\n";
        Ieee80211AuthenticationFrame *resp = new Ieee80211AuthenticationFrame("Auth-ERROR");
        resp->getBody().setStatusCode(SC_AUTH_OUT_OF_SEQ);
        sendManagementFrame(resp, frame->getTransmitterAddress());
        delete frame;
        sta->authSeqExpected = 1; // go back to start square
        return;
    }

    // station is authenticated if it made it through the required number of steps
    bool isLast = (frameAuthSeq+1 == numAuthSteps);

    // send OK response (we don't model the cryptography part, just assume
    // successful authentication every time)
    EV << "Sending Authentication frame, seqNum=" << (frameAuthSeq+1) << "\n";
    Ieee80211AuthenticationFrame *resp = new Ieee80211AuthenticationFrame(isLast ? "Auth-OK" : "Auth");
    resp->getBody().setSequenceNumber(frameAuthSeq+1);
    resp->getBody().setStatusCode(SC_SUCCESSFUL);
    resp->getBody().setIsLast(isLast);
    // XXX frame length could be increased to account for challenge text length etc.
    sendManagementFrame(resp, frame->getTransmitterAddress());

    delete frame;

    // update status
    if (isLast)
    {
        if (sta->status == ASSOCIATED)
            sendDisAssocNotification(sta->address);
        sta->status = AUTHENTICATED; // XXX only when ACK of this frame arrives
        EV << "STA authenticated\n";
    }
    else
    {
        sta->authSeqExpected += 2;
        EV << "Expecting Authentication frame " << sta->authSeqExpected << "\n";
    }
}

void Ieee80211MgmtAP::handleDeauthenticationFrame(Ieee80211DeauthenticationFrame *frame)
{
    EV << "Processing Deauthentication frame\n";

    STAInfo *sta = lookupSenderSTA(frame);
    delete frame;

    if (sta)
    {
        // mark STA as not authenticated; alternatively, it could also be removed from staList
        if (sta->status == ASSOCIATED)
            sendDisAssocNotification(sta->address);
        sta->status = NOT_AUTHENTICATED;
        sta->authSeqExpected = 1;
    }
}

void Ieee80211MgmtAP::handleAssociationRequestFrame(Ieee80211AssociationRequestFrame *frame)
{
    EV << "Processing AssociationRequest frame\n";

    // "11.3.2 AP association procedures"
    STAInfo *sta = lookupSenderSTA(frame);
    if (!sta || sta->status==NOT_AUTHENTICATED)
    {
        // STA not authenticated: send error and return
        Ieee80211DeauthenticationFrame *resp = new Ieee80211DeauthenticationFrame("Deauth");
        resp->getBody().setReasonCode(RC_NONAUTH_ASS_REQUEST);
        sendManagementFrame(resp, frame->getTransmitterAddress());
        delete frame;
        return;
    }

    delete frame;

    // mark STA as associated
    if (sta->status != ASSOCIATED)
        sendAssocNotification(sta->address);
    sta->status = ASSOCIATED; // XXX this should only take place when MAC receives the ACK for the response

    // send OK response
    Ieee80211AssociationResponseFrame *resp = new Ieee80211AssociationResponseFrame("AssocResp-OK");
    Ieee80211AssociationResponseFrameBody& body = resp->getBody();
    body.setStatusCode(SC_SUCCESSFUL);
    body.setAid(0); //XXX
    body.setSupportedRates(supportedRates);
    sendManagementFrame(resp, sta->address);
}

void Ieee80211MgmtAP::handleAssociationResponseFrame(Ieee80211AssociationResponseFrame *frame)
{
    dropManagementFrame(frame);
}

void Ieee80211MgmtAP::handleReassociationRequestFrame(Ieee80211ReassociationRequestFrame *frame)
{
    EV << "Processing ReassociationRequest frame\n";

    // "11.3.4 AP reassociation procedures" -- almost the same as AssociationRequest processing
    STAInfo *sta = lookupSenderSTA(frame);
    if (!sta || sta->status==NOT_AUTHENTICATED)
    {
        // STA not authenticated: send error and return
        Ieee80211DeauthenticationFrame *resp = new Ieee80211DeauthenticationFrame("Deauth");
        resp->getBody().setReasonCode(RC_NONAUTH_ASS_REQUEST);
        sendManagementFrame(resp, frame->getTransmitterAddress());
        delete frame;
        return;
    }

    delete frame;

    // mark STA as associated
    sta->status = ASSOCIATED; // XXX this should only take place when MAC receives the ACK for the response

    // send OK response
    Ieee80211ReassociationResponseFrame *resp = new Ieee80211ReassociationResponseFrame("ReassocResp-OK");
    Ieee80211ReassociationResponseFrameBody& body = resp->getBody();
    body.setStatusCode(SC_SUCCESSFUL);
    body.setAid(0); //XXX
    body.setSupportedRates(supportedRates);
    sendManagementFrame(resp, sta->address);
}

void Ieee80211MgmtAP::handleReassociationResponseFrame(Ieee80211ReassociationResponseFrame *frame)
{
    dropManagementFrame(frame);
}

void Ieee80211MgmtAP::handleDisassociationFrame(Ieee80211DisassociationFrame *frame)
{
    STAInfo *sta = lookupSenderSTA(frame);
    delete frame;

    if (sta)
    {
        if (sta->status == ASSOCIATED)
            sendDisAssocNotification(sta->address);
        sta->status = AUTHENTICATED;
    }
}

void Ieee80211MgmtAP::handleBeaconFrame(Ieee80211BeaconFrame *frame)
{
    dropManagementFrame(frame);
}

void Ieee80211MgmtAP::handleProbeRequestFrame(Ieee80211ProbeRequestFrame *frame)
{
    EV << "Processing ProbeRequest frame\n";

    if (strcmp(frame->getBody().getSSID(), "")!=0 && strcmp(frame->getBody().getSSID(), ssid.c_str())!=0)
    {
        EV << "SSID `" << frame->getBody().getSSID() << "' does not match, ignoring frame\n";
        dropManagementFrame(frame);
        return;
    }

    MACAddress staAddress = frame->getTransmitterAddress();
    delete frame;

    EV << "Sending ProbeResponse frame\n";
    Ieee80211ProbeResponseFrame *resp = new Ieee80211ProbeResponseFrame("ProbeResp");
    Ieee80211ProbeResponseFrameBody& body = resp->getBody();
    body.setSSID(ssid.c_str());
    body.setSupportedRates(supportedRates);
    body.setBeaconInterval(beaconInterval);
    body.setChannelNumber(channelNumber);
    sendManagementFrame(resp, staAddress);
}

void Ieee80211MgmtAP::handleProbeResponseFrame(Ieee80211ProbeResponseFrame *frame)
{
    dropManagementFrame(frame);
}

void Ieee80211MgmtAP::sendAssocNotification(const MACAddress &addr)
{
    NotificationInfoSta notif;
    notif.setApAddress(myAddress);
    notif.setStaAddress(addr);
    emit(NF_L2_AP_ASSOCIATED,&notif);
}

void Ieee80211MgmtAP::sendDisAssocNotification(const MACAddress &addr)
{
    NotificationInfoSta notif;
    notif.setApAddress(myAddress);
    notif.setStaAddress(addr);
    emit(NF_L2_AP_DISASSOCIATED,&notif);
}

void Ieee80211MgmtAP::start()
{
    Ieee80211MgmtAPBase::start();
    scheduleAt(simTime()+uniform(0, beaconInterval), beaconTimer);
}

void Ieee80211MgmtAP::stop()
{
    cancelEvent(beaconTimer);
    staList.clear();
    Ieee80211MgmtAPBase::stop();
}
<|MERGE_RESOLUTION|>--- conflicted
+++ resolved
@@ -47,11 +47,7 @@
 {
     Ieee80211MgmtAPBase::initialize(stage);
 
-<<<<<<< HEAD
     if (stage == INITSTAGE_LOCAL)
-=======
-    if (stage == 0)
->>>>>>> d31230ae
     {
         // read params and init vars
         ssid = par("ssid").stringValue();
