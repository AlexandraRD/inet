//
// Copyright (C) 2006 Andras Varga
//
// This program is free software; you can redistribute it and/or
// modify it under the terms of the GNU Lesser General Public License
// as published by the Free Software Foundation; either version 2
// of the License, or (at your option) any later version.
//
// This program is distributed in the hope that it will be useful,
// but WITHOUT ANY WARRANTY; without even the implied warranty of
// MERCHANTABILITY or FITNESS FOR A PARTICULAR PURPOSE.  See the
// GNU Lesser General Public License for more details.
//
// You should have received a copy of the GNU Lesser General Public License
// along with this program; if not, see <http://www.gnu.org/licenses/>.
//

#include "IRadioChannel.h"
#include "Ieee80211MgmtSTA.h"
<<<<<<< HEAD
#include "IRadioChannel.h"
#include "InterfaceEntry.h"
#include "ModuleAccess.h"
#include "Ieee802Ctrl.h"
=======

#include "Ieee802Ctrl_m.h"
>>>>>>> d31230ae
#include "NotifierConsts.h"
#include "PhyControlInfo_m.h"
#include "Radio80211aControlInfo_m.h"
<<<<<<< HEAD
=======
#include "InterfaceTableAccess.h"
>>>>>>> d31230ae
#include "opp_utils.h"

//TBD supportedRates!
//TBD use command msg kinds?
//TBD implement bitrate switching (Radio already supports it)
//TBD where to put LCC header (SNAP)..?
//TBD mac should be able to signal when msg got transmitted

Define_Module(Ieee80211MgmtSTA);

// message kind values for timers
#define MK_AUTH_TIMEOUT         1
#define MK_ASSOC_TIMEOUT        2
#define MK_SCAN_SENDPROBE       3
#define MK_SCAN_MINCHANNELTIME  4
#define MK_SCAN_MAXCHANNELTIME  5
#define MK_BEACON_TIMEOUT       6

#define MAX_BEACONS_MISSED 3.5  // beacon lost timeout, in beacon intervals (doesn't need to be integer)


std::ostream& operator<<(std::ostream& os, const Ieee80211MgmtSTA::ScanningInfo& scanning)
{
    os << "activeScan=" << scanning.activeScan
       << " probeDelay=" << scanning.probeDelay
       << " curChan=";
    if (scanning.channelList.empty())
        os << "<none>";
    else
        os << scanning.channelList[scanning.currentChannelIndex];
    os << " minChanTime=" << scanning.minChannelTime
       << " maxChanTime=" << scanning.maxChannelTime;
    os << " chanList={";
    for (int i=0; i<(int)scanning.channelList.size(); i++)
        os << (i==0 ? "" : " ") << scanning.channelList[i];
    os << "}";

    return os;
}

std::ostream& operator<<(std::ostream& os, const Ieee80211MgmtSTA::APInfo& ap)
{
    os << "AP addr=" << ap.address
       << " chan=" << ap.channel
       << " ssid=" << ap.ssid
       //TBD supportedRates
       << " beaconIntvl=" << ap.beaconInterval
       << " rxPower=" << ap.rxPower
       << " authSeqExpected=" << ap.authSeqExpected
       << " isAuthenticated=" << ap.isAuthenticated;
    return os;
}

std::ostream& operator<<(std::ostream& os, const Ieee80211MgmtSTA::AssociatedAPInfo& assocAP)
{
    os << "AP addr=" << assocAP.address
       << " chan=" << assocAP.channel
       << " ssid=" << assocAP.ssid
       << " beaconIntvl=" << assocAP.beaconInterval
       << " receiveSeq="  << assocAP.receiveSequence
       << " rxPower=" << assocAP.rxPower;
    return os;
}

void Ieee80211MgmtSTA::initialize(int stage)
{
    Ieee80211MgmtBase::initialize(stage);

<<<<<<< HEAD
    if (stage == INITSTAGE_LOCAL)
=======
    if (stage == 0)
>>>>>>> d31230ae
    {
        isScanning = false;
        isAssociated = false;
        assocTimeoutMsg = NULL;
        myIface = NULL;

        host = getContainingNode(this);
        host->subscribe(NF_LINK_FULL_PROMISCUOUS, this);

        WATCH(isScanning);
        WATCH(isAssociated);

        WATCH(scanning);
        WATCH(assocAP);
        WATCH_LIST(apList);
    }
    else if (stage == INITSTAGE_LINK_LAYER)
    {
<<<<<<< HEAD
        IRadioChannel *radioChannel = check_and_cast<IRadioChannel *>(simulation.getModuleByPath("radioChannel"));
        numChannels = radioChannel->getNumChannels();
    }
    else if (stage == INITSTAGE_LINK_LAYER_2)
    {
        IInterfaceTable *ift = findModuleFromPar<IInterfaceTable>(par("interfaceTableModule"), this);
=======
        // determine numChannels (needed when we're told to scan "all" channels)
        IChannelControl *cc = ChannelAccess::getChannelControl();
        numChannels = cc->getNumChannels();
        nb->subscribe(this, NF_LINK_FULL_PROMISCUOUS);

        IInterfaceTable *ift = InterfaceTableAccess().getIfExists();
>>>>>>> d31230ae
        if (ift)
        {
            myIface = ift->getInterfaceByName(OPP_Global::stripnonalnum(findModuleUnderContainingNode(this)->getFullName()).c_str());
        }
    }
}

void Ieee80211MgmtSTA::handleTimer(cMessage *msg)
{
    if (msg->getKind()==MK_AUTH_TIMEOUT)
    {
        // authentication timed out
        APInfo *ap = (APInfo *)msg->getContextPointer();
        EV << "Authentication timed out, AP address = " << ap->address << "\n";

        // send back failure report to agent
        sendAuthenticationConfirm(ap, PRC_TIMEOUT);
    }
    else if (msg->getKind()==MK_ASSOC_TIMEOUT)
    {
        // association timed out
        APInfo *ap = (APInfo *)msg->getContextPointer();
        EV << "Association timed out, AP address = " << ap->address << "\n";

        // send back failure report to agent
        sendAssociationConfirm(ap, PRC_TIMEOUT);
    }
    else if (msg->getKind()==MK_SCAN_MAXCHANNELTIME)
    {
        // go to next channel during scanning
        bool done = scanNextChannel();
        if (done)
            sendScanConfirm(); // send back response to agents' "scan" command
        delete msg;
    }
    else if (msg->getKind()==MK_SCAN_SENDPROBE)
    {
        // Active Scan: send a probe request, then wait for minChannelTime (11.1.3.2.2)
        delete msg;
        sendProbeRequest();
        cMessage *timerMsg = new cMessage("minChannelTime", MK_SCAN_MINCHANNELTIME);
        scheduleAt(simTime()+scanning.minChannelTime, timerMsg); //XXX actually, we should start waiting after ProbeReq actually got transmitted
    }
    else if (msg->getKind()==MK_SCAN_MINCHANNELTIME)
    {
        // Active Scan: after minChannelTime, possibly listen for the remaining time until maxChannelTime
        delete msg;
        if (scanning.busyChannelDetected)
        {
            EV << "Busy channel detected during minChannelTime, continuing listening until maxChannelTime elapses\n";
            cMessage *timerMsg = new cMessage("maxChannelTime", MK_SCAN_MAXCHANNELTIME);
            scheduleAt(simTime()+scanning.maxChannelTime - scanning.minChannelTime, timerMsg);
        }
        else
        {
            EV << "Channel was empty during minChannelTime, going to next channel\n";
            bool done = scanNextChannel();
            if (done)
                sendScanConfirm(); // send back response to agents' "scan" command
        }
    }
    else if (msg->getKind()==MK_BEACON_TIMEOUT)
    {
        // missed a few consecutive beacons
        beaconLost();
    }
    else
    {
        throw cRuntimeError("internal error: unrecognized timer '%s'", msg->getName());
    }
}

void Ieee80211MgmtSTA::handleUpperMessage(cPacket *msg)
{
    if (!isAssociated || assocAP.address.isUnspecified())
    {
        EV << "STA is not associated with an access point, discarding packet" << msg << "\n";
        delete msg;
        return;
    }

    Ieee80211DataFrame *frame = encapsulate(msg);
    sendOrEnqueue(frame);
}

void Ieee80211MgmtSTA::handleCommand(int msgkind, cObject *ctrl)
{
    if (dynamic_cast<Ieee80211Prim_ScanRequest *>(ctrl))
        processScanCommand((Ieee80211Prim_ScanRequest *)ctrl);
    else if (dynamic_cast<Ieee80211Prim_AuthenticateRequest *>(ctrl))
        processAuthenticateCommand((Ieee80211Prim_AuthenticateRequest *)ctrl);
    else if (dynamic_cast<Ieee80211Prim_DeauthenticateRequest *>(ctrl))
        processDeauthenticateCommand((Ieee80211Prim_DeauthenticateRequest *)ctrl);
    else if (dynamic_cast<Ieee80211Prim_AssociateRequest *>(ctrl))
        processAssociateCommand((Ieee80211Prim_AssociateRequest *)ctrl);
    else if (dynamic_cast<Ieee80211Prim_ReassociateRequest *>(ctrl))
        processReassociateCommand((Ieee80211Prim_ReassociateRequest *)ctrl);
    else if (dynamic_cast<Ieee80211Prim_DisassociateRequest *>(ctrl))
        processDisassociateCommand((Ieee80211Prim_DisassociateRequest *)ctrl);
    else if (ctrl)
        throw cRuntimeError("handleCommand(): unrecognized control info class `%s'", ctrl->getClassName());
    else
        throw cRuntimeError("handleCommand(): control info is NULL");
    delete ctrl;
}

Ieee80211DataFrame *Ieee80211MgmtSTA::encapsulate(cPacket *msg)
{
    Ieee80211DataFrameWithSNAP *frame = new Ieee80211DataFrameWithSNAP(msg->getName());

    // frame goes to the AP
    frame->setToDS(true);

    // receiver is the AP
    frame->setReceiverAddress(assocAP.address);

    // destination address is in address3
    Ieee802Ctrl *ctrl = check_and_cast<Ieee802Ctrl *>(msg->removeControlInfo());
    frame->setAddress3(ctrl->getDest());
    frame->setEtherType(ctrl->getEtherType());
    delete ctrl;

    frame->encapsulate(msg);
    return frame;
}

cPacket *Ieee80211MgmtSTA::decapsulate(Ieee80211DataFrame *frame)
{
    cPacket *payload = frame->decapsulate();

    Ieee802Ctrl *ctrl = new Ieee802Ctrl();
    ctrl->setSrc(frame->getAddress3());
    ctrl->setDest(frame->getReceiverAddress());
    Ieee80211DataFrameWithSNAP *frameWithSNAP = dynamic_cast<Ieee80211DataFrameWithSNAP *>(frame);
    if (frameWithSNAP)
        ctrl->setEtherType(frameWithSNAP->getEtherType());
    payload->setControlInfo(ctrl);

    delete frame;
    return payload;
}

Ieee80211MgmtSTA::APInfo *Ieee80211MgmtSTA::lookupAP(const MACAddress& address)
{
    for (AccessPointList::iterator it=apList.begin(); it!=apList.end(); ++it)
        if (it->address == address)
            return &(*it);
    return NULL;
}

void Ieee80211MgmtSTA::clearAPList()
{
    for (AccessPointList::iterator it=apList.begin(); it!=apList.end(); ++it)
        if (it->authTimeoutMsg)
            delete cancelEvent(it->authTimeoutMsg);
    apList.clear();
}

void Ieee80211MgmtSTA::changeChannel(int channelNum)
{
    EV << "Tuning to channel #" << channelNum << "\n";

    // sending PHY_C_CONFIGURERADIO command to MAC
    PhyControlInfo *phyCtrl = new PhyControlInfo();
    phyCtrl->setChannelNumber(channelNum);
    cMessage *msg = new cMessage("changeChannel", PHY_C_CONFIGURERADIO);
    msg->setControlInfo(phyCtrl);
    send(msg, "macOut");
}

void Ieee80211MgmtSTA::beaconLost()
{
    EV << "Missed a few consecutive beacons -- AP is considered lost\n";
<<<<<<< HEAD
    emit(NF_L2_BEACON_LOST, myIface);  //XXX use InterfaceEntry as detail, etc...
=======
    nb->fireChangeNotification(NF_L2_BEACON_LOST, myIface);
>>>>>>> d31230ae
}

void Ieee80211MgmtSTA::sendManagementFrame(Ieee80211ManagementFrame *frame, const MACAddress& address)
{
    // frame goes to the specified AP
    frame->setToDS(true);
    frame->setReceiverAddress(address);
    //XXX set sequenceNumber?

    sendOrEnqueue(frame);
}

void Ieee80211MgmtSTA::startAuthentication(APInfo *ap, simtime_t timeout)
{
    if (ap->authTimeoutMsg)
        throw cRuntimeError("startAuthentication: authentication currently in progress with AP address=", ap->address.str().c_str());
    if (ap->isAuthenticated)
        throw cRuntimeError("startAuthentication: already authenticated with AP address=", ap->address.str().c_str());

    changeChannel(ap->channel);

    EV << "Sending initial Authentication frame with seqNum=1\n";

    // create and send first authentication frame
    Ieee80211AuthenticationFrame *frame = new Ieee80211AuthenticationFrame("Auth");
    frame->getBody().setSequenceNumber(1);
    //XXX frame length could be increased to account for challenge text length etc.
    sendManagementFrame(frame, ap->address);

    ap->authSeqExpected = 2;

    // schedule timeout
    ASSERT(ap->authTimeoutMsg==NULL);
    ap->authTimeoutMsg = new cMessage("authTimeout", MK_AUTH_TIMEOUT);
    ap->authTimeoutMsg->setContextPointer(ap);
    scheduleAt(simTime()+timeout, ap->authTimeoutMsg);
}

void Ieee80211MgmtSTA::startAssociation(APInfo *ap, simtime_t timeout)
{
    if (isAssociated || assocTimeoutMsg)
        throw cRuntimeError("startAssociation: already associated or association currently in progress");
    if (!ap->isAuthenticated)
        throw cRuntimeError("startAssociation: not yet authenticated with AP address=", ap->address.str().c_str());

    // switch to that channel
    changeChannel(ap->channel);

    // create and send association request
    Ieee80211AssociationRequestFrame *frame = new Ieee80211AssociationRequestFrame("Assoc");

    //XXX set the following too?
    // string SSID
    // Ieee80211SupportedRatesElement supportedRates;

    sendManagementFrame(frame, ap->address);

    // schedule timeout
    ASSERT(assocTimeoutMsg==NULL);
    assocTimeoutMsg = new cMessage("assocTimeout", MK_ASSOC_TIMEOUT);
    assocTimeoutMsg->setContextPointer(ap);
    scheduleAt(simTime()+timeout, assocTimeoutMsg);
}

void Ieee80211MgmtSTA::receiveSignal(cComponent *source, simsignal_t signalID, long value)
{
    Enter_Method_Silent();
    // Note that we are only subscribed during scanning!
    if (signalID == IRadio::radioReceptionStateChangedSignal)
    {
        IRadio::RadioReceptionState newRadioReceptionState = (IRadio::RadioReceptionState)value;
        if (newRadioReceptionState != IRadio::RADIO_RECEPTION_STATE_UNDEFINED && newRadioReceptionState != IRadio::RADIO_RECEPTION_STATE_IDLE)
        {
            EV << "busy radio channel detected during scanning\n";
            scanning.busyChannelDetected = true;
        }
    }
}

void Ieee80211MgmtSTA::receiveSignal(cComponent *source, simsignal_t signalID, cObject *obj)
{
    Enter_Method_Silent();
    printNotificationBanner(signalID, obj);

    // Note that we are only subscribed during scanning!
    if (signalID==NF_LINK_FULL_PROMISCUOUS)
    {
        Ieee80211DataOrMgmtFrame *frame = dynamic_cast<Ieee80211DataOrMgmtFrame*>(obj);
        if (!frame || frame->getControlInfo()==NULL)
            return;
        if (frame->getType()!=ST_BEACON)
            return;
        if (dynamic_cast <Radio80211aControlInfo*> (frame->getControlInfo())==NULL)
            return;
        Radio80211aControlInfo *ctl= dynamic_cast <Radio80211aControlInfo*> (frame->getControlInfo());
        Ieee80211BeaconFrame *beacon= (check_and_cast<Ieee80211BeaconFrame *>(frame));
        APInfo *ap = lookupAP(beacon->getTransmitterAddress());
        if (ap)
            ap->rxPower=ctl->getRecPow();
    }
}

void Ieee80211MgmtSTA::processScanCommand(Ieee80211Prim_ScanRequest *ctrl)
{
    EV << "Received Scan Request from agent, clearing AP list and starting scanning...\n";

    if (isScanning)
        throw cRuntimeError("processScanCommand: scanning already in progress");
    if (isAssociated)
    {
        disassociate();
    }
    else if (assocTimeoutMsg)
    {
        EV << "Cancelling ongoing association process\n";
        delete cancelEvent(assocTimeoutMsg);
        assocTimeoutMsg = NULL;
    }

    // clear existing AP list (and cancel any pending authentications) -- we want to start with a clean page
    clearAPList();

    // fill in scanning state
    ASSERT(ctrl->getBSSType()==BSSTYPE_INFRASTRUCTURE);
    scanning.bssid = ctrl->getBSSID().isUnspecified() ? MACAddress::BROADCAST_ADDRESS : ctrl->getBSSID();
    scanning.ssid = ctrl->getSSID();
    scanning.activeScan = ctrl->getActiveScan();
    scanning.probeDelay = ctrl->getProbeDelay();
    scanning.channelList.clear();
    scanning.minChannelTime = ctrl->getMinChannelTime();
    scanning.maxChannelTime = ctrl->getMaxChannelTime();
    ASSERT(scanning.minChannelTime <= scanning.maxChannelTime);

    // channel list to scan (default: all channels)
    for (int i=0; i<(int)ctrl->getChannelListArraySize(); i++)
        scanning.channelList.push_back(ctrl->getChannelList(i));
    if (scanning.channelList.empty())
        for (int i=0; i<numChannels; i++)
            scanning.channelList.push_back(i);

    // start scanning
    if (scanning.activeScan)
        host->subscribe(IRadio::radioReceptionStateChangedSignal, this);
    scanning.currentChannelIndex = -1; // so we'll start with index==0
    isScanning = true;
    scanNextChannel();
}

bool Ieee80211MgmtSTA::scanNextChannel()
{
    // if we're already at the last channel, we're through
    if (scanning.currentChannelIndex==(int)scanning.channelList.size()-1)
    {
        EV << "Finished scanning last channel\n";
        if (scanning.activeScan)
            host->unsubscribe(IRadio::radioReceptionStateChangedSignal, this);
        isScanning = false;
        return true; // we're done
    }

    // tune to next channel
    int newChannel = scanning.channelList[++scanning.currentChannelIndex];
    changeChannel(newChannel);
    scanning.busyChannelDetected = false;

    if (scanning.activeScan)
    {
        // Active Scan: first wait probeDelay, then send a probe. Listening
        // for minChannelTime or maxChannelTime takes place after that. (11.1.3.2)
        scheduleAt(simTime()+scanning.probeDelay, new cMessage("sendProbe", MK_SCAN_SENDPROBE));
    }
    else
    {
        // Passive Scan: spend maxChannelTime on the channel (11.1.3.1)
        cMessage *timerMsg = new cMessage("maxChannelTime", MK_SCAN_MAXCHANNELTIME);
        scheduleAt(simTime()+scanning.maxChannelTime, timerMsg);
    }

    return false;
}

void Ieee80211MgmtSTA::sendProbeRequest()
{
    EV << "Sending Probe Request, BSSID=" << scanning.bssid << ", SSID=\"" << scanning.ssid << "\"\n";
    Ieee80211ProbeRequestFrame *frame = new Ieee80211ProbeRequestFrame("ProbeReq");
    frame->getBody().setSSID(scanning.ssid.c_str());
    sendManagementFrame(frame, scanning.bssid);
}

void Ieee80211MgmtSTA::sendScanConfirm()
{
    EV << "Scanning complete, found " << apList.size() << " APs, sending confirmation to agent\n";

    // copy apList contents into a ScanConfirm primitive and send it back
    int n = apList.size();
    Ieee80211Prim_ScanConfirm *confirm = new Ieee80211Prim_ScanConfirm();
    confirm->setBssListArraySize(n);
    AccessPointList::iterator it = apList.begin();
    //XXX filter for req'd bssid and ssid
    for (int i=0; i<n; i++, it++)
    {
        APInfo *ap = &(*it);
        Ieee80211Prim_BSSDescription& bss = confirm->getBssList(i);
        bss.setChannelNumber(ap->channel);
        bss.setBSSID(ap->address);
        bss.setSSID(ap->ssid.c_str());
        bss.setSupportedRates(ap->supportedRates);
        bss.setBeaconInterval(ap->beaconInterval);
        bss.setRxPower(ap->rxPower);
    }
    sendConfirm(confirm, PRC_SUCCESS);
}

void Ieee80211MgmtSTA::processAuthenticateCommand(Ieee80211Prim_AuthenticateRequest *ctrl)
{
    const MACAddress& address = ctrl->getAddress();
    APInfo *ap = lookupAP(address);
    if (!ap)
        throw cRuntimeError("processAuthenticateCommand: AP not known: address = %s", address.str().c_str());
    startAuthentication(ap, ctrl->getTimeout());
}

void Ieee80211MgmtSTA::processDeauthenticateCommand(Ieee80211Prim_DeauthenticateRequest *ctrl)
{
    const MACAddress& address = ctrl->getAddress();
    APInfo *ap = lookupAP(address);
    if (!ap)
        throw cRuntimeError("processDeauthenticateCommand: AP not known: address = %s", address.str().c_str());

    if (isAssociated && assocAP.address==address)
        disassociate();

    if (ap->isAuthenticated)
        ap->isAuthenticated = false;

    // cancel possible pending authentication timer
    if (ap->authTimeoutMsg)
    {
        delete cancelEvent(ap->authTimeoutMsg);
        ap->authTimeoutMsg = NULL;
    }

    // create and send deauthentication request
    Ieee80211DeauthenticationFrame *frame = new Ieee80211DeauthenticationFrame("Deauth");
    frame->getBody().setReasonCode(ctrl->getReasonCode());
    sendManagementFrame(frame, address);
}

void Ieee80211MgmtSTA::processAssociateCommand(Ieee80211Prim_AssociateRequest *ctrl)
{
    const MACAddress& address = ctrl->getAddress();
    APInfo *ap = lookupAP(address);
    if (!ap)
        throw cRuntimeError("processAssociateCommand: AP not known: address = %s", address.str().c_str());
    startAssociation(ap, ctrl->getTimeout());
}

void Ieee80211MgmtSTA::processReassociateCommand(Ieee80211Prim_ReassociateRequest *ctrl)
{
    // treat the same way as association
    //XXX refine
    processAssociateCommand(ctrl);
}

void Ieee80211MgmtSTA::processDisassociateCommand(Ieee80211Prim_DisassociateRequest *ctrl)
{
    const MACAddress& address = ctrl->getAddress();

    if (isAssociated && address==assocAP.address)
    {
        disassociate();
    }
    else if (assocTimeoutMsg)
    {
        // pending association
        delete cancelEvent(assocTimeoutMsg);
        assocTimeoutMsg = NULL;
    }

    // create and send disassociation request
    Ieee80211DisassociationFrame *frame = new Ieee80211DisassociationFrame("Disass");
    frame->getBody().setReasonCode(ctrl->getReasonCode());
    sendManagementFrame(frame, address);
}

void Ieee80211MgmtSTA::disassociate()
{
    EV << "Disassociating from AP address=" << assocAP.address << "\n";
    ASSERT(isAssociated);
    isAssociated = false;
    delete cancelEvent(assocAP.beaconTimeoutMsg);
    assocAP.beaconTimeoutMsg = NULL;
    assocAP = AssociatedAPInfo(); // clear it
}

void Ieee80211MgmtSTA::sendAuthenticationConfirm(APInfo *ap, int resultCode)
{
    Ieee80211Prim_AuthenticateConfirm *confirm = new Ieee80211Prim_AuthenticateConfirm();
    confirm->setAddress(ap->address);
    sendConfirm(confirm, resultCode);
}

void Ieee80211MgmtSTA::sendAssociationConfirm(APInfo *ap, int resultCode)
{
    sendConfirm(new Ieee80211Prim_AssociateConfirm(), resultCode);
}

void Ieee80211MgmtSTA::sendConfirm(Ieee80211PrimConfirm *confirm, int resultCode)
{
    confirm->setResultCode(resultCode);
    cMessage *msg = new cMessage(confirm->getClassName());
    msg->setControlInfo(confirm);
    send(msg, "agentOut");
}

int Ieee80211MgmtSTA::statusCodeToPrimResultCode(int statusCode)
{
    return statusCode==SC_SUCCESSFUL ? PRC_SUCCESS : PRC_REFUSED;
}

void Ieee80211MgmtSTA::handleDataFrame(Ieee80211DataFrame *frame)
{
    // Only send the Data frame up to the higher layer if the STA is associated with an AP,
    // else delete the frame
    if (isAssociated)
        sendUp(decapsulate(frame));
    else
    {
        EV << "Rejecting data frame as STA is not associated with an AP" << endl;
        delete frame;
    }
}

void Ieee80211MgmtSTA::handleAuthenticationFrame(Ieee80211AuthenticationFrame *frame)
{
    MACAddress address = frame->getTransmitterAddress();
    int frameAuthSeq = frame->getBody().getSequenceNumber();
    EV << "Received Authentication frame from address=" << address << ", seqNum=" << frameAuthSeq << "\n";

    APInfo *ap = lookupAP(address);
    if (!ap)
    {
        EV << "AP not known, discarding authentication frame\n";
        delete frame;
        return;
    }

    // what if already authenticated with AP
    if (ap->isAuthenticated)
    {
        EV << "AP already authenticated, ignoring frame\n";
        delete frame;
        return;
    }

    // is authentication is in progress with this AP?
    if (!ap->authTimeoutMsg)
    {
        EV << "No authentication in progress with AP, ignoring frame\n";
        delete frame;
        return;
    }

    // check authentication sequence number is OK
    if (frameAuthSeq != ap->authSeqExpected)
    {
        // wrong sequence number: send error and return
        EV << "Wrong sequence number, " << ap->authSeqExpected << " expected\n";
        Ieee80211AuthenticationFrame *resp = new Ieee80211AuthenticationFrame("Auth-ERROR");
        resp->getBody().setStatusCode(SC_AUTH_OUT_OF_SEQ);
        sendManagementFrame(resp, frame->getTransmitterAddress());
        delete frame;

        // cancel timeout, send error to agent
        delete cancelEvent(ap->authTimeoutMsg);
        ap->authTimeoutMsg = NULL;
        sendAuthenticationConfirm(ap, PRC_REFUSED); //XXX or what resultCode?
        return;
    }

    // check if more exchanges are needed for auth to be complete
    int statusCode = frame->getBody().getStatusCode();

    if (statusCode==SC_SUCCESSFUL && !frame->getBody().getIsLast())
    {
        EV << "More steps required, sending another Authentication frame\n";

        // more steps required, send another Authentication frame
        Ieee80211AuthenticationFrame *resp = new Ieee80211AuthenticationFrame("Auth");
        resp->getBody().setSequenceNumber(frameAuthSeq+1);
        resp->getBody().setStatusCode(SC_SUCCESSFUL);
        // XXX frame length could be increased to account for challenge text length etc.
        sendManagementFrame(resp, address);
        ap->authSeqExpected += 2;
    }
    else
    {
        if (statusCode==SC_SUCCESSFUL)
            EV << "Authentication successful\n";
        else
            EV << "Authentication failed\n";

        // authentication completed
        ap->isAuthenticated = (statusCode==SC_SUCCESSFUL);
        delete cancelEvent(ap->authTimeoutMsg);
        ap->authTimeoutMsg = NULL;
        sendAuthenticationConfirm(ap, statusCodeToPrimResultCode(statusCode));
    }

    delete frame;
}

void Ieee80211MgmtSTA::handleDeauthenticationFrame(Ieee80211DeauthenticationFrame *frame)
{
    EV << "Received Deauthentication frame\n";
    const MACAddress& address = frame->getAddress3();  // source address
    APInfo *ap = lookupAP(address);
    if (!ap || !ap->isAuthenticated)
    {
        EV << "Unknown AP, or not authenticated with that AP -- ignoring frame\n";
        delete frame;
        return;
    }
    if (ap->authTimeoutMsg)
    {
        delete cancelEvent(ap->authTimeoutMsg);
        ap->authTimeoutMsg = NULL;
        EV << "Cancelling pending authentication\n";
        delete frame;
        return;
    }

    EV << "Setting isAuthenticated flag for that AP to false\n";
    ap->isAuthenticated = false;
    delete frame;
}

void Ieee80211MgmtSTA::handleAssociationRequestFrame(Ieee80211AssociationRequestFrame *frame)
{
    dropManagementFrame(frame);
}

void Ieee80211MgmtSTA::handleAssociationResponseFrame(Ieee80211AssociationResponseFrame *frame)
{
    EV << "Received Association Response frame\n";

    if (!assocTimeoutMsg)
    {
        EV << "No association in progress, ignoring frame\n";
        delete frame;
        return;
    }

    // extract frame contents
    MACAddress address = frame->getTransmitterAddress();
    int statusCode = frame->getBody().getStatusCode();
    //XXX short aid;
    //XXX Ieee80211SupportedRatesElement supportedRates;
    delete frame;

    // look up AP data structure
    APInfo *ap = lookupAP(address);
    if (!ap)
        throw cRuntimeError("handleAssociationResponseFrame: AP not known: address=%s", address.str().c_str());

    if (isAssociated)
    {
        EV << "Breaking existing association with AP address=" << assocAP.address << "\n";
        isAssociated = false;
        delete cancelEvent(assocAP.beaconTimeoutMsg);
        assocAP.beaconTimeoutMsg = NULL;
        assocAP = AssociatedAPInfo();
    }

    delete cancelEvent(assocTimeoutMsg);
    assocTimeoutMsg = NULL;

    if (statusCode!=SC_SUCCESSFUL)
    {
        EV << "Association failed with AP address=" << ap->address << "\n";
    }
    else
    {
        EV << "Association successful, AP address=" << ap->address << "\n";

        // change our state to "associated"
        isAssociated = true;
        (APInfo&)assocAP = (*ap);

<<<<<<< HEAD
        emit(NF_L2_ASSOCIATED, myIface);
=======
        nb->fireChangeNotification(NF_L2_ASSOCIATED, myIface);
>>>>>>> d31230ae

        assocAP.beaconTimeoutMsg = new cMessage("beaconTimeout", MK_BEACON_TIMEOUT);
        scheduleAt(simTime()+MAX_BEACONS_MISSED*assocAP.beaconInterval, assocAP.beaconTimeoutMsg);
    }

    // report back to agent
    sendAssociationConfirm(ap, statusCodeToPrimResultCode(statusCode));
}

void Ieee80211MgmtSTA::handleReassociationRequestFrame(Ieee80211ReassociationRequestFrame *frame)
{
    dropManagementFrame(frame);
}

void Ieee80211MgmtSTA::handleReassociationResponseFrame(Ieee80211ReassociationResponseFrame *frame)
{
    EV << "Received Reassociation Response frame\n";
    //TBD handle with the same code as Association Response?
}

void Ieee80211MgmtSTA::handleDisassociationFrame(Ieee80211DisassociationFrame *frame)
{
    EV << "Received Disassociation frame\n";
    const MACAddress& address = frame->getAddress3();  // source address

    if (assocTimeoutMsg)
    {
        // pending association
        delete cancelEvent(assocTimeoutMsg);
        assocTimeoutMsg = NULL;
    }
    if (!isAssociated || address!=assocAP.address)
    {
        EV << "Not associated with that AP -- ignoring frame\n";
        delete frame;
        return;
    }

    EV << "Setting isAssociated flag to false\n";
    isAssociated = false;
    delete cancelEvent(assocAP.beaconTimeoutMsg);
    assocAP.beaconTimeoutMsg = NULL;
}

void Ieee80211MgmtSTA::handleBeaconFrame(Ieee80211BeaconFrame *frame)
{
    EV << "Received Beacon frame\n";
    storeAPInfo(frame->getTransmitterAddress(), frame->getBody());

    // if it is out associate AP, restart beacon timeout
    if (isAssociated && frame->getTransmitterAddress()==assocAP.address)
    {
        EV << "Beacon is from associated AP, restarting beacon timeout timer\n";
        ASSERT(assocAP.beaconTimeoutMsg!=NULL);
        cancelEvent(assocAP.beaconTimeoutMsg);
        scheduleAt(simTime()+MAX_BEACONS_MISSED*assocAP.beaconInterval, assocAP.beaconTimeoutMsg);

        //APInfo *ap = lookupAP(frame->getTransmitterAddress());
        //ASSERT(ap!=NULL);
    }

    delete frame;
}

void Ieee80211MgmtSTA::handleProbeRequestFrame(Ieee80211ProbeRequestFrame *frame)
{
    dropManagementFrame(frame);
}

void Ieee80211MgmtSTA::handleProbeResponseFrame(Ieee80211ProbeResponseFrame *frame)
{
    EV << "Received Probe Response frame\n";
    storeAPInfo(frame->getTransmitterAddress(), frame->getBody());
    delete frame;
}

void Ieee80211MgmtSTA::storeAPInfo(const MACAddress& address, const Ieee80211BeaconFrameBody& body)
{
    APInfo *ap = lookupAP(address);
    if (ap)
    {
        EV << "AP address=" << address << ", SSID=" << body.getSSID() << " already in our AP list, refreshing the info\n";
    }
    else
    {
        EV << "Inserting AP address=" << address << ", SSID=" << body.getSSID() << " into our AP list\n";
        apList.push_back(APInfo());
        ap = &apList.back();
    }

    ap->channel = body.getChannelNumber();
    ap->address = address;
    ap->ssid = body.getSSID();
    ap->supportedRates = body.getSupportedRates();
    ap->beaconInterval = body.getBeaconInterval();

    //XXX where to get this from?
    //ap->rxPower = ...
}
<|MERGE_RESOLUTION|>--- conflicted
+++ resolved
@@ -15,24 +15,17 @@
 // along with this program; if not, see <http://www.gnu.org/licenses/>.
 //
 
+
+#include "Ieee80211MgmtSTA.h"
+
 #include "IRadioChannel.h"
-#include "Ieee80211MgmtSTA.h"
-<<<<<<< HEAD
 #include "IRadioChannel.h"
 #include "InterfaceEntry.h"
 #include "ModuleAccess.h"
 #include "Ieee802Ctrl.h"
-=======
-
-#include "Ieee802Ctrl_m.h"
->>>>>>> d31230ae
 #include "NotifierConsts.h"
 #include "PhyControlInfo_m.h"
 #include "Radio80211aControlInfo_m.h"
-<<<<<<< HEAD
-=======
-#include "InterfaceTableAccess.h"
->>>>>>> d31230ae
 #include "opp_utils.h"
 
 //TBD supportedRates!
@@ -101,11 +94,7 @@
 {
     Ieee80211MgmtBase::initialize(stage);
 
-<<<<<<< HEAD
     if (stage == INITSTAGE_LOCAL)
-=======
-    if (stage == 0)
->>>>>>> d31230ae
     {
         isScanning = false;
         isAssociated = false;
@@ -124,21 +113,12 @@
     }
     else if (stage == INITSTAGE_LINK_LAYER)
     {
-<<<<<<< HEAD
         IRadioChannel *radioChannel = check_and_cast<IRadioChannel *>(simulation.getModuleByPath("radioChannel"));
         numChannels = radioChannel->getNumChannels();
     }
     else if (stage == INITSTAGE_LINK_LAYER_2)
     {
         IInterfaceTable *ift = findModuleFromPar<IInterfaceTable>(par("interfaceTableModule"), this);
-=======
-        // determine numChannels (needed when we're told to scan "all" channels)
-        IChannelControl *cc = ChannelAccess::getChannelControl();
-        numChannels = cc->getNumChannels();
-        nb->subscribe(this, NF_LINK_FULL_PROMISCUOUS);
-
-        IInterfaceTable *ift = InterfaceTableAccess().getIfExists();
->>>>>>> d31230ae
         if (ift)
         {
             myIface = ift->getInterfaceByName(OPP_Global::stripnonalnum(findModuleUnderContainingNode(this)->getFullName()).c_str());
@@ -312,11 +292,7 @@
 void Ieee80211MgmtSTA::beaconLost()
 {
     EV << "Missed a few consecutive beacons -- AP is considered lost\n";
-<<<<<<< HEAD
-    emit(NF_L2_BEACON_LOST, myIface);  //XXX use InterfaceEntry as detail, etc...
-=======
-    nb->fireChangeNotification(NF_L2_BEACON_LOST, myIface);
->>>>>>> d31230ae
+    emit(NF_L2_BEACON_LOST, myIface);
 }
 
 void Ieee80211MgmtSTA::sendManagementFrame(Ieee80211ManagementFrame *frame, const MACAddress& address)
@@ -806,11 +782,7 @@
         isAssociated = true;
         (APInfo&)assocAP = (*ap);
 
-<<<<<<< HEAD
         emit(NF_L2_ASSOCIATED, myIface);
-=======
-        nb->fireChangeNotification(NF_L2_ASSOCIATED, myIface);
->>>>>>> d31230ae
 
         assocAP.beaconTimeoutMsg = new cMessage("beaconTimeout", MK_BEACON_TIMEOUT);
         scheduleAt(simTime()+MAX_BEACONS_MISSED*assocAP.beaconInterval, assocAP.beaconTimeoutMsg);
