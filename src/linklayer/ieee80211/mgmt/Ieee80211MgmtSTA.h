//
// Copyright (C) 2006 Andras Varga
//
// This program is free software; you can redistribute it and/or
// modify it under the terms of the GNU Lesser General Public License
// as published by the Free Software Foundation; either version 2
// of the License, or (at your option) any later version.
//
// This program is distributed in the hope that it will be useful,
// but WITHOUT ANY WARRANTY; without even the implied warranty of
// MERCHANTABILITY or FITNESS FOR A PARTICULAR PURPOSE.  See the
// GNU Lesser General Public License for more details.
//
// You should have received a copy of the GNU Lesser General Public License
// along with this program; if not, see <http://www.gnu.org/licenses/>.
//

#ifndef IEEE80211_MGMT_STA_H
#define IEEE80211_MGMT_STA_H

#include "INETDefs.h"

#include "Ieee80211MgmtBase.h"
#include "Ieee80211Primitives_m.h"
#include "IInterfaceTable.h"


class InterfaceEntry;

/**
 * Used in 802.11 infrastructure mode: handles management frames for
 * a station (STA). See corresponding NED file for a detailed description.
 *
 * @author Andras Varga
 */
class INET_API Ieee80211MgmtSTA : public Ieee80211MgmtBase
{
  public:
    //
    // Encapsulates information about the ongoing scanning process
    //
    struct ScanningInfo
    {
        MACAddress bssid; // specific BSSID to scan for, or the broadcast address
        std::string ssid; // SSID to scan for (empty=any)
        bool activeScan;  // whether to perform active or passive scanning
        simtime_t probeDelay; // delay (in s) to be used prior to transmitting a Probe frame during active scanning
        std::vector<int> channelList; // list of channels to scan
        int currentChannelIndex; // index into channelList[]
        bool busyChannelDetected; // during minChannelTime, we have to listen for busy channel
        simtime_t minChannelTime; // minimum time to spend on each channel when scanning
        simtime_t maxChannelTime; // maximum time to spend on each channel when scanning
    };

    //
    // Stores AP info received during scanning
    //
    struct APInfo
    {
        int channel;
        MACAddress address; // alias bssid
        std::string ssid;
        Ieee80211SupportedRatesElement supportedRates;
        simtime_t beaconInterval;
        double rxPower;

        bool isAuthenticated;
        int authSeqExpected;  // valid while authenticating; values: 1,3,5...
        cMessage *authTimeoutMsg; // if non-NULL: authentication is in progress

        APInfo() {
            channel = -1; beaconInterval = rxPower = 0; authSeqExpected = -1;
            isAuthenticated = false; authTimeoutMsg = NULL;
        }
    };

    //
    // Associated AP, plus data associated with the association with the associated AP
    //
    struct AssociatedAPInfo : public APInfo
    {
        int receiveSequence;
        cMessage *beaconTimeoutMsg;

        AssociatedAPInfo() : APInfo() {receiveSequence = 0; beaconTimeoutMsg = NULL;}
    };

  protected:
<<<<<<< HEAD
    cModule *host;
    InterfaceEntry *myIface;
=======
    IInterfaceTable *interfaceTable;
    NotificationBoard *nb;
>>>>>>> 2123fed0

    // number of channels in ChannelControl -- used if we're told to scan "all" channels
    int numChannels;

    // scanning status
    bool isScanning;
    ScanningInfo scanning;

    // APInfo list: we collect scanning results and keep track of ongoing authentications here
    // Note: there can be several ongoing authentications simultaneously
    typedef std::list<APInfo> AccessPointList;
    AccessPointList apList;

    // associated Access Point
    bool isAssociated;
    cMessage *assocTimeoutMsg; // if non-NULL: association is in progress
    AssociatedAPInfo assocAP;

  public:
    Ieee80211MgmtSTA() : host(NULL), myIface(NULL), numChannels(-1), isScanning(false),isAssociated(false), assocTimeoutMsg(NULL) {}

  protected:
    virtual int numInitStages() const { return NUM_INIT_STAGES; }
    virtual void initialize(int stage);

    /** Implements abstract Ieee80211MgmtBase method */
    virtual void handleTimer(cMessage *msg);

    /** Implements abstract Ieee80211MgmtBase method */
    virtual void handleUpperMessage(cPacket *msg);

    /** Implements abstract Ieee80211MgmtBase method */
    virtual void handleCommand(int msgkind, cObject *ctrl);

    /** Utility function for handleUpperMessage() */
    virtual Ieee80211DataFrame *encapsulate(cPacket *msg);

    /** Utility method to decapsulate a data frame */
    virtual cPacket *decapsulate(Ieee80211DataFrame *frame);

    /** Utility function: sends authentication request */
    virtual void startAuthentication(APInfo *ap, simtime_t timeout);

    /** Utility function: sends association request */
    virtual void startAssociation(APInfo *ap, simtime_t timeout);

    /** Utility function: looks up AP in our AP list. Returns NULL if not found. */
    virtual APInfo *lookupAP(const MACAddress& address);

    /** Utility function: clear the AP list, and cancel any pending authentications. */
    virtual void clearAPList();

    /** Utility function: switches to the given radio channel. */
    virtual void changeChannel(int channelNum);

    /** Stores AP info received in a beacon or probe response */
    virtual void storeAPInfo(const MACAddress& address, const Ieee80211BeaconFrameBody& body);

    /** Switches to the next channel to scan; returns true if done (there wasn't any more channel to scan). */
    virtual bool scanNextChannel();

    /** Broadcasts a Probe Request */
    virtual void sendProbeRequest();

    /** Missed a few consecutive beacons */
    virtual void beaconLost();

    /** Sends back result of scanning to the agent */
    virtual void sendScanConfirm();

    /** Sends back result of authentication to the agent */
    virtual void sendAuthenticationConfirm(APInfo *ap, int resultCode);

    /** Sends back result of association to the agent */
    virtual void sendAssociationConfirm(APInfo *ap, int resultCode);

    /** Utility function: Cancel the existing association */
    virtual void disassociate();

    /** Utility function: sends a confirmation to the agent */
    virtual void sendConfirm(Ieee80211PrimConfirm *confirm, int resultCode);

    /** Utility function: sends a management frame */
    virtual void sendManagementFrame(Ieee80211ManagementFrame *frame, const MACAddress& address);

    /** Called by the signal handler whenever a change occurs we're interested in */
    virtual void receiveSignal(cComponent *source, simsignal_t signalID, cObject *obj);

    /** Utility function: converts Ieee80211StatusCode (->frame) to Ieee80211PrimResultCode (->primitive) */
    virtual int statusCodeToPrimResultCode(int statusCode);

    /** @name Processing of different frame types */
    //@{
    virtual void handleDataFrame(Ieee80211DataFrame *frame);
    virtual void handleAuthenticationFrame(Ieee80211AuthenticationFrame *frame);
    virtual void handleDeauthenticationFrame(Ieee80211DeauthenticationFrame *frame);
    virtual void handleAssociationRequestFrame(Ieee80211AssociationRequestFrame *frame);
    virtual void handleAssociationResponseFrame(Ieee80211AssociationResponseFrame *frame);
    virtual void handleReassociationRequestFrame(Ieee80211ReassociationRequestFrame *frame);
    virtual void handleReassociationResponseFrame(Ieee80211ReassociationResponseFrame *frame);
    virtual void handleDisassociationFrame(Ieee80211DisassociationFrame *frame);
    virtual void handleBeaconFrame(Ieee80211BeaconFrame *frame);
    virtual void handleProbeRequestFrame(Ieee80211ProbeRequestFrame *frame);
    virtual void handleProbeResponseFrame(Ieee80211ProbeResponseFrame *frame);
    //@}

    /** @name Processing of different agent commands */
    //@{
    virtual void processScanCommand(Ieee80211Prim_ScanRequest *ctrl);
    virtual void processAuthenticateCommand(Ieee80211Prim_AuthenticateRequest *ctrl);
    virtual void processDeauthenticateCommand(Ieee80211Prim_DeauthenticateRequest *ctrl);
    virtual void processAssociateCommand(Ieee80211Prim_AssociateRequest *ctrl);
    virtual void processReassociateCommand(Ieee80211Prim_ReassociateRequest *ctrl);
    virtual void processDisassociateCommand(Ieee80211Prim_DisassociateRequest *ctrl);
    //@}
};

#endif

<|MERGE_RESOLUTION|>--- conflicted
+++ resolved
@@ -86,13 +86,8 @@
     };
 
   protected:
-<<<<<<< HEAD
     cModule *host;
     InterfaceEntry *myIface;
-=======
-    IInterfaceTable *interfaceTable;
-    NotificationBoard *nb;
->>>>>>> 2123fed0
 
     // number of channels in ChannelControl -- used if we're told to scan "all" channels
     int numChannels;
