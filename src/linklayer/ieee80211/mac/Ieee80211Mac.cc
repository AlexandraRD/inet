--- conflicted
+++ resolved
@@ -210,10 +210,6 @@
         ST = par("slotTime");    //added by sorin
         if (ST == -1)
             ST = 20e-6; //20us
-<<<<<<< HEAD
-        EV_DEBUG << " slotTime=" << ST * 1e6 << "us DIFS=" << getDIFS() * 1e6 << "us";
-=======
->>>>>>> f1cb55f7
 
         basicBitrate = par("basicBitrate");
         bitrate = par("bitrate");
@@ -237,11 +233,8 @@
             Ieee80211Descriptor::getIdx(opMode, basicBitrate);
 
         controlBitRate = par("controlBitrate").doubleValue();
-<<<<<<< HEAD
-        EV_DEBUG << " basicBitrate=" << basicBitrate / 1e6 << "M";
-        EV_DEBUG << " bitrate=" << bitrate / 1e6 << "M IDLE=" << IDLE << " RECEIVE=" << RECEIVE << endl;
-=======
-        EV<<" slotTime = "<<getSlotTime()*1e6<<"us DIFS = "<< getDIFS()*1e6<<"us";
+
+        EV_DEBUG << " slotTime=" << getSlotTime() * 1e6 << "us DIFS=" << getDIFS() * 1e6 << "us";
 
         if (controlBitRate == -1)
         {
@@ -255,18 +248,11 @@
             controlFrameModulationType = Ieee80211Descriptor::getDescriptor(basicBitrateIdx).modulationType;
         }
 
->>>>>>> f1cb55f7
-
         // configure AutoBit Rate
         configureAutoBitRate();
         //end auto rate code
-<<<<<<< HEAD
-        EV_DEBUG << " bitrate=" << bitrate / 1e6 << "M IDLE=" << IDLE << " RECEIVE=" << RECEIVE << endl;
-=======
-        EV<<" basicBitrate="<<basicBitrate/1e6<<"Mb ";
-        EV<<" bitrate="<<bitrate/1e6<<"Mb IDLE="<<IDLE<<" RECEIVE="<<RECEIVE<<endl;
-
->>>>>>> f1cb55f7
+        EV_DEBUG << " basicBitrate=" << basicBitrate / 1e6 << "Mb ";
+        EV_DEBUG << " bitrate=" << bitrate / 1e6 << "Mb IDLE=" << IDLE << " RECEIVE=" << RECEIVE << endl;
 
         const char *addressString = par("address");
         address = isInterfaceRegistered();
@@ -720,15 +706,9 @@
     Radio80211aControlInfo *cinfo = dynamic_cast<Radio80211aControlInfo *>(msg->getControlInfo());
     if (cinfo && cinfo->getAirtimeMetric()) {
         double rtsTime = 0;
-<<<<<<< HEAD
         if (rtsThreshold * 8 < cinfo->getTestFrameSize())
-            rtsTime = computeFrameDuration(LENGTH_CTS, basicBitrate) + computeFrameDuration(LENGTH_RTS, basicBitrate);
-        double frameDuration = cinfo->getTestFrameDuration() + computeFrameDuration(LENGTH_ACK, basicBitrate) + rtsTime;
-=======
-        if (rtsThreshold*8<cinfo->getTestFrameSize())
-             rtsTime=  controlFrameTxTime(LENGTH_CTS) + controlFrameTxTime(LENGTH_RTS);
-        double frameDuration = cinfo->getTestFrameDuration() + controlFrameTxTime(LENGTH_ACK)+rtsTime;
->>>>>>> f1cb55f7
+             rtsTime = controlFrameTxTime(LENGTH_CTS) + controlFrameTxTime(LENGTH_RTS);
+        double frameDuration = cinfo->getTestFrameDuration() + controlFrameTxTime(LENGTH_ACK) + rtsTime;
         cinfo->setTestFrameDuration(frameDuration);
     }
     emit(NF_LINK_FULL_PROMISCUOUS, msg);
@@ -842,11 +822,8 @@
         return;
     }
 
-<<<<<<< HEAD
-    Ieee80211Frame *frame = dynamic_cast<Ieee80211Frame *>(msg);
-=======
     // Special case, is  endTimeout ACK and the radio state  is RECV, the system must wait until end reception (9.3.2.8 ACK procedure)
-    if (msg == endTimeout && radioState == RadioState::RECV && useModulationParameters && fsm.getState() == WAITACK)
+    if (msg == endTimeout && radio->getReceptionState() == IRadio::RECEPTION_STATE_RECEIVING && useModulationParameters && fsm.getState() == WAITACK)
     {
         EV << "Re-schedule WAITACK timeout \n";
         scheduleAt(simTime() + controlFrameTxTime(LENGTH_ACK), endTimeout);
@@ -854,7 +831,6 @@
     }
 
     Ieee80211Frame *frame = dynamic_cast<Ieee80211Frame*>(msg);
->>>>>>> f1cb55f7
     int frameType = frame ? frame->getType() : -1;
     logState();
     stateVector.record(fsm.getState());
@@ -1467,34 +1443,7 @@
 
 simtime_t Ieee80211Mac::getEIFS()
 {
-// FIXME:   return getSIFS() + getDIFS() + (8 * ACKSize + aPreambleLength + aPLCPHeaderLength) / lowestDatarate;
-<<<<<<< HEAD
-    if (PHY_HEADER_LENGTH < 0) {
-        if ((opMode == 'b') || (opMode == 'g'))
-            return getSIFS() + getDIFS() + (8 * LENGTH_ACK) / 1E+6 + getHeaderTime(1E+6);
-        else if (opMode == 'a')
-            return getSIFS() + getDIFS() + (8 * LENGTH_ACK) / 6E+6 + getHeaderTime(6E+6);
-        else if (opMode == 'p')
-            return getSIFS() + getDIFS() + (8 * LENGTH_ACK) / 6E+6 + getHeaderTime(3E+6);
-    }
-    else {
-        // FIXME: check how PHY_HEADER_LENGTH is handled. Is that given in bytes or secs ???
-        // what is the real unit? The use seems to be incosistent betwen b and g modes.
-        if (opMode == 'b')
-            return getSIFS() + getDIFS() + (8 * LENGTH_ACK + PHY_HEADER_LENGTH) / 1E+6;
-        else if (opMode == 'g')
-            return getSIFS() + getDIFS() + (8 * LENGTH_ACK) / 1E+6 + PHY_HEADER_LENGTH;
-        else if (opMode == 'a')
-            return getSIFS() + getDIFS() + (8 * LENGTH_ACK) / 6E+6 + PHY_HEADER_LENGTH;
-        else if (opMode == 'p')
-            return getSIFS() + getDIFS() + (8 * LENGTH_ACK) / 3E+6 + PHY_HEADER_LENGTH;
-    }
-    // if arrive here there is an error
-    throw cRuntimeError("mode not supported");
-    return 0;
-=======
     return getSIFS() + getDIFS() + controlFrameTxTime(LENGTH_ACK);
->>>>>>> f1cb55f7
 }
 
 simtime_t Ieee80211Mac::computeBackoffPeriod(Ieee80211Frame *msg, int r)
@@ -1607,27 +1556,15 @@
         if (useModulationParameters) {
             ModulationType modType;
             modType = WifiModulationType::getModulationType(opMode, bitRate);
-<<<<<<< HEAD
-            WifiModulationType::getSlotDuration(modType, wifiPreambleType);
-            tim = computeFrameDuration(frameToSend) + SIMTIME_DBL(
-                        WifiModulationType::getSlotDuration(modType, wifiPreambleType)
-                        + WifiModulationType::getSifsTime(modType, wifiPreambleType)
-                        + WifiModulationType::get_aPHY_RX_START_Delay(modType, wifiPreambleType));
-        }
-        else
-            tim = computeFrameDuration(frameToSend) + SIMTIME_DBL(getSIFS()) + computeFrameDuration(LENGTH_ACK, basicBitrate) + MAX_PROPAGATION_DELAY * 2;
-        EV_DEBUG << " time out=" << tim * 1e6 << "us" << endl;
-=======
             double duration = computeFrameDuration(frameToSend);
-            double slot = SIMTIME_DBL(WifiModulationType::getSlotDuration(modType,wifiPreambleType));
-            double sifs =  SIMTIME_DBL(WifiModulationType::getSifsTime(modType,wifiPreambleType));
-            double PHY_RX_START = SIMTIME_DBL(WifiModulationType::get_aPHY_RX_START_Delay (modType,wifiPreambleType));
+            double slot = SIMTIME_DBL(WifiModulationType::getSlotDuration(modType, wifiPreambleType));
+            double sifs = SIMTIME_DBL(WifiModulationType::getSifsTime(modType, wifiPreambleType));
+            double PHY_RX_START = SIMTIME_DBL(WifiModulationType::get_aPHY_RX_START_Delay (modType, wifiPreambleType));
             tim = duration + slot + sifs + PHY_RX_START;
         }
         else
             tim = computeFrameDuration(frameToSend) + SIMTIME_DBL( getSlotTime()) +SIMTIME_DBL( getSIFS()) + controlFrameTxTime(LENGTH_ACK) + MAX_PROPAGATION_DELAY * 2;
-        EV<<" time out="<<tim*1e6<<"us"<<endl;
->>>>>>> f1cb55f7
+        EV_DEBUG << " time out=" << tim*1e6 << "us" << endl;
         scheduleAt(simTime() + tim, endTimeout);
     }
 }
@@ -1648,18 +1585,10 @@
 
 void Ieee80211Mac::scheduleCTSTimeoutPeriod()
 {
-<<<<<<< HEAD
     if (!endTimeout->isScheduled()) {
         EV_DEBUG << "scheduling CTS timeout period\n";
-        scheduleAt(simTime() + computeFrameDuration(LENGTH_RTS, basicBitrate) + getSIFS()
-                + computeFrameDuration(LENGTH_CTS, basicBitrate) + MAX_PROPAGATION_DELAY * 2, endTimeout);
-=======
-    if (!endTimeout->isScheduled())
-    {
-        EV << "scheduling CTS timeout period\n";
         scheduleAt(simTime() + controlFrameTxTime(LENGTH_RTS) + getSIFS()
                    + controlFrameTxTime(LENGTH_CTS) + MAX_PROPAGATION_DELAY * 2, endTimeout);
->>>>>>> f1cb55f7
     }
 }
 
@@ -1755,12 +1684,8 @@
 {
     EV_INFO << "sending ACK frame\n";
     numAckSend++;
-<<<<<<< HEAD
     radio->setRadioMode(IRadio::RADIO_MODE_TRANSMITTER);
-    sendDown(setBasicBitrate(buildACKFrame(frameToACK)));
-=======
     sendDown(setControlBitrate(buildACKFrame(frameToACK)));
->>>>>>> f1cb55f7
 }
 
 void Ieee80211Mac::sendDataFrameOnEndSIFS(Ieee80211DataOrMgmtFrame *frameToSend)
@@ -1785,18 +1710,11 @@
 
         for (frame = transmissionQueue()->begin(); frame != transmissionQueue()->end(); ++frame) {
             count++;
-<<<<<<< HEAD
-            t = computeFrameDuration(*frame) + 2 * getSIFS() + computeFrameDuration(LENGTH_ACK, basicBitrate);
+            t = computeFrameDuration(*frame) + 2 * getSIFS() + controlFrameTxTime(LENGTH_ACK);
             EV_DEBUG << "t is " << t << endl;
             if (TXOP() > time + t) {
-=======
-            t = computeFrameDuration(*frame) + 2 * getSIFS() + controlFrameTxTime(LENGTH_ACK);
-            EV << "t is " << t << endl;
-            if (TXOP()>time+t)
-            {
->>>>>>> f1cb55f7
                 time += t;
-                EV_DEBUG << "adding t \n";
+                EV_DEBUG << "adding t\n";
             }
             else {
                 break;
@@ -1804,7 +1722,7 @@
         }
         //to be sure we get endTXOP earlier then receive ACK and we have to minus SIFS time from first packet
         time -= getSIFS() / 2 + getSIFS();
-        EV_DEBUG << "scheduling TXOP for AC" << currentAC << ", duration is " << time << ",count is " << count << endl;
+        EV_DEBUG << "scheduling TXOP for AC" << currentAC << ", duration is " << time << ", count is " << count << endl;
         scheduleAt(simTime() + time, endTXOP);
     }
     EV_INFO << "sending Data frame\n";
@@ -1814,14 +1732,9 @@
 
 void Ieee80211Mac::sendRTSFrame(Ieee80211DataOrMgmtFrame *frameToSend)
 {
-<<<<<<< HEAD
     EV_INFO << "sending RTS frame\n";
     radio->setRadioMode(IRadio::RADIO_MODE_TRANSMITTER);
-    sendDown(setBasicBitrate(buildRTSFrame(frameToSend)));
-=======
-    EV << "sending RTS frame\n";
     sendDown(setControlBitrate(buildRTSFrame(frameToSend)));
->>>>>>> f1cb55f7
 }
 
 void Ieee80211Mac::sendMulticastFrame(Ieee80211DataOrMgmtFrame *frameToSend)
@@ -1843,14 +1756,9 @@
 
 void Ieee80211Mac::sendCTSFrame(Ieee80211RTSFrame *rtsFrame)
 {
-<<<<<<< HEAD
     EV_INFO << "sending CTS frame\n";
     radio->setRadioMode(IRadio::RADIO_MODE_TRANSMITTER);
-    sendDown(setBasicBitrate(buildCTSFrame(rtsFrame)));
-=======
-    EV << "sending CTS frame\n";
     sendDown(setControlBitrate(buildCTSFrame(rtsFrame)));
->>>>>>> f1cb55f7
 }
 
 /****************************************************************
@@ -1864,7 +1772,7 @@
         cObject *ctr = frameToSend->getControlInfo();
         RadioTransmissionRequest *ctrl = dynamic_cast<RadioTransmissionRequest *>(ctr);
         if (ctrl == NULL)
-            throw cRuntimeError("control info is not PhyControlInfo type %s");
+            throw cRuntimeError("control info is not RadioTransmissionRequest but %s", ctr->getClassName());
         frame->setControlInfo(ctrl->dup());
     }
     if (isMulticast(frameToSend))
@@ -1883,13 +1791,7 @@
                 if (bitRate == 0)
                     bitRate = bitrate;
             }
-<<<<<<< HEAD
-            frame->setDuration(3 * getSIFS() + 2 * computeFrameDuration(LENGTH_ACK, basicBitrate)
-                    + computeFrameDuration(size, bitRate));
-=======
-            frame->setDuration(3 * getSIFS() + 2 * controlFrameTxTime(LENGTH_ACK)
-                               + computeFrameDuration(size,bitRate));
->>>>>>> f1cb55f7
+            frame->setDuration(3 * getSIFS() + 2 * controlFrameTxTime(LENGTH_ACK) + computeFrameDuration(size, bitRate));
         }
         else
             frame->setDuration(getSIFS() + controlFrameTxTime(LENGTH_ACK));
@@ -1919,15 +1821,9 @@
     Ieee80211RTSFrame *frame = new Ieee80211RTSFrame("wlan-rts");
     frame->setTransmitterAddress(address);
     frame->setReceiverAddress(frameToSend->getReceiverAddress());
-<<<<<<< HEAD
-    frame->setDuration(3 * getSIFS() + computeFrameDuration(LENGTH_CTS, basicBitrate)
+    frame->setDuration(3 * getSIFS() + controlFrameTxTime(LENGTH_CTS)
             + computeFrameDuration(frameToSend)
-            + computeFrameDuration(LENGTH_ACK, basicBitrate));
-=======
-    frame->setDuration(3 * getSIFS() + controlFrameTxTime(LENGTH_CTS) +
-                       computeFrameDuration(frameToSend) +
-                       controlFrameTxTime(LENGTH_ACK));
->>>>>>> f1cb55f7
+            + controlFrameTxTime(LENGTH_ACK));
 
     return frame;
 }
@@ -1950,7 +1846,6 @@
         EV_DEBUG << "Per frame1 params" << endl;
         RadioTransmissionRequest *newTransmissionRequest = new RadioTransmissionRequest();
         *newTransmissionRequest = *oldTransmissionRequest;
-        //EV<<"PhyControlInfo bitrate "<<phyControlInfo->getBitrate()/1e6<<"Mbps txpower "<<phyControlInfo->txpower()<<"mW"<<endl;
         frame->setControlInfo(newTransmissionRequest);
     }
 
@@ -1970,8 +1865,8 @@
 Ieee80211Frame *Ieee80211Mac::setControlBitrate(Ieee80211Frame *frame)
 {
     ASSERT(frame->getControlInfo()==NULL);
-    PhyControlInfo *ctrl = new PhyControlInfo();
-    ctrl->setBitrate(controlBitRate);
+    RadioTransmissionRequest *ctrl = new RadioTransmissionRequest();
+    ctrl->setBitrate((bps)controlBitRate);
     frame->setControlInfo(ctrl);
     return frame;
 }
@@ -2158,30 +2053,12 @@
 double Ieee80211Mac::computeFrameDuration(int bits, double bitrate)
 {
     double duration;
-<<<<<<< HEAD
-    if (PHY_HEADER_LENGTH < 0) {
-        ModulationType modType;
-        modType = WifiModulationType::getModulationType(opMode, bitrate);
-        duration = SIMTIME_DBL(WifiModulationType::calculateTxDuration(bits, modType, wifiPreambleType));
-    }
-    else {
-        // FIXME: check how PHY_HEADER_LENGTH is handled. Is that given in bytes or secs ???
-        // what is the real unit? The use seems to be incosistent betwen b and g/a/p modes.
-        if ((opMode == 'g') || (opMode == 'a') || (opMode == 'p'))
-            duration = 4 * ceil((16 + bits + 6) / (bitrate / 1e6 * 4)) * 1e-6 + PHY_HEADER_LENGTH;
-        else if (opMode == 'b')
-            duration = bits / bitrate + PHY_HEADER_LENGTH / BITRATE_HEADER;
-        else
-            throw cRuntimeError("Opmode '%c' not supported", opMode);
-    }
-=======
     ModulationType modType;
     modType = WifiModulationType::getModulationType(opMode, bitrate);
-    if (PHY_HEADER_LENGTH<0)
+    if (PHY_HEADER_LENGTH < 0)
         duration = SIMTIME_DBL(WifiModulationType::calculateTxDuration(bits, modType, wifiPreambleType));
     else
         duration = SIMTIME_DBL(WifiModulationType::getPayloadDuration(bits, modType)) + PHY_HEADER_LENGTH;
->>>>>>> f1cb55f7
 
     EV_DEBUG << " duration=" << duration * 1e6 << "us(" << bits << "bits " << bitrate / 1e6 << "Mbps)" << endl;
     return duration;
@@ -2793,7 +2670,18 @@
     return false;
 }
 
-<<<<<<< HEAD
+double Ieee80211Mac::controlFrameTxTime(int bits)
+{
+     double duration;
+     if (PHY_HEADER_LENGTH < 0)
+         duration = SIMTIME_DBL(WifiModulationType::calculateTxDuration(bits, controlFrameModulationType, wifiPreambleType));
+     else
+         duration = SIMTIME_DBL(WifiModulationType::getPayloadDuration(bits, controlFrameModulationType)) + PHY_HEADER_LENGTH;
+
+     EV_DEBUG << " duration=" << duration*1e6 << "us(" << bits << "bits " << controlFrameModulationType.getPhyRate()/1e6 << "Mbps)" << endl;
+     return duration;
+}
+
 bool Ieee80211Mac::handleNodeStart(IDoneCallback *doneCallback)
 {
     if (!doneCallback)
@@ -2808,16 +2696,3 @@
 } // namespace ieee80211
 
 } // namespace inet
-=======
-double Ieee80211Mac::controlFrameTxTime(int bits)
-{
-     double duration;
-     if (PHY_HEADER_LENGTH<0)
-         duration = SIMTIME_DBL(WifiModulationType::calculateTxDuration(bits, controlFrameModulationType, wifiPreambleType));
-     else
-         duration = SIMTIME_DBL(WifiModulationType::getPayloadDuration(bits, controlFrameModulationType))+PHY_HEADER_LENGTH;
-
-     EV<<" duration="<<duration*1e6<<"us("<<bits<<"bits "<<controlFrameModulationType.getPhyRate()/1e6<<"Mbps)"<<endl;
-     return duration;
-}
->>>>>>> f1cb55f7
