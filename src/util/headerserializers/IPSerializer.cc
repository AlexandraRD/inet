--- conflicted
+++ resolved
@@ -140,7 +140,6 @@
 
     if (withEncapsulated)
     {
-<<<<<<< HEAD
         switch (dest->getTransportProtocol())
         {
           case IP_PROT_ICMP:
@@ -160,7 +159,7 @@
             TCPSerializer().parse(buf + headerLength, encapLength, (TCPSegment *)encapPacket);
             break;
           default:
-            opp_error("IPSerializer: cannot serialize protocol %d", dest->getTransportProtocol());
+            throw cRuntimeError("IPSerializer: cannot serialize protocol %d", dest->getTransportProtocol());
         }
     }
     else
@@ -187,26 +186,6 @@
         encapPacket = new cPacket(packetname);
         encapPacket->setByteLength(totalLength - headerLength);
         dest->setName(packetname);
-=======
-      case IP_PROT_ICMP:
-        encapPacket = new ICMPMessage("icmp-from-wire");
-        ICMPSerializer().parse(buf + headerLength, std::min(totalLength, bufsize) - headerLength, (ICMPMessage *)encapPacket);
-        break;
-      case IP_PROT_UDP:
-        encapPacket = new UDPPacket("udp-from-wire");
-        UDPSerializer().parse(buf + headerLength, std::min(totalLength, bufsize) - headerLength, (UDPPacket *)encapPacket);
-        break;
-      case IP_PROT_SCTP:
-        encapPacket = new SCTPMessage("sctp-from-wire");
-        SCTPSerializer().parse(buf + headerLength, (unsigned int)(std::min(totalLength, bufsize) - headerLength), (SCTPMessage *)encapPacket);
-        break;
-      case IP_PROT_TCP:
-        encapPacket = new TCPSegment("tcp-from-wire");
-        TCPSerializer().parse(buf + headerLength, (unsigned int)(std::min(totalLength, bufsize) - headerLength), (TCPSegment *)encapPacket, true);
-        break;
-      default:
-        throw cRuntimeError("IPSerializer: cannot serialize protocol %d", dest->getTransportProtocol());
->>>>>>> 86c336f3
     }
 
     ASSERT(encapPacket);
