//
// Copyright (C) 2004 Andras Varga
// Copyright (C) 2000 Institut fuer Telematik, Universitaet Karlsruhe
//
// This program is free software; you can redistribute it and/or
// modify it under the terms of the GNU Lesser General Public License
// as published by the Free Software Foundation; either version 2
// of the License, or (at your option) any later version.
//
// This program is distributed in the hope that it will be useful,
// but WITHOUT ANY WARRANTY; without even the implied warranty of
// MERCHANTABILITY or FITNESS FOR A PARTICULAR PURPOSE.  See the
// GNU Lesser General Public License for more details.
//
// You should have received a copy of the GNU Lesser General Public License
// along with this program; if not, see <http://www.gnu.org/licenses/>.
//

package inet.nodes.ipv6;

import inet.applications.IPingApp;
import inet.applications.ISCTPApp;
import inet.applications.ITCPApp;
import inet.applications.IUDPApp;
import inet.transport.ISCTP;
import inet.transport.ITCP;
import inet.transport.IUDP;


//
// IPv6 host with TCP, SCTP and UDP layers and applications.
// see ~StandardHost for configuration.
//
module StandardHost6 extends NodeBase6
{
    parameters:
        @display("i=device/pc2");
        int numTcpApps = default(0);  // no of TCP apps. Specify the app types in INI file with tcpApp[0..1].typename="TCPEchoApp" syntax
        int numUdpApps = default(0);  // no of UDP apps. Specify the app types in INI file with udpApp[0..1].typename="UDPVideoStreamCli" syntax
        int numSctpApps = default(0); // no of SCTP apps. Specify the app types in INI file with sctpApp[0..1].typename="SCTPServer" syntax
        int numPingApps = default(0);  // no of PING apps. Specify the app types in INI file with pingApp[0..1].typename="PingApp" syntax
        bool hasTcp = default(numTcpApps>0);
        bool hasUdp = default(numUdpApps>0);
        bool hasSctp = default(numSctpApps>0);
        string tcpType = default(firstAvailable("TCP", "TCP_lwIP", "TCP_NSC", "TCP_None"));  // tcp implementation (e.g. ~TCP, ~TCP_lwIP, ~TCP_NSC) or ~TCPSpoof
        string udpType = default(firstAvailable("UDP","UDP_None"));
        string sctpType = default(firstAvailable("SCTP","SCTP_None"));
        IPForward = default(false);  // disable routing by default
    submodules:
        tcpApp[numTcpApps]: <> like ITCPApp {
            parameters:
                @display("p=186,54,row,60");
        }
        tcp: <tcpType> like ITCP if hasTcp {
            parameters:
                @display("p=186,141");
        }
        udpApp[numUdpApps]: <> like IUDPApp {
            parameters:
                @display("p=336,54,row,60");
        }
        udp: <udpType> like IUDP if hasUdp {
            parameters:
                @display("p=336,141");
        }
        sctpApp[numSctpApps]: <> like ISCTPApp {
            parameters:
                @display("p=501,54,row,60");
        }
        sctp: <sctpType> like ISCTP if hasSctp {
            @display("p=501,141");
        }
        pingApp[numPingApps]: <default("PingApp")> like IPingApp {
            parameters:
                @display("p=501,230,row,60");
        }

    connections allowunconnected:
        for i=0..numTcpApps-1 {
            tcpApp[i].tcpOut --> tcp.appIn++;
            tcpApp[i].tcpIn <-- tcp.appOut++;
        }

<<<<<<< HEAD
        tcp.ipOut --> networkLayer.transportIn++ if numTcpApps>0;
        tcp.ipIn <-- networkLayer.transportOut++ if numTcpApps>0;
=======
        tcp.ipv6Out --> networkLayer.transportIn++ if hasTcp;
        tcp.ipv6In <-- networkLayer.transportOut++ if hasTcp;
>>>>>>> d31230ae

        for i=0..numUdpApps-1 {
            udpApp[i].udpOut --> udp.appIn++;
            udpApp[i].udpIn <-- udp.appOut++;
        }

<<<<<<< HEAD
        udp.ipOut --> networkLayer.transportIn++ if numUdpApps>0;
        udp.ipIn <-- networkLayer.transportOut++ if numUdpApps>0;
=======
        udp.ipv6Out --> networkLayer.transportIn++ if hasUdp;
        udp.ipv6In <-- networkLayer.transportOut++ if hasUdp;
>>>>>>> d31230ae

        for i=0..numSctpApps-1 {
            sctpApp[i].sctpOut --> sctp.from_appl++;
            sctp.to_appl++ --> sctpApp[i].sctpIn;
        }
<<<<<<< HEAD
        sctp.to_ip --> networkLayer.transportIn++ if numSctpApps>0;
        networkLayer.transportOut++ --> sctp.from_ip if numSctpApps>0;
=======
        sctp.to_ipv6 --> networkLayer.transportIn++ if hasSctp;
        networkLayer.transportOut++ --> sctp.from_ipv6 if hasSctp;
>>>>>>> d31230ae

        for i=0..numPingApps-1 {
            networkLayer.pingOut++ --> pingApp[i].pingIn;
            networkLayer.pingIn++ <-- pingApp[i].pingOut;
        }
}
<|MERGE_RESOLUTION|>--- conflicted
+++ resolved
@@ -81,38 +81,23 @@
             tcpApp[i].tcpIn <-- tcp.appOut++;
         }
 
-<<<<<<< HEAD
-        tcp.ipOut --> networkLayer.transportIn++ if numTcpApps>0;
-        tcp.ipIn <-- networkLayer.transportOut++ if numTcpApps>0;
-=======
-        tcp.ipv6Out --> networkLayer.transportIn++ if hasTcp;
-        tcp.ipv6In <-- networkLayer.transportOut++ if hasTcp;
->>>>>>> d31230ae
+        tcp.ipOut --> networkLayer.transportIn++ if hasTcp;
+        tcp.ipIn <-- networkLayer.transportOut++ if hasTcp;
 
         for i=0..numUdpApps-1 {
             udpApp[i].udpOut --> udp.appIn++;
             udpApp[i].udpIn <-- udp.appOut++;
         }
 
-<<<<<<< HEAD
-        udp.ipOut --> networkLayer.transportIn++ if numUdpApps>0;
-        udp.ipIn <-- networkLayer.transportOut++ if numUdpApps>0;
-=======
-        udp.ipv6Out --> networkLayer.transportIn++ if hasUdp;
-        udp.ipv6In <-- networkLayer.transportOut++ if hasUdp;
->>>>>>> d31230ae
+        udp.ipOut --> networkLayer.transportIn++ if hasUdp;
+        udp.ipIn <-- networkLayer.transportOut++ if hasUdp;
 
         for i=0..numSctpApps-1 {
             sctpApp[i].sctpOut --> sctp.from_appl++;
             sctp.to_appl++ --> sctpApp[i].sctpIn;
         }
-<<<<<<< HEAD
-        sctp.to_ip --> networkLayer.transportIn++ if numSctpApps>0;
-        networkLayer.transportOut++ --> sctp.from_ip if numSctpApps>0;
-=======
-        sctp.to_ipv6 --> networkLayer.transportIn++ if hasSctp;
-        networkLayer.transportOut++ --> sctp.from_ipv6 if hasSctp;
->>>>>>> d31230ae
+        sctp.to_ip --> networkLayer.transportIn++ if hasSctp;
+        networkLayer.transportOut++ --> sctp.from_ip if hasSctp;
 
         for i=0..numPingApps-1 {
             networkLayer.pingOut++ --> pingApp[i].pingIn;
