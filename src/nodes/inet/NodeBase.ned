//
// Copyright (C) 2000 Institut fuer Telematik, Universitaet Karlsruhe
//
// This program is free software; you can redistribute it and/or
// modify it under the terms of the GNU Lesser General Public License
// as published by the Free Software Foundation; either version 2
// of the License, or (at your option) any later version.
//
// This program is distributed in the hope that it will be useful,
// but WITHOUT ANY WARRANTY; without even the implied warranty of
// MERCHANTABILITY or FITNESS FOR A PARTICULAR PURPOSE.  See the
// GNU Lesser General Public License for more details.
//
// You should have received a copy of the GNU Lesser General Public License
// along with this program; if not, see <http://www.gnu.org/licenses/>.
//

package inet.nodes.inet;

<<<<<<< HEAD
import inet.battery.IBattery;
=======
import inet.base.NotificationBoard;
>>>>>>> b5bda9b6
import inet.linklayer.IExternalNic;
import inet.linklayer.IWiredNic;
import inet.linklayer.IWirelessNic;
import inet.linklayer.loopback.LoopbackInterface;
import inet.mobility.contract.IMobility;
import inet.networklayer.common.IRoutingTable;
import inet.networklayer.common.InterfaceTable;
import inet.networklayer.contract.INetworkLayer;
import inet.power.contract.IPowerSource;
import inet.status.NodeStatus;
import inet.util.PcapRecorder;


//
// Contains the common lower layers (linklayer and networklayer)
// of Router, StandardHost, WirelessHost etc.
//
// NOTE:
//    - IPForward is turned on by default.
//    - use this model only as a base type. In simulations use ~Router,
//      ~StandardHost, ~WirelessHost and ~AdhocHost
//
module NodeBase
{
    parameters:
        @display("bgb=,448");
        @node;
        @labels(node,ethernet-node,wireless-node);
        bool hasStatus = default(false);
        int numExtInterfaces = default(0);
        int numRadios = default(0);               // the number of radios in the router. by default no wireless
        int numPcapRecorders = default(0); // no of PcapRecorders.
        string mobilityType = default(numRadios > 0 ? "StationaryMobility" : "");
        string networkLayerType = default("IPv4NetworkLayer");
        string routingTableType = default("IPv4RoutingTable");
        bool IPForward = default(true);               // TODO should we remove these parameters from the routingTable
        bool forwardMulticast = default(false);
        string powerSourceType = default("");
        routingTable.IPForward = IPForward;
        routingTable.forwardMulticast = forwardMulticast; //      and use the parameters of the node in the C++ code?
    gates:
        input radioIn[numRadios] @directIn;
        inout pppg[] @labels(PPPFrame-conn);
        inout ethg[] @labels(EtherFrame-conn);
    submodules:
        status: NodeStatus if hasStatus {
            @display("p=50,50");
        }

<<<<<<< HEAD
        battery: <batteryType> like IBattery if batteryType != "" {
=======
        notificationBoard: NotificationBoard {
            parameters:
                @display("p=53,155;is=s");
        }

        powerSource: <powerSourceType> like IPowerSource if powerSourceType != "" {
>>>>>>> b5bda9b6
            parameters:
                @display("p=53,77;i=block/plug;is=s");
        }

        // optional mobility module. Required only if wireless cards are present
        mobility: <mobilityType> like IMobility if mobilityType != "" {
            parameters:
                @display("p=53,111");
        }

        // network layer
        networkLayer: <networkLayerType> like INetworkLayer {
            parameters:
                @display("p=329,287;q=queue");
        }

		// routing table
        routingTable: <routingTableType> like IRoutingTable if routingTableType != "" {
            parameters:
                @display("p=53,225;is=s");
        }

        // linklayer
        interfaceTable: InterfaceTable {
            parameters:
                @display("p=53,287;is=s");
        }

        pcapRecorder[numPcapRecorders]: PcapRecorder {
            @display("p=53,338,r,10");
        }

        lo0: LoopbackInterface {
            @display("p=78,406");
        }
        wlan[numRadios]: <default("Ieee80211Nic")> like IWirelessNic {
            parameters:
                @display("p=216,406,row,60;q=queue");
        }
        eth[sizeof(ethg)]: <default("EthernetInterface")> like IWiredNic {
            parameters:
                @display("p=368,406,row,60;q=txQueue");
        }
        ppp[sizeof(pppg)]: <default("PPPInterface")> like IWiredNic {
            parameters:
                @display("p=558,406,row,60;q=txQueue");
        }
        ext[numExtInterfaces]: <default("ExtInterface")> like IExternalNic {
            parameters:
                @display("p=149,406,row,10;q=txQueue;i=block/ifcard");
        }

    connections allowunconnected:
        // connections to network outside
        networkLayer.ifOut++ --> lo0.upperLayerIn;
        lo0.upperLayerOut --> networkLayer.ifIn++;

        for i=0..sizeof(radioIn)-1 {
            radioIn[i] --> { @display("m=s"); } --> wlan[i].radioIn;
            wlan[i].upperLayerOut --> networkLayer.ifIn++;
            wlan[i].upperLayerIn <-- networkLayer.ifOut++;
        }

        for i=0..sizeof(ethg)-1 {
            ethg[i] <--> { @display("m=s"); } <--> eth[i].phys;
            eth[i].upperLayerOut --> networkLayer.ifIn++;
            eth[i].upperLayerIn <-- networkLayer.ifOut++;
        }

        for i=0..sizeof(pppg)-1 {
            pppg[i] <--> { @display("m=s"); } <--> ppp[i].phys;
            ppp[i].upperLayerOut --> networkLayer.ifIn++;
            ppp[i].upperLayerIn <-- networkLayer.ifOut++;
        }

        for i=0..numExtInterfaces-1 {
            ext[i].upperLayerOut --> networkLayer.ifIn++;
            ext[i].upperLayerIn <-- networkLayer.ifOut++;
        }
}
<|MERGE_RESOLUTION|>--- conflicted
+++ resolved
@@ -17,11 +17,6 @@
 
 package inet.nodes.inet;
 
-<<<<<<< HEAD
-import inet.battery.IBattery;
-=======
-import inet.base.NotificationBoard;
->>>>>>> b5bda9b6
 import inet.linklayer.IExternalNic;
 import inet.linklayer.IWiredNic;
 import inet.linklayer.IWirelessNic;
@@ -71,16 +66,7 @@
             @display("p=50,50");
         }
 
-<<<<<<< HEAD
-        battery: <batteryType> like IBattery if batteryType != "" {
-=======
-        notificationBoard: NotificationBoard {
-            parameters:
-                @display("p=53,155;is=s");
-        }
-
         powerSource: <powerSourceType> like IPowerSource if powerSourceType != "" {
->>>>>>> b5bda9b6
             parameters:
                 @display("p=53,77;i=block/plug;is=s");
         }
