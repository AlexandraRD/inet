//
// Copyright (C) 2006 Andras Babos and Andras Varga
//
// This program is free software; you can redistribute it and/or
// modify it under the terms of the GNU Lesser General Public License
// as published by the Free Software Foundation; either version 2
// of the License, or (at your option) any later version.
//
// This program is distributed in the hope that it will be useful,
// but WITHOUT ANY WARRANTY; without even the implied warranty of
// MERCHANTABILITY or FITNESS FOR A PARTICULAR PURPOSE.  See the
// GNU Lesser General Public License for more details.
//
// You should have received a copy of the GNU Lesser General Public License
// along with this program; if not, see <http://www.gnu.org/licenses/>.
//

#ifndef __INET_OSPFROUTER_H
#define __INET_OSPFROUTER_H

#include "OSPFcommon.h"
#include "OSPFArea.h"
#include "MessageHandler.h"
#include "OSPFInterface.h"
#include "LSA.h"
#include "OSPFRoutingTableEntry.h"
#include <map>

/**
 * All OSPF classes are in this namespace.
 */
namespace OSPF {

/**
 * Represents the full OSPF datastructure as laid out in RFC2328.
 */
class Router {
private:
    RouterID                                                           routerID;                ///< The router ID assigned by the IP layer.
    std::map<AreaID, Area*>                                            areasByID;               ///< A map of the contained areas with the AreaID as key.
    std::vector<Area*>                                                 areas;                   ///< A list of the contained areas.
    std::map<LSAKeyType, ASExternalLSA*, LSAKeyType_Less>              asExternalLSAsByID;      ///< A map of the ASExternalLSAs advertised by this router.
    std::vector<ASExternalLSA*>                                        asExternalLSAs;          ///< A list of the ASExternalLSAs advertised by this router.
    std::map<IPv4Address, OSPFASExternalLSAContents, IPv4Address_Less> externalRoutes;          ///< A map of the external route advertised by this router.
    OSPFTimer*                                                         ageTimer;                ///< Database age timer - fires every second.
    std::vector<RoutingTableEntry*>                                    routingTable;            ///< The OSPF routing table - contains more information than the one in the IP layer.
    MessageHandler*                                                    messageHandler;          ///< The message dispatcher class.
    bool                                                               rfc1583Compatibility;    ///< Decides whether to handle the preferred routing table entry to an AS boundary router as defined in RFC1583 or not.

public:
    Router(RouterID id, cSimpleModule* containingModule);
    virtual ~Router();

    void                     setRouterID(RouterID id)  { routerID = id; }
    RouterID                 getRouterID() const  { return routerID; }
    void                     setRFC1583Compatibility(bool compatibility)  { rfc1583Compatibility = compatibility; }
    bool                     getRFC1583Compatibility() const  { return rfc1583Compatibility; }
    unsigned long            getAreaCount() const  { return areas.size(); }

    MessageHandler*          getMessageHandler()  { return messageHandler; }

    unsigned long            getASExternalLSACount() const  { return asExternalLSAs.size(); }
    ASExternalLSA*           getASExternalLSA(unsigned long i)  { return asExternalLSAs[i]; }
    const ASExternalLSA*     getASExternalLSA(unsigned long i) const  { return asExternalLSAs[i]; }
    bool                     getASBoundaryRouter() const  { return (externalRoutes.size() > 0); }

    unsigned long            getRoutingTableEntryCount() const  { return routingTable.size(); }
    RoutingTableEntry*       getRoutingTableEntry(unsigned long i)  { return routingTable[i]; }
    const RoutingTableEntry* getRoutingTableEntry(unsigned long i) const  { return routingTable[i]; }
    void                     addRoutingTableEntry(RoutingTableEntry* entry) { routingTable.push_back(entry); }

    void                 addWatches();

    void                 addArea(Area* area);
    Area*                getArea(AreaID areaID);
    Area*                getArea(IPv4Address address);
    Interface*           getNonVirtualInterface(unsigned char ifIndex);

<<<<<<< HEAD
    bool                 installLSA(OSPFLSA* lsa, AreaID areaID = BACKBONE_AREAID);
    OSPFLSA*             findLSA(LSAType lsaType, LSAKeyType lsaKey, AreaID areaID);
    void                 ageDatabase();
    bool                 hasAnyNeighborInStates(int states) const;
    void                 removeFromAllRetransmissionLists(LSAKeyType lsaKey);
    bool                 isOnAnyRetransmissionList(LSAKeyType lsaKey) const;
    bool                 floodLSA(OSPFLSA* lsa, AreaID areaID = BACKBONE_AREAID, Interface* intf = NULL, Neighbor* neighbor = NULL);
    bool                 isLocalAddress(IPv4Address address) const;
    bool                 hasAddressRange(IPv4AddressRange addressRange) const;
    bool                 isDestinationUnreachable(OSPFLSA* lsa) const;
    RoutingTableEntry*   lookup(IPAddress destination, std::vector<RoutingTableEntry*>* table = NULL) const;
    void                 rebuildRoutingTable();
    IPv4AddressRange     getContainingAddressRange(IPv4AddressRange addressRange, bool* advertise = NULL) const;
    void                 updateExternalRoute(IPv4Address networkAddress, const OSPFASExternalLSAContents& externalRouteContents, int ifIndex);
    void                 removeExternalRoute(IPv4Address networkAddress);
    RoutingTableEntry*   getPreferredEntry(const OSPFLSA& lsa, bool skipSelfOriginated, std::vector<RoutingTableEntry*>* fromRoutingTable = NULL);
=======
    bool                 InstallLSA                           (OSPFLSA* lsa, AreaID areaID = BackboneAreaID);
    OSPFLSA*             FindLSA                              (LSAType lsaType, LSAKeyType lsaKey, AreaID areaID);
    void                 AgeDatabase                          (void);
    bool                 HasAnyNeighborInStates               (int states) const;
    void                 RemoveFromAllRetransmissionLists     (LSAKeyType lsaKey);
    bool                 IsOnAnyRetransmissionList            (LSAKeyType lsaKey) const;
    bool                 FloodLSA                             (OSPFLSA* lsa, AreaID areaID = BackboneAreaID, Interface* intf = NULL, Neighbor* neighbor = NULL);
    bool                 IsLocalAddress                       (IPv4Address address) const;
    bool                 HasAddressRange                      (IPv4AddressRange addressRange) const;
    bool                 IsDestinationUnreachable             (OSPFLSA* lsa) const;
    RoutingTableEntry*   Lookup                               (IPAddress destination, std::vector<RoutingTableEntry*>* table = NULL) const;
    void                 RebuildRoutingTable                  (void);
    IPv4AddressRange     GetContainingAddressRange            (IPv4AddressRange addressRange, bool* advertise = NULL) const;
    void                 UpdateExternalRoute                  (IPv4Address networkAddress, const OSPFASExternalLSAContents& externalRouteContents, int ifIndex);
    void				 AddExternalRouteInIPTable			  (IPv4Address networkAddress, const OSPFASExternalLSAContents& externalRouteContents, int ifIndex);
    void                 RemoveExternalRoute                  (IPv4Address networkAddress);
    RoutingTableEntry*   GetPreferredEntry                    (const OSPFLSA& lsa, bool skipSelfOriginated, std::vector<RoutingTableEntry*>* fromRoutingTable = NULL);
>>>>>>> 84ab7612

private:
    bool                 installASExternalLSA(OSPFASExternalLSA* lsa);
    ASExternalLSA*       findASExternalLSA(LSAKeyType lsaKey);
    const ASExternalLSA* findASExternalLSA(LSAKeyType lsaKey) const;
    ASExternalLSA*       originateASExternalLSA(ASExternalLSA* lsa);
    LinkStateID          getUniqueLinkStateID(IPv4AddressRange destination,
                                              Metric destinationCost,
                                              OSPF::ASExternalLSA*& lsaToReoriginate,
                                              bool externalMetricIsType2 = false) const;
    void                 calculateASExternalRoutes(std::vector<RoutingTableEntry*>& newRoutingTable);
    void                 notifyAboutRoutingTableChanges(std::vector<RoutingTableEntry*>& oldRoutingTable);
    bool                 hasRouteToASBoundaryRouter(const std::vector<RoutingTableEntry*>& inRoutingTable, OSPF::RouterID routerID) const;
    std::vector<RoutingTableEntry*>
                         getRoutesToASBoundaryRouter(const std::vector<RoutingTableEntry*>& fromRoutingTable, OSPF::RouterID routerID) const;
    void                 pruneASBoundaryRouterEntries(std::vector<RoutingTableEntry*>& asbrEntries) const;
    RoutingTableEntry*   selectLeastCostRoutingEntry(std::vector<RoutingTableEntry*>& entries) const;
};

} // namespace OSPF

#endif // __INET_OSPFROUTER_H<|MERGE_RESOLUTION|>--- conflicted
+++ resolved
@@ -76,7 +76,6 @@
     Area*                getArea(IPv4Address address);
     Interface*           getNonVirtualInterface(unsigned char ifIndex);
 
-<<<<<<< HEAD
     bool                 installLSA(OSPFLSA* lsa, AreaID areaID = BACKBONE_AREAID);
     OSPFLSA*             findLSA(LSAType lsaType, LSAKeyType lsaKey, AreaID areaID);
     void                 ageDatabase();
@@ -91,27 +90,9 @@
     void                 rebuildRoutingTable();
     IPv4AddressRange     getContainingAddressRange(IPv4AddressRange addressRange, bool* advertise = NULL) const;
     void                 updateExternalRoute(IPv4Address networkAddress, const OSPFASExternalLSAContents& externalRouteContents, int ifIndex);
+    void                 addExternalRouteInIPTable(IPv4Address networkAddress, const OSPFASExternalLSAContents& externalRouteContents, int ifIndex);
     void                 removeExternalRoute(IPv4Address networkAddress);
     RoutingTableEntry*   getPreferredEntry(const OSPFLSA& lsa, bool skipSelfOriginated, std::vector<RoutingTableEntry*>* fromRoutingTable = NULL);
-=======
-    bool                 InstallLSA                           (OSPFLSA* lsa, AreaID areaID = BackboneAreaID);
-    OSPFLSA*             FindLSA                              (LSAType lsaType, LSAKeyType lsaKey, AreaID areaID);
-    void                 AgeDatabase                          (void);
-    bool                 HasAnyNeighborInStates               (int states) const;
-    void                 RemoveFromAllRetransmissionLists     (LSAKeyType lsaKey);
-    bool                 IsOnAnyRetransmissionList            (LSAKeyType lsaKey) const;
-    bool                 FloodLSA                             (OSPFLSA* lsa, AreaID areaID = BackboneAreaID, Interface* intf = NULL, Neighbor* neighbor = NULL);
-    bool                 IsLocalAddress                       (IPv4Address address) const;
-    bool                 HasAddressRange                      (IPv4AddressRange addressRange) const;
-    bool                 IsDestinationUnreachable             (OSPFLSA* lsa) const;
-    RoutingTableEntry*   Lookup                               (IPAddress destination, std::vector<RoutingTableEntry*>* table = NULL) const;
-    void                 RebuildRoutingTable                  (void);
-    IPv4AddressRange     GetContainingAddressRange            (IPv4AddressRange addressRange, bool* advertise = NULL) const;
-    void                 UpdateExternalRoute                  (IPv4Address networkAddress, const OSPFASExternalLSAContents& externalRouteContents, int ifIndex);
-    void				 AddExternalRouteInIPTable			  (IPv4Address networkAddress, const OSPFASExternalLSAContents& externalRouteContents, int ifIndex);
-    void                 RemoveExternalRoute                  (IPv4Address networkAddress);
-    RoutingTableEntry*   GetPreferredEntry                    (const OSPFLSA& lsa, bool skipSelfOriginated, std::vector<RoutingTableEntry*>* fromRoutingTable = NULL);
->>>>>>> 84ab7612
 
 private:
     bool                 installASExternalLSA(OSPFASExternalLSA* lsa);
