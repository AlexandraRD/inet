--- conflicted
+++ resolved
@@ -79,15 +79,9 @@
 class DYMO : public ManetRoutingBase
 {
   public:
-<<<<<<< HEAD
     virtual int numInitStages() const { return NUM_INIT_STAGES; }
     virtual void initialize(int);
-    void finish();
-=======
-    virtual int numInitStages() const { return 5; }
-    virtual void initialize(int);
     virtual void finish();
->>>>>>> d31230ae
 
     DYMO();
     ~DYMO();
