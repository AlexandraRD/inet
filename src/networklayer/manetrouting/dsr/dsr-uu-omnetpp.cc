--- conflicted
+++ resolved
@@ -200,11 +200,7 @@
     cSimpleModule::initialize(stage);
 
     //current_time =simTime();
-<<<<<<< HEAD
     if (stage == INITSTAGE_LOCAL)
-=======
-    if (stage == 0)
->>>>>>> d31230ae
     {
         for (int i = 0; i < CONFVAL_MAX; i++)
         {
@@ -320,11 +316,7 @@
         ack_timer.setOwer(this);
         etx_timer.setOwer(this);
     }
-<<<<<<< HEAD
     else if (stage == INITSTAGE_ROUTING_PROTOCOLS)
-=======
-    else if (stage == 4)
->>>>>>> d31230ae
     {
         IPSocket ipSocket(gate("to_ip"));
         ipSocket.registerProtocol(IP_PROT_MANET);
@@ -337,8 +329,6 @@
         // ASSERT(stage >= STAGE:IP_LAYER_READY_FOR_HOOK_REGISTRATION);
         rt = inet_rt;
         ift = inet_ift;
-        initHook(this);
-
         initHook(this);
 
         int  num_80211 = 0;
@@ -360,11 +350,7 @@
         if (num_80211==1)
             interface80211ptr = i_face;
         else
-<<<<<<< HEAD
             throw cRuntimeError("DSR has found %i 80211 interfaces", num_80211);
-=======
-            opp_error("DSR has found %i 80211 interfaces", num_80211);
->>>>>>> d31230ae
 
         /* Initilize tables */
         lc_init();
@@ -391,14 +377,8 @@
         myaddr_.s_addr = interface80211ptr->ipv4Data()->getIPAddress().getInt();
         macaddr_ = interface80211ptr->getMacAddress();
 
-<<<<<<< HEAD
-        // ASSERT(stage >= STAGE:NOTIFICATIONBOARD_AVAILABLE);
         cModule *host = getContainingNode(this);
         host->subscribe(NF_LINK_BREAK, this);
-=======
-        nb = NotificationBoardAccess().get();
-        nb->subscribe(this, NF_LINK_BREAK);
->>>>>>> d31230ae
         if (get_confval(PromiscOperation))
             host->subscribe(NF_LINK_PROMISCUOUS, this);
         // clear routing entries related to wlan interfaces and autoassign ip adresses
@@ -418,11 +398,7 @@
             }
         }
         interface80211ptr->ipv4Data()->joinMulticastGroup(IPv4Address::LL_MANET_ROUTERS);
-<<<<<<< HEAD
         EV_INFO << "Dsr active" << "\n";
-=======
-        EV << "Dsr active" << "\n";
->>>>>>> d31230ae
     }
 
     return;
@@ -603,11 +579,7 @@
     return;
 }
 
-<<<<<<< HEAD
 void DSRUU::receiveSignal(cComponent *source, simsignal_t signalID, cObject *obj)
-=======
-void DSRUU::receiveChangeNotification(int category, const cObject *details)
->>>>>>> d31230ae
 {
     IPv4Datagram  *dgram = NULL;
     //current_time = simTime();
@@ -1091,4 +1063,3 @@
     delete msg;
     return true;
  }
-
