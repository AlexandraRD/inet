--- conflicted
+++ resolved
@@ -242,17 +242,10 @@
         {
             (*interfaceVector)[i].interfacePtr->ipv4Data()->joinMulticastGroup(IPv4Address::LL_MANET_ROUTERS);
         }
-<<<<<<< HEAD
         arp = getModuleFromPar<IARP>(par("arpModule"), this);
     }
     hostModule->subscribe(NF_L2_AP_DISASSOCIATED, this);
     hostModule->subscribe(NF_L2_AP_ASSOCIATED, this);
-=======
-        arp = ArpAccess().get();
-    }
-    nb->subscribe(this,NF_L2_AP_DISASSOCIATED);
-    nb->subscribe(this,NF_L2_AP_ASSOCIATED);
->>>>>>> d31230ae
 
     if (par("PublicRoutingTables").boolValue())
     {
@@ -280,12 +273,8 @@
             it->second.push_back(data);
         }
     }
-<<<<<<< HEAD
     ift = getModuleFromPar<IInterfaceTable>(par("interfaceTableModule"), this);
     rt = getModuleFromPar<IIPv4RoutingTable>(par("routingTableModule"), this);
-=======
-
->>>>>>> d31230ae
     initHook(this);
 
  //   WATCH_MAP(*routesVector);
@@ -605,11 +594,7 @@
         netmask = IPv4Address::ALLONES_ADDRESS;
 
     InterfaceEntry *ie = getInterfaceWlanByAddress(iface);
-<<<<<<< HEAD
     IRoute::SourceType sourceType = useManetLabelRouting ? IRoute::MANET : IRoute::MANET2;
-=======
-    IPv4Route::SourceType sourceType = useManetLabelRouting ? IPv4Route::MANET : IPv4Route::MANET2;
->>>>>>> d31230ae
 
     if (found)
     {
@@ -691,11 +676,7 @@
         netmask = IPv4Address::ALLONES_ADDRESS;
 
     InterfaceEntry *ie = getInterfaceEntry(index);
-<<<<<<< HEAD
     IRoute::SourceType sourceType = useManetLabelRouting ? IRoute::MANET : IRoute::MANET2;
-=======
-    IPv4Route::SourceType sourceType = useManetLabelRouting ? IPv4Route::MANET : IPv4Route::MANET2;
->>>>>>> d31230ae
 
     if (found)
     {
@@ -727,15 +708,9 @@
     /// routing protocol name otherwise
 
     if (useManetLabelRouting)
-<<<<<<< HEAD
         entry->setSourceType(IRoute::MANET);
     else
         entry->setSourceType(IRoute::MANET2);
-=======
-        entry->setSourceType(IPv4Route::MANET);
-    else
-        entry->setSourceType(IPv4Route::MANET2);
->>>>>>> d31230ae
 
         inet_rt->addRoute(entry);
 
@@ -843,11 +818,7 @@
         {
             ManetAddress addr;
             if (!mac_layer_ && arp)
-<<<<<<< HEAD
                 addr = ManetAddress(arp->getL3AddressFor(infoSta->getStaAddress()));
-=======
-                addr = ManetAddress(arp->getIPv4AddressFor(infoSta->getStaAddress()));
->>>>>>> d31230ae
             else
                 addr = ManetAddress(infoSta->getStaAddress());
             // sanity check
@@ -868,15 +839,7 @@
             }
         }
     }
-<<<<<<< HEAD
     else if (signalID == mobilityStateChangedSignal)
-=======
-}
-
-void ManetRoutingBase::receiveSignal(cComponent *source, simsignal_t signalID, cObject *obj)
-{
-    if (signalID == mobilityStateChangedSignal)
->>>>>>> d31230ae
     {
         IMobility *mobility = check_and_cast<IMobility*>(obj);
         curPosition = mobility->getCurrentPosition();
@@ -1102,11 +1065,7 @@
                 && oldentry->getGateway() == gateway
                 && oldentry->getMetric() == hops
                 && oldentry->getInterface() == ie
-<<<<<<< HEAD
                 && oldentry->getSourceType() == IRoute::MANUAL)
-=======
-                && oldentry->getSourceType() == IPv4Route::MANUAL)
->>>>>>> d31230ae
             return true;
         inet_rt->deleteRoute(oldentry);
     }
@@ -1127,11 +1086,7 @@
 
     /// Source of route, MANUAL by reading a file,
     /// routing protocol name otherwise
-<<<<<<< HEAD
     IRoute::SourceType sourceType = useManetLabelRouting ? IRoute::MANET : IRoute::MANET2;
-=======
-    IPv4Route::SourceType sourceType = useManetLabelRouting ? IPv4Route::MANET : IPv4Route::MANET2;
->>>>>>> d31230ae
     entry->setSourceType(sourceType);
 
     inet_rt->addRoute(entry);
