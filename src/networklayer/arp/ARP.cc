--- conflicted
+++ resolved
@@ -112,12 +112,8 @@
 
     os << arpCache.size() << " cache entries\nsent req:" << numRequestsSent
             << " repl:" << numRepliesSent << " fail:" << numFailedResolutions;
-<<<<<<< HEAD
-
-    getDisplayString().setTagArg("t",0, os.str().c_str());
-=======
+
     getDisplayString().setTagArg("t", 0, os.str().c_str());
->>>>>>> 28c877d4
 }
 
 void ARP::processOutboundPacket(cMessage *msg)
