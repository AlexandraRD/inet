2008-07-09  Andras Varga

<<<<<<< HEAD
	* all queue modules: performance: remember output gate pointer 
=======
	* all queue modules: performance: remember output gate pointer
>>>>>>> 5b51aaa3
	instead of looking up gate by name for each send()<|MERGE_RESOLUTION|>--- conflicted
+++ resolved
@@ -1,8 +1,4 @@
 2008-07-09  Andras Varga
 
-<<<<<<< HEAD
-	* all queue modules: performance: remember output gate pointer 
-=======
 	* all queue modules: performance: remember output gate pointer
->>>>>>> 5b51aaa3
 	instead of looking up gate by name for each send()