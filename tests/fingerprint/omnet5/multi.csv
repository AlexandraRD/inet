# workingdir,                        args,                                          simtimelimit,    fingerprint
<<<<<<< HEAD
/examples/manetrouting/dymo/,        -f omnetpp.ini -c IPv4 -r 0,                   10s,             a5c1-7566
/examples/manetrouting/dymo/,        -f omnetpp.ini -c IPv6 -r 0,                   10s,             1a4a-4f8e
# /examples/manetrouting/dymo/,        -f omnetpp.ini -c Generic -r 0,                10s,             54c1-1979    # unstable fingerprint
# /examples/manetrouting/dymo/,        -f omnetpp.ini -c MultiIPv4 -r 0,              10s,             b3ce-7633    # unstable fingerprint
/examples/manetrouting/dymo/,        -f omnetpp.ini -c MultiIPv6 -r 0,              10s,             136f-4ba0
# /examples/manetrouting/dymo/,        -f omnetpp.ini -c MultiGeneric -r 0,           10s,             7af2-746f    # unstable fingerprint
/examples/manetrouting/gpsr/,        -f omnetpp.ini -c IPv4 -r 0,                   20s,             f6ae-498f
/examples/manetrouting/gpsr/,        -f omnetpp.ini -c IPv6 -r 0,                   20s,             0e75-f57a
/examples/manetrouting/gpsr/,        -f omnetpp.ini -c Generic -r 0,                20s,             bf6b-d489
/examples/manetrouting/gpsr/,        -f omnetpp.ini -c MultiIPv4 -r 0,              20s,             86ff-962e
/examples/manetrouting/gpsr/,        -f omnetpp.ini -c MultiIPv6 -r 0,              20s,             9ada-6a42
/examples/manetrouting/gpsr/,        -f omnetpp.ini -c MultiGeneric -r 0,           20s,             c3e4-2f1f
/examples/rip/simpletest/,           -f omnetpp.ini -c IPv4 -r 0,                   500s,            4d2a-46ea
/examples/rip/simpletest/,           -f omnetpp.ini -c MultiIPv4 -r 0,              500s,            e868-9519
/examples/rip/dynamictest/,          -f omnetpp.ini -c stable -r 0,                 500s,            4a3a-e77b
/examples/rip/dynamictest/,          -f omnetpp.ini -c dynamic1 -r 0,               500s,            e80b-48e3
=======
/examples/manetrouting/dymo/,        -f omnetpp.ini -c IPv4 -r 0,                   10s,             908b-e3e7
/examples/manetrouting/dymo/,        -f omnetpp.ini -c IPv6 -r 0,                   10s,             e5b5-b4f1
# /examples/manetrouting/dymo/,        -f omnetpp.ini -c Generic -r 0,                10s,             54c1-1979    # unstable fingerprint
# /examples/manetrouting/dymo/,        -f omnetpp.ini -c MultiIPv4 -r 0,              10s,             b3ce-7633    # unstable fingerprint
/examples/manetrouting/dymo/,        -f omnetpp.ini -c MultiIPv6 -r 0,              10s,             ec90-b57f
# /examples/manetrouting/dymo/,        -f omnetpp.ini -c MultiGeneric -r 0,           10s,             7af2-746f    # unstable fingerprint
/examples/manetrouting/gpsr/,        -f omnetpp.ini -c IPv4 -r 0,                   20s,             e595-6514
/examples/manetrouting/gpsr/,        -f omnetpp.ini -c IPv6 -r 0,                   20s,             0e75-f57a
/examples/manetrouting/gpsr/,        -f omnetpp.ini -c Generic -r 0,                20s,             8a80-c684
/examples/manetrouting/gpsr/,        -f omnetpp.ini -c MultiIPv4 -r 0,              20s,             0934-1e94
/examples/manetrouting/gpsr/,        -f omnetpp.ini -c MultiIPv6 -r 0,              20s,             5991-9903
/examples/manetrouting/gpsr/,        -f omnetpp.ini -c MultiGeneric -r 0,           20s,             410f-8b79
/examples/rip/simpletest/,           -f omnetpp.ini -c IPv4 -r 0,                   500s,            4413-1929
/examples/rip/simpletest/,           -f omnetpp.ini -c MultiIPv4 -r 0,              500s,            3134-f840
/examples/rip/dynamictest/,          -f omnetpp.ini -c stable -r 0,                 500s,            be9d-f0a9
/examples/rip/dynamictest/,          -f omnetpp.ini -c dynamic1 -r 0,               500s,            8b91-514b
>>>>>>> d9b53d91
<|MERGE_RESOLUTION|>--- conflicted
+++ resolved
@@ -1,36 +1,17 @@
 # workingdir,                        args,                                          simtimelimit,    fingerprint
-<<<<<<< HEAD
-/examples/manetrouting/dymo/,        -f omnetpp.ini -c IPv4 -r 0,                   10s,             a5c1-7566
-/examples/manetrouting/dymo/,        -f omnetpp.ini -c IPv6 -r 0,                   10s,             1a4a-4f8e
+/examples/manetrouting/dymo/,        -f omnetpp.ini -c IPv4 -r 0,                   10s,             2f2e-95ee
+/examples/manetrouting/dymo/,        -f omnetpp.ini -c IPv6 -r 0,                   10s,             38ac-4117
 # /examples/manetrouting/dymo/,        -f omnetpp.ini -c Generic -r 0,                10s,             54c1-1979    # unstable fingerprint
 # /examples/manetrouting/dymo/,        -f omnetpp.ini -c MultiIPv4 -r 0,              10s,             b3ce-7633    # unstable fingerprint
-/examples/manetrouting/dymo/,        -f omnetpp.ini -c MultiIPv6 -r 0,              10s,             136f-4ba0
+/examples/manetrouting/dymo/,        -f omnetpp.ini -c MultiIPv6 -r 0,              10s,             0a4c-95d1
 # /examples/manetrouting/dymo/,        -f omnetpp.ini -c MultiGeneric -r 0,           10s,             7af2-746f    # unstable fingerprint
-/examples/manetrouting/gpsr/,        -f omnetpp.ini -c IPv4 -r 0,                   20s,             f6ae-498f
-/examples/manetrouting/gpsr/,        -f omnetpp.ini -c IPv6 -r 0,                   20s,             0e75-f57a
-/examples/manetrouting/gpsr/,        -f omnetpp.ini -c Generic -r 0,                20s,             bf6b-d489
-/examples/manetrouting/gpsr/,        -f omnetpp.ini -c MultiIPv4 -r 0,              20s,             86ff-962e
-/examples/manetrouting/gpsr/,        -f omnetpp.ini -c MultiIPv6 -r 0,              20s,             9ada-6a42
-/examples/manetrouting/gpsr/,        -f omnetpp.ini -c MultiGeneric -r 0,           20s,             c3e4-2f1f
+/examples/manetrouting/gpsr/,        -f omnetpp.ini -c IPv4 -r 0,                   20s,             3a83-d90e
+/examples/manetrouting/gpsr/,        -f omnetpp.ini -c IPv6 -r 0,                   20s,             2d14-8ee9
+/examples/manetrouting/gpsr/,        -f omnetpp.ini -c Generic -r 0,                20s,             12f0-2b9b
+/examples/manetrouting/gpsr/,        -f omnetpp.ini -c MultiIPv4 -r 0,              20s,             1dcc-316e
+/examples/manetrouting/gpsr/,        -f omnetpp.ini -c MultiIPv6 -r 0,              20s,             8a8d-0f58
+/examples/manetrouting/gpsr/,        -f omnetpp.ini -c MultiGeneric -r 0,           20s,             7a30-9bc5
 /examples/rip/simpletest/,           -f omnetpp.ini -c IPv4 -r 0,                   500s,            4d2a-46ea
 /examples/rip/simpletest/,           -f omnetpp.ini -c MultiIPv4 -r 0,              500s,            e868-9519
 /examples/rip/dynamictest/,          -f omnetpp.ini -c stable -r 0,                 500s,            4a3a-e77b
-/examples/rip/dynamictest/,          -f omnetpp.ini -c dynamic1 -r 0,               500s,            e80b-48e3
-=======
-/examples/manetrouting/dymo/,        -f omnetpp.ini -c IPv4 -r 0,                   10s,             908b-e3e7
-/examples/manetrouting/dymo/,        -f omnetpp.ini -c IPv6 -r 0,                   10s,             e5b5-b4f1
-# /examples/manetrouting/dymo/,        -f omnetpp.ini -c Generic -r 0,                10s,             54c1-1979    # unstable fingerprint
-# /examples/manetrouting/dymo/,        -f omnetpp.ini -c MultiIPv4 -r 0,              10s,             b3ce-7633    # unstable fingerprint
-/examples/manetrouting/dymo/,        -f omnetpp.ini -c MultiIPv6 -r 0,              10s,             ec90-b57f
-# /examples/manetrouting/dymo/,        -f omnetpp.ini -c MultiGeneric -r 0,           10s,             7af2-746f    # unstable fingerprint
-/examples/manetrouting/gpsr/,        -f omnetpp.ini -c IPv4 -r 0,                   20s,             e595-6514
-/examples/manetrouting/gpsr/,        -f omnetpp.ini -c IPv6 -r 0,                   20s,             0e75-f57a
-/examples/manetrouting/gpsr/,        -f omnetpp.ini -c Generic -r 0,                20s,             8a80-c684
-/examples/manetrouting/gpsr/,        -f omnetpp.ini -c MultiIPv4 -r 0,              20s,             0934-1e94
-/examples/manetrouting/gpsr/,        -f omnetpp.ini -c MultiIPv6 -r 0,              20s,             5991-9903
-/examples/manetrouting/gpsr/,        -f omnetpp.ini -c MultiGeneric -r 0,           20s,             410f-8b79
-/examples/rip/simpletest/,           -f omnetpp.ini -c IPv4 -r 0,                   500s,            4413-1929
-/examples/rip/simpletest/,           -f omnetpp.ini -c MultiIPv4 -r 0,              500s,            3134-f840
-/examples/rip/dynamictest/,          -f omnetpp.ini -c stable -r 0,                 500s,            be9d-f0a9
-/examples/rip/dynamictest/,          -f omnetpp.ini -c dynamic1 -r 0,               500s,            8b91-514b
->>>>>>> d9b53d91
+/examples/rip/dynamictest/,          -f omnetpp.ini -c dynamic1 -r 0,               500s,            e80b-48e3