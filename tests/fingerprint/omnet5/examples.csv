# workingdir,                        args,                                          simtimelimit,    fingerprint
<<<<<<< HEAD
/examples/adhoc/hostautoconf/,       -f omnetpp.ini -c General -r 0,                100s,            ffb9-76df
/examples/adhoc/idealwireless/,      -f omnetpp.ini -c Ping1 -r 0,                  100s,            b81d-b0db
#/examples/adhoc/idealwireless/,      -f omnetpp.ini -c Ping2 -r 0,                   100s,          0000-0000    # interactive config, needed a *.numHosts parameter
/examples/adhoc/ieee80211/,          -f fingerprints.ini -c Ping1 -r 0,             1000s,           6acb-4dd0
/examples/adhoc/ieee80211/,          -f omnetpp.ini -c Ping1 -r 0,                  100s,            8bc2-f138
# /examples/adhoc/ieee80211/,          -f omnetpp.ini -c Ping2 -r 0,                  100s,         0000-0000   # [Config Ping2]    # interactive config, needed a *.numHosts parameter

/examples/aodv/,                     -f omnetpp.ini -c IPv4SlowMobility -r 0,         50s,           d6f2-4aea
/examples/aodv/,                     -f omnetpp.ini -c IPv4ModerateFastMobility -r 0, 50s,           ab71-5a6f
/examples/aodv/,                     -f omnetpp.ini -c IPv4FastMobility -r 0,         50s,           c790-4c6c
/examples/aodv/,                     -f omnetpp.ini -c Static -r 0,                   50s,           0f09-1eeb
/examples/aodv/,                     -f omnetpp.ini -c Dynamic -r 0,                  60s,           e5dd-00a0
/examples/aodv/,                     -f omnetpp.ini -c MoreDynamic -r 0,              60s,           949f-e272

/examples/bgpv4/BGP2RoutersInAS/,    -f omnetpp.ini -c config1 -r 0,                1000s,           c027-b903
/examples/bgpv4/BGP3Routers/,        -f omnetpp.ini -c config1 -r 0,                1000s,           f8e9-7a00
/examples/bgpv4/BGPCompleteTest/,    -f omnetpp.ini -c config1 -r 0,                1000s,           2178-acaf
/examples/bgpv4/BGPOpen/,            -f omnetpp.ini -c config1 -r 0,                62s,             817c-8122
/examples/bgpv4/BGPUpdate/,          -f omnetpp.ini -c config1 -r 0,                30s,             93f1-b60b
/examples/bgpv4/BGPandOSPF/,         -f omnetpp.ini -c config1 -r 0,                1000s,           1028-ffb1
/examples/bgpv4/BGPandOSPFSimple/,   -f omnetpp.ini -c config1 -r 0,                1000s,           f027-de1d

/examples/dhcp/,                     -f omnetpp.ini -c WiredDHCP -r 0,              5000s,           9f3d-a297
/examples/dhcp/,                     -f omnetpp.ini -c WirelessDHCP -r 0,           500s,            1477-94ca
/examples/dhcp/,                     -f omnetpp.ini -c RebootingDHCP -r 0,          500s,            bb7d-4ab5

/examples/diffserv/onedomain,        -f omnetpp.ini -c Exp11 -r 0,                  10s,             0ad8-5929
/examples/diffserv/onedomain,        -f omnetpp.ini -c Exp21 -r 0,                  10s,             650c-db0d
/examples/diffserv/onedomain,        -f omnetpp.ini -c Exp31 -r 0,                  10s,             cef0-dc60
/examples/diffserv/onedomain,        -f omnetpp.ini -c Exp51 -r 0,                  10s,             6288-365c
=======
/examples/adhoc/hostautoconf/,       -f omnetpp.ini -c General -r 0,                100s,            c3e0-2e91
/examples/adhoc/idealwireless/,      -f omnetpp.ini -c Ping1 -r 0,                  100s,            6efc-694f
#/examples/adhoc/idealwireless/,      -f omnetpp.ini -c Ping2 -r 0,                   100s,          0000-0000    # interactive config, needed a *.numHosts parameter
/examples/adhoc/ieee80211/,          -f fingerprints.ini -c Ping1 -r 0,             1000s,           b8a0-40a7
/examples/adhoc/ieee80211/,          -f omnetpp.ini -c Ping1 -r 0,                  100s,            a833-5d90
# /examples/adhoc/ieee80211/,          -f omnetpp.ini -c Ping2 -r 0,                  100s,         0000-0000   # [Config Ping2]    # interactive config, needed a *.numHosts parameter

/examples/bgpv4/BGP2RoutersInAS/,    -f omnetpp.ini -c config1 -r 0,                1000s,           d1ad-8cd8
/examples/bgpv4/BGP3Routers/,        -f omnetpp.ini -c config1 -r 0,                1000s,           e069-1a66
/examples/bgpv4/BGPCompleteTest/,    -f omnetpp.ini -c config1 -r 0,                1000s,           4c25-8b1f
/examples/bgpv4/BGPOpen/,            -f omnetpp.ini -c config1 -r 0,                62s,             817c-8122
/examples/bgpv4/BGPUpdate/,          -f omnetpp.ini -c config1 -r 0,                30s,             162f-d0f6
/examples/bgpv4/BGPandOSPF/,         -f omnetpp.ini -c config1 -r 0,                1000s,           af54-c9c3
/examples/bgpv4/BGPandOSPFSimple/,   -f omnetpp.ini -c config1 -r 0,                1000s,           0267-2752

/examples/dhcp/,                     -f omnetpp.ini -c WiredDHCP -r 0,              5000s,           6c1d-655e
/examples/dhcp/,                     -f omnetpp.ini -c WirelessDHCP -r 0,           500s,            6d70-5ca3
/examples/dhcp/,                     -f omnetpp.ini -c RebootingDHCP -r 0,          500s,            bce9-fbc4

/examples/diffserv/onedomain,        -f omnetpp.ini -c Exp11 -r 0,                  10s,             6ac9-2ae1
/examples/diffserv/onedomain,        -f omnetpp.ini -c Exp21 -r 0,                  10s,             20e2-0179
/examples/diffserv/onedomain,        -f omnetpp.ini -c Exp31 -r 0,                  10s,             debd-f6dd
/examples/diffserv/onedomain,        -f omnetpp.ini -c Exp51 -r 0,                  10s,             1679-b084
>>>>>>> d9b53d91

# /examples/emulation/extclient/,      -f omnetpp.ini -c General -r 0,                100s,         0000-0000    # pcap devices not supported
# /examples/emulation/extserver/,      -f omnetpp.ini -c Uplink_Traffic -r 0,         100s,         0000-0000    # pcap devices not supported
# /examples/emulation/extserver/,      -f omnetpp.ini -c Downlink_Traffic -r 0,       100s,         0000-0000    # pcap devices not supported
# /examples/emulation/extserver/,      -f omnetpp.ini -c Uplink_and_Downlink_Traffic -r 0, 100s,    0000-0000    # pcap devices not supported
# /examples/emulation/traceroute/,     -f omnetpp.ini -c General -r 0,                100s,         0000-0000    # pcap devices not supported

<<<<<<< HEAD
/examples/ethernet/arptest/,         -f fingerprints.ini -c ARPTest -r 0,           100s,            97e5-8fca
/examples/ethernet/arptest/,         -f omnetpp.ini -c ARPTest -r 0,                500s,            58dc-1819
/examples/ethernet/arptest2/,        -f omnetpp.ini -c ARPTest -r 0,                500s,            8949-5014
=======
/examples/ethernet/arptest/,         -f fingerprints.ini -c ARPTest -r 0,           100s,            911a-b990
/examples/ethernet/arptest/,         -f omnetpp.ini -c ARPTest -r 0,                500s,            1085-06a1
/examples/ethernet/arptest2/,        -f omnetpp.ini -c ARPTest -r 0,                500s,            bcd5-7980
>>>>>>> d9b53d91
/examples/ethernet/lans/,            -f bus.ini -c BusLAN -r 0,                     100s,            0340-b616
# /examples/ethernet/lans/,            -f defaults.ini -c General -r 0,               -1s,           0000-0000   ,# not a complete simulations, defaults.ini included by other ini files
/examples/ethernet/lans/,            -f duplexswitch.ini -c SwitchedDuplexLAN -r 0, 50s,             179e-ebee
/examples/ethernet/lans/,            -f fingerprints-largenet.ini -c LargeNet -r 0, 5s,              85de-015a
/examples/ethernet/lans/,            -f fingerprints.ini -c MixedLAN1 -r 0,         200s,            4f25-c3d7
/examples/ethernet/lans/,            -f hub.ini -c Hub1 -r 0,                       100s,            66b6-7d81
/examples/ethernet/lans/,            -f hub.ini -c Hub2 -r 0,                       10s,             242c-f362
/examples/ethernet/lans/,            -f hub.ini -c Hub3 -r 0,                       100s,            66b6-7d81
/examples/ethernet/lans/,            -f hub.ini -c Hub4 -r 0,                       100s,            66b6-7d81
/examples/ethernet/lans/,            -f largeNet.ini -c LargeNet -r 0,              5s,              85de-015a
/examples/ethernet/lans/,            -f mixed.ini -c MixedLAN -r 0,                 100s,            ab95-8886
/examples/ethernet/lans/,            -f omnetpp.ini -c MixedLAN1 -r 0,              500s,            9457-4f82
/examples/ethernet/lans/,            -f switch.ini -c SwitchedLAN1 -r 0,            5000s,           d123-661b
/examples/ethernet/lans/,            -f twoHosts.ini -c TwoHosts1 -r 0,             200s,            5631-9eeb

/examples/httptools/direct/flashdirect/, -f omnetpp.ini -c General -r 0,                500000s,         8eb8-c3a1
/examples/httptools/direct/pairdirect/, -f omnetpp.ini -c random -r 0,                 500000s,         2d6e-05a5
/examples/httptools/direct/pairdirect/, -f omnetpp.ini -c scripted -r 0,               500000s,         724d-588f
<<<<<<< HEAD
/examples/httptools/socket/pairsocket/, -f omnetpp.ini -c random -r 0,                 500000s,         180c-be44
/examples/httptools/socket/pairsocket/, -f omnetpp.ini -c scripted -r 0,               500000s,         7912-1a97
/examples/httptools/socket/simpleddos/, -f omnetpp.ini -c General -r 0,                500000s,         7807-b8c3
/examples/httptools/socket/tenserverssocket/, -f omnetpp.ini -c uniform -r 0,                50000s,          179b-4870
/examples/httptools/socket/tenserverssocket/, -f omnetpp.ini -c histogram -r 0,              50000s,          2f97-f719

# /examples/ieee8021d/,                -f omnetpp.ini -c LargeNet -r 0,                180s,         0000-0000
/examples/ieee8021d/,                -f omnetpp.ini -c RSTP -r 0,                    180s,         4d3b-59f7
/examples/ieee8021d/,                -f omnetpp.ini -c STP -r 0,                     180s,         9a4b-5190
/examples/ieee8021d/,                -f omnetpp.ini -c Switch3RootByPriority -r 0,   180s,         ad0d-b15c
/examples/ieee8021d/,                -f omnetpp.ini -c Switch7to4BySrcPriority -r 0, 180s,         ad0d-b15c
/examples/ieee8021d/,                -f omnetpp.ini -c TopologyChange -r 0,          180s,         02f6-4f4b
/examples/ieee8021d/,                -f omnetpp.ini -c LinkReconnect -r 0,           180s,         02f6-4f4b
/examples/ieee8021d/,                -f omnetpp.ini -c RSTP-Switch1RootByMAC -r 0,   180s,         4d3b-59f7
/examples/ieee8021d/,                -f omnetpp.ini -c STP-Switch1RootByMAC -r 0,    180s,         9a4b-5190
/examples/ieee8021d/,                -f omnetpp.ini -c RSTP-Switch3RootByPriority -r 0, 180s,      4065-f221
/examples/ieee8021d/,                -f omnetpp.ini -c STP-Switch3RootByPriority -r 0, 180s,       89e0-5ad0
/examples/ieee8021d/,                -f omnetpp.ini -c RSTP-Switch7to4BySrcPriority -r 0, 180s,    82c9-f7eb
/examples/ieee8021d/,                -f omnetpp.ini -c STP-Switch7to4BySrcPriority -r 0, 180s,     0be5-670a
/examples/ieee8021d/,                -f omnetpp.ini -c RSTP-LargeNet -r 0,           180s,         a62d-b2a3
/examples/ieee8021d/,                -f omnetpp.ini -c STP-LargeNet -r 0,            180s,         ab0d-4699
/examples/ieee8021d/,                -f omnetpp.ini -c RSTP-LinkReconnect -r 0,      180s,         1ce1-3a2a
/examples/ieee8021d/,                -f omnetpp.ini -c STP-LinkReconnect -r 0,       180s,         be4e-7041
=======
/examples/httptools/socket/pairsocket/, -f omnetpp.ini -c random -r 0,                 500000s,         6639-383f
/examples/httptools/socket/pairsocket/, -f omnetpp.ini -c scripted -r 0,               500000s,         e1e2-3b9b
/examples/httptools/socket/simpleddos/, -f omnetpp.ini -c General -r 0,                500000s,         4d2e-c497
/examples/httptools/socket/tenserverssocket/, -f omnetpp.ini -c uniform -r 0,                50000s,          1c8e-5e9f
/examples/httptools/socket/tenserverssocket/, -f omnetpp.ini -c histogram -r 0,              50000s,          d325-e3fb
>>>>>>> d9b53d91

/examples/inet/ber/,                 -f omnetpp.ini -c ber-sack-experiment -r 0,    20s,             0560-96b5
/examples/inet/ber/,                 -f omnetpp.ini -c ber-flavour-experiment -r 0, 20s,             9cfb-6d91

<<<<<<< HEAD
/examples/inet/broadcast/,           -f omnetpp.ini -c General -r 0,                20s,             438c-01aa
=======
/examples/inet/broadcast/,           -f omnetpp.ini -c General -r 0,                20s,             7d0f-a7ad
>>>>>>> d9b53d91

/examples/inet/bulktransfer/,        -f omnetpp.ini -c inet_inet_2a -r 0,           50s,             4b8d-6378
/examples/inet/bulktransfer/,        -f omnetpp.ini -c inet_inet_2b -r 0,           50s,             1041-be1a
/examples/inet/bulktransfer/,        -f omnetpp.ini -c inet__inet -r 0,             50s,             e552-4e23
/examples/inet/bulktransfer/,        -f omnetpp.ini -c inet__lwip -r 0,             50s,             0ef5-a012
/examples/inet/bulktransfer/,        -f omnetpp.ini -c inet_nsc -r 0,               50s,             3a32-ff98
/examples/inet/bulktransfer/,        -f omnetpp.ini -c lwip__inet -r 0,             50s,             8740-f5ee
/examples/inet/bulktransfer/,        -f omnetpp.ini -c lwip__lwip -r 0,             50s,             1215-560f
/examples/inet/bulktransfer/,        -f omnetpp.ini -c nsc_inet -r 0,               50s,             c69f-dd81
/examples/inet/bulktransfer/,        -f omnetpp.ini -c nsc_nsc -r 0,                50s,             b4aa-4658

/examples/inet/flatnet/,             -f fingerprints.ini -c General -r 0,           200s,            6975-f94e
/examples/inet/flatnet/,             -f omnetpp.ini -c General -r 0,                200s,            6975-f94e

<<<<<<< HEAD
/examples/inet/hierarchical/,        -f omnetpp.ini -c Hosts1 -r 0,                 10000s,          60b7-026f
/examples/inet/hierarchical/,        -f omnetpp.ini -c Hosts16 -r 0,                10000s,          80ea-daa1
/examples/inet/hierarchical/,        -f omnetpp.ini -c Hosts256 -r 0,               20s,             b253-8200
/examples/inet/hierarchical/,        -f omnetpp.ini -c Hosts1280 -r 0,              1s,              1f9f-17d9

# /examples/inet/hierarchical/,        -f omnetpp.ini -c Hosts9000 -r 0,              1s,              0000-0000    # cpu time limit exceeded during 0s simtime

/examples/inet/hierarchical99/,      -f omnetpp.ini -c General -r 0,                10000s,          e7d6-c7f1
/examples/inet/ipv4largenet/,        -f omnetpp.ini -c IPv4LargeNet -r 0,           20s,             7d23-820d
=======
/examples/inet/hierarchical/,        -f omnetpp.ini -c Hosts1 -r 0,                 10000s,          0800-e6fc
/examples/inet/hierarchical/,        -f omnetpp.ini -c Hosts16 -r 0,                10000s,          528f-3a67
/examples/inet/hierarchical/,        -f omnetpp.ini -c Hosts256 -r 0,               20s,             a242-9b6d
/examples/inet/hierarchical/,        -f omnetpp.ini -c Hosts1280 -r 0,              1s,              3be3-9b69

# /examples/inet/hierarchical/,        -f omnetpp.ini -c Hosts9000 -r 0,              1s,              0000-0000    # cpu time limit exceeded during 0s simtime

/examples/inet/hierarchical99/,      -f omnetpp.ini -c General -r 0,                10000s,          751c-5c71
/examples/inet/ipv4largenet/,        -f omnetpp.ini -c IPv4LargeNet -r 0,           20s,             10c5-a39d
>>>>>>> d9b53d91

/examples/inet/kidsnw1/,             -f omnetpp.ini -c General -r 0,                1000s,           1fb7-0cc3

/examples/inet/multicast/,           -f omnetpp.ini -c General -r 0,                2000s,           d507-aa33

/examples/inet/nclients/,            -f basicHTTP.ini -c General -r 0,              500000s,         bf58-8105
/examples/inet/nclients/,            -f filetransfer.ini -c General -r 0,           5s,              4aed-49b6
/examples/inet/nclients/,            -f fingerprints2.ini -c General -r 0,          50s,             1057-afb6
/examples/inet/nclients/,            -f fingerprints.ini -c General -r 0,           50s,             6f31-a8e7
/examples/inet/nclients/,            -f nclients2.ini -c General -r 0,              50s,             75d4-b8f8
/examples/inet/nclients/,            -f nclients2.ini -c General -r 1,              50s,             b0fd-86eb
/examples/inet/nclients/,            -f omnetpp.ini -c General -r 0,                3000s,           af1e-e84d
/examples/inet/nclients/,            -f omnetpp.ini -c inet__inet -r 0,             200s,            c94e-8a41
/examples/inet/nclients/,            -f omnetpp.ini -c inet__lwip -r 0,             200s,            df2b-581c
/examples/inet/nclients/,            -f omnetpp.ini -c lwip__inet -r 0,             200s,            5f00-dda1
/examples/inet/nclients/,            -f omnetpp.ini -c lwip__lwip -r 0,             200s,            e49f-a707
/examples/inet/nclients/,            -f omnetpp-ping.ini -c General -r 0,           10s,             8232-481b
/examples/inet/nclients/,            -f video.ini -c General -r 0,                  50s,             3f5d-d1a3

<<<<<<< HEAD
/examples/inet/pcaprecorder/,        -f omnetpp.ini -c General -r 0,                5000s,           24a1-cca0

/examples/inet/routerperf/,          -f omnetpp.ini -c General -r 0,                100s,            21ab-57bf

/examples/inet/tcp_eth_reconnect/,   -f omnetpp.ini -c with_EtherMACFullDuplex_externalQueue -r 0, 5s,              4426-e0fd
/examples/inet/tcp_eth_reconnect/,   -f omnetpp.ini -c with_EtherMACFullDuplex_internalQueue -r 0, 5s,              c6f2-1d01
/examples/inet/tcp_eth_reconnect/,   -f omnetpp.ini -c with_EtherMAC_externalQueue_fullduplex -r 0, 3s,              f682-d583
/examples/inet/tcp_eth_reconnect/,   -f omnetpp.ini -c with_EtherMAC_internalQueue_fullduplex -r 0, 3s,              0cd1-bd4b
/examples/inet/tcp_eth_reconnect/,   -f omnetpp.ini -c with_EtherMAC_externalQueue_halfduplex -r 0, 2s,              826c-b245
/examples/inet/tcp_eth_reconnect/,   -f omnetpp.ini -c with_EtherMAC_internalQueue_halfduplex -r 0, 2s,              630a-68e1
/examples/inet/tcp_eth_reconnect/,   -f omnetpp.ini -c with_EtherMACFullDuplex_externalQueue -r 1, 5s,              4426-e0fd
/examples/inet/tcp_eth_reconnect/,   -f omnetpp.ini -c with_EtherMACFullDuplex_internalQueue -r 1, 5s,              c6f2-1d01
/examples/inet/tcp_eth_reconnect/,   -f omnetpp.ini -c with_EtherMAC_externalQueue_fullduplex -r 1, 5s,              7f25-b622
/examples/inet/tcp_eth_reconnect/,   -f omnetpp.ini -c with_EtherMAC_internalQueue_fullduplex -r 1, 5s,              8614-990a
/examples/inet/tcp_eth_reconnect/,   -f omnetpp.ini -c with_EtherMAC_externalQueue_halfduplex -r 1, 5s,              d1f6-7a43
/examples/inet/tcp_eth_reconnect/,   -f omnetpp.ini -c with_EtherMAC_internalQueue_halfduplex -r 1, 5s,              3359-dee1
=======
/examples/inet/pcaprecorder/,        -f omnetpp.ini -c General -r 0,                5000s,           44bc-e590

/examples/inet/routerperf/,          -f omnetpp.ini -c General -r 0,                100s,            21ab-57bf

/examples/inet/tcp_eth_reconnect/,   -f omnetpp.ini -c with_EtherMACFullDuplex_externalQueue -r 0, 5s,              d987-b9fa
/examples/inet/tcp_eth_reconnect/,   -f omnetpp.ini -c with_EtherMACFullDuplex_internalQueue -r 0, 5s,              4d2d-c6b3
/examples/inet/tcp_eth_reconnect/,   -f omnetpp.ini -c with_EtherMAC_externalQueue_fullduplex -r 0, 3s,              c2cb-4d8c
/examples/inet/tcp_eth_reconnect/,   -f omnetpp.ini -c with_EtherMAC_internalQueue_fullduplex -r 0, 3s,              edd1-05f7
/examples/inet/tcp_eth_reconnect/,   -f omnetpp.ini -c with_EtherMAC_externalQueue_halfduplex -r 0, 2s,              b272-dad6
/examples/inet/tcp_eth_reconnect/,   -f omnetpp.ini -c with_EtherMAC_internalQueue_halfduplex -r 0, 2s,              1273-aae0
/examples/inet/tcp_eth_reconnect/,   -f omnetpp.ini -c with_EtherMACFullDuplex_externalQueue -r 1, 5s,              d987-b9fa
/examples/inet/tcp_eth_reconnect/,   -f omnetpp.ini -c with_EtherMACFullDuplex_internalQueue -r 1, 5s,              4d2d-c6b3
/examples/inet/tcp_eth_reconnect/,   -f omnetpp.ini -c with_EtherMAC_externalQueue_fullduplex -r 1, 5s,              4c24-50ab
/examples/inet/tcp_eth_reconnect/,   -f omnetpp.ini -c with_EtherMAC_internalQueue_fullduplex -r 1, 5s,              8765-e0c8
/examples/inet/tcp_eth_reconnect/,   -f omnetpp.ini -c with_EtherMAC_externalQueue_halfduplex -r 1, 5s,              1df1-e067
/examples/inet/tcp_eth_reconnect/,   -f omnetpp.ini -c with_EtherMAC_internalQueue_halfduplex -r 1, 5s,              24c5-fef6
>>>>>>> d9b53d91
/examples/inet/tcp_ppp_reconnect/,   -f omnetpp.ini -c with_externalqueue -r 0,     5s,              04cb-33aa
/examples/inet/tcp_ppp_reconnect/,   -f omnetpp.ini -c with_internalQueue -r 0,     5s,              6291-c6e9

/examples/inet/tcpclientserver/,     -f omnetpp.ini -c default_tcp -r 0,            100s,            e744-85d5
/examples/inet/tcpclientserver/,     -f omnetpp.ini -c inet__inet -r 0,             100s,            e744-85d5
/examples/inet/tcpclientserver/,     -f omnetpp.ini -c inet__inet_msg -r 0,         100s,            2d53-ceb4
/examples/inet/tcpclientserver/,     -f omnetpp.ini -c inet__inet_stream -r 0,      100s,            60c2-9bb2
/examples/inet/tcpclientserver/,     -f omnetpp.ini -c NSClinux__NSClinux -r 0,     100s,            6699-2e64
/examples/inet/tcpclientserver/,     -f omnetpp.ini -c NSClinux__NSClinux_stream -r 0, 100s,            a43d-8397
# /examples/inet/tcpclientserver/,     -f omnetpp.ini -c NSClinux__NSCfreebsd -r 0,   100s,         0000-0000    # freebsd NSC stack works on 32 bit system only
# /examples/inet/tcpclientserver/,     -f omnetpp.ini -c NSCfreebsd__NSCfreebsd -r 0, 100s,         0000-0000    # freebsd NSC stack works on 32 bit system only
# /examples/inet/tcpclientserver/,     -f omnetpp.ini -c NSClwip__inet -r 0,          100s,         0000-0000    # lwip NSC stack works on 32 bit system only
/examples/inet/tcpclientserver/,     -f omnetpp.ini -c inet__NSClinux -r 0,         100s,            867e-05a4
/examples/inet/tcpclientserver/,     -f omnetpp.ini -c lwip__lwip -r 0,             100s,            686b-b5a0
/examples/inet/tcpclientserver/,     -f omnetpp.ini -c lwip__inet -r 0,             100s,            f858-8ce7
/examples/inet/tcpclientserver/,     -f omnetpp.ini -c lwip__lwip__msg -r 0,        100s,            6dba-e9ca
/examples/inet/tcpclientserver/,     -f omnetpp.ini -c lwip__lwip__stream -r 0,     100s,            ce90-fb39
/examples/inet/tcpclientserver/,     -f omnetpp.ini -c inet__lwip -r 0,             100s,            e193-abef
/examples/inet/tcpclientserver/,     -f omnetpp.ini -c inet-reno -r 0,              500s,            c560-ba0d
/examples/inet/tcpclientserver/,     -f omnetpp.ini -c inet-reno -r 1,              500s,            8d89-316f
/examples/inet/tcpclientserver/,     -f omnetpp.ini -c inet-reno -r 2,              500s,            ee67-5fe1
/examples/inet/tcpclientserver/,     -f omnetpp.ini -c inet-reno -r 3,              500s,            1070-b8c8
/examples/inet/tcpclientserver/,     -f omnetpp.ini -c inet-reno -r 4,              500s,            53b1-cdc3
/examples/inet/tcpclientserver/,     -f omnetpp.ini -c inet-reno -r 5,              500s,            bd84-700e
/examples/inet/tcpclientserver/,     -f omnetpp.ini -c inet-reno -r 6,              500s,            b485-e20d
/examples/inet/tcpclientserver/,     -f omnetpp.ini -c inet-newreno -r 0,           500s,            ecc2-b22a
/examples/inet/tcpclientserver/,     -f omnetpp.ini -c inet-newreno -r 1,           500s,            8702-71de
/examples/inet/tcpclientserver/,     -f omnetpp.ini -c inet-newreno -r 2,           500s,            8b40-eeb7
/examples/inet/tcpclientserver/,     -f omnetpp.ini -c inet-newreno -r 3,           500s,            330a-bd7d
/examples/inet/tcpclientserver/,     -f omnetpp.ini -c inet-newreno -r 4,           500s,            e8f4-3bd1
/examples/inet/tcpclientserver/,     -f omnetpp.ini -c inet-newreno -r 5,           500s,            21d9-3102
/examples/inet/tcpclientserver/,     -f omnetpp.ini -c inet-newreno -r 6,           500s,            676f-a818
/examples/inet/tcpclientserver/,     -f omnetpp.ini -c inet-tahoe -r 0,             500s,            c560-ba0d
/examples/inet/tcpclientserver/,     -f omnetpp.ini -c inet-tahoe -r 1,             500s,            8d89-316f
/examples/inet/tcpclientserver/,     -f omnetpp.ini -c inet-tahoe -r 2,             500s,            ee67-5fe1
/examples/inet/tcpclientserver/,     -f omnetpp.ini -c inet-tahoe -r 3,             500s,            1070-b8c8
/examples/inet/tcpclientserver/,     -f omnetpp.ini -c inet-tahoe -r 4,             500s,            53b1-cdc3
/examples/inet/tcpclientserver/,     -f omnetpp.ini -c inet-tahoe -r 5,             500s,            bd84-700e
/examples/inet/tcpclientserver/,     -f omnetpp.ini -c inet-tahoe -r 6,             500s,            b485-e20d
/examples/inet/tcpclientserver/,     -f omnetpp.ini -c inet-vegas -r 0,             500s,            a83b-abc4
/examples/inet/tcpclientserver/,     -f omnetpp.ini -c inet-vegas -r 1,             500s,            3cae-ada9
/examples/inet/tcpclientserver/,     -f omnetpp.ini -c inet-vegas -r 2,             500s,            40f2-d320
/examples/inet/tcpclientserver/,     -f omnetpp.ini -c inet-vegas -r 3,             500s,            f03c-fc1e
/examples/inet/tcpclientserver/,     -f omnetpp.ini -c inet-vegas -r 4,             500s,            cf5a-2836
/examples/inet/tcpclientserver/,     -f omnetpp.ini -c inet-vegas -r 5,             500s,            5825-e024
/examples/inet/tcpclientserver/,     -f omnetpp.ini -c inet-vegas -r 6,             500s,            c5a9-db83
/examples/inet/tcpclientserver/,     -f omnetpp.ini -c inet-westwood -r 0,          500s,            9966-94fe
/examples/inet/tcpclientserver/,     -f omnetpp.ini -c inet-westwood -r 1,          500s,            e0d8-6656
/examples/inet/tcpclientserver/,     -f omnetpp.ini -c inet-westwood -r 2,          500s,            8239-e5e8
/examples/inet/tcpclientserver/,     -f omnetpp.ini -c inet-westwood -r 3,          500s,            d269-5dc1
/examples/inet/tcpclientserver/,     -f omnetpp.ini -c inet-westwood -r 4,          500s,            518e-39be
/examples/inet/tcpclientserver/,     -f omnetpp.ini -c inet-westwood -r 5,          500s,            a8b7-111e
/examples/inet/tcpclientserver/,     -f omnetpp.ini -c inet-westwood -r 6,          500s,            e08f-e15d
/examples/inet/tcpclientserver/,     -f omnetpp.ini -c inet-dumb -r 0,              500s,            c051-3180
/examples/inet/tcpclientserver/,     -f omnetpp.ini -c inet-dumb -r 1,              500s,            033a-8e51
/examples/inet/tcpclientserver/,     -f omnetpp.ini -c inet-dumb -r 2,              500s,            17bf-af90
/examples/inet/tcpclientserver/,     -f omnetpp.ini -c inet-dumb -r 3,              500s,            d1e5-bdbe
/examples/inet/tcpclientserver/,     -f omnetpp.ini -c inet-dumb -r 4,              500s,            7265-3037
/examples/inet/tcpclientserver/,     -f omnetpp.ini -c inet-dumb -r 5,              500s,            962b-80d2
/examples/inet/tcpclientserver/,     -f omnetpp.ini -c inet-dumb -r 6,              500s,            f992-1663

/examples/inet/tcpsack/,             -f omnetpp.ini -c One -r 0,                    1.5s,            ac72-2af0
/examples/inet/tcpsack/,             -f omnetpp.ini -c Two -r 0,                    1.5s,            ba8c-8052
/examples/inet/tcpsack/,             -f omnetpp.ini -c Three -r 0,                  1.5s,            9cea-4473
/examples/inet/tcpsack/,             -f omnetpp.ini -c Four -r 0,                   1.5s,            c1ba-c147
/examples/inet/tcpsack/,             -f omnetpp.ini -c Five -r 0,                   1.5s,            f0a5-2885
/examples/inet/tcpsack/,             -f omnetpp.ini -c Six -r 0,                    1.5s,            d463-982c

/examples/inet/tcptimestamps/,       -f omnetpp.ini -c One -r 0,                    1.5s,            6fc2-8fdd
/examples/inet/tcptimestamps/,       -f omnetpp.ini -c Two -r 0,                    1.5s,            df14-328c
/examples/inet/tcpwindowscale/,      -f omnetpp.ini -c WS_disabled -r 0,            1.5s,            3926-d3b1
/examples/inet/tcpwindowscale/,      -f omnetpp.ini -c WS_enabled -r 0,             1.5s,            12ed-896d
/examples/inet/udpburst/,            -f omnetpp.ini -c General -r 0,                1000s,           87a6-d5e6

<<<<<<< HEAD
/examples/internetcloud/cloudandhosts/, -f omnetpp.ini -c simple -r 0,              100s,            a5ff-9910
/examples/internetcloud/cloudandhosts/, -f omnetpp.ini -c two_senders -r 0,         100s,            e055-3c7e
/examples/internetcloud/cloudandhosts/, -f omnetpp.ini -c ten_senders -r 0,         100s,            7be9-2d3f
/examples/internetcloud/cloudandrouters/, -f omnetpp.ini -c simple -r 0,            100s,            f24a-db6a
/examples/internetcloud/cloudandrouters/, -f omnetpp.ini -c two_senders -r 0,       100s,            3373-ac2c
/examples/internetcloud/cloudandrouters/, -f omnetpp.ini -c ten_senders -r 0,       100s,            207c-5813
/examples/internetcloud/earthcloud/, -f omnetpp.ini -c General -r 0,                100s,            99f3-5756
=======
/examples/internetcloud/cloudandhosts/, -f omnetpp.ini -c simple -r 0,                 100s,            a5ff-9910
/examples/internetcloud/cloudandhosts/, -f omnetpp.ini -c two_senders -r 0,            100s,            e055-3c7e
/examples/internetcloud/cloudandhosts/, -f omnetpp.ini -c ten_senders -r 0,            100s,            7be9-2d3f
/examples/internetcloud/cloudandrouters/, -f omnetpp.ini -c simple -r 0,                 100s,            7ed6-6a0a
/examples/internetcloud/cloudandrouters/, -f omnetpp.ini -c two_senders -r 0,            100s,            958c-d4eb
/examples/internetcloud/cloudandrouters/, -f omnetpp.ini -c ten_senders -r 0,            100s,            ff57-d1bc
/examples/internetcloud/earthcloud/, -f omnetpp.ini -c General -r 0,                100s,            6149-22dd
>>>>>>> d9b53d91

/examples/ipv6/demonetworketh/,      -f omnetpp.ini -c General -r 0,                50000s,          85dd-87b7
/examples/ipv6/ipv6bulk/,            -f omnetpp.ini -c inet_inet -r 0,              50s,             5c81-0800
/examples/ipv6/ipv6bulk/,            -f omnetpp.ini -c inet__lwip -r 0,             50s,             e327-abcd
/examples/ipv6/ipv6bulk/,            -f omnetpp.ini -c inet_nsc -r 0,               50s,             8c52-9b9f
/examples/ipv6/ipv6bulk/,            -f omnetpp.ini -c lwip__inet -r 0,             50s,             9e33-27a0
/examples/ipv6/ipv6bulk/,            -f omnetpp.ini -c lwip__lwip -r 0,             50s,             103e-a45b
/examples/ipv6/ipv6bulk/,            -f omnetpp.ini -c nsc_inet -r 0,               50s,             54e4-bb7a
/examples/ipv6/ipv6bulk/,            -f omnetpp.ini -c nsc_nsc -r 0,                50s,             1f00-b9ca
/examples/ipv6/ipv6nclients/,        -f omnetpp.ini -c ETH -r 0,                    50s,             0a2f-f685
/examples/ipv6/ipv6nclients/,        -f omnetpp.ini -c PPP -r 0,                    50s,             b281-aecd
/examples/ipv6/nclients/,            -f omnetpp.ini -c ETH -r 0,                    1000s,           c64b-3ace
/examples/ipv6/nclients/,            -f omnetpp.ini -c PPP -r 0,                    1000s,           b629-c6ac

### /examples/manetrouting/* : see manet.csv

<<<<<<< HEAD
/examples/mobileipv6/,               -f omnetpp.ini -c One -r 0,                    25s,             2fab-e8e3
=======
/examples/mobileipv6/,               -f omnetpp.ini -c One -r 0,                    25s,             9bdb-bddb
>>>>>>> d9b53d91

/examples/mobility/,                 -f omnetpp.ini -c ANSimMobility -r 0,          10000s,          0972-9a96
/examples/mobility/,                 -f omnetpp.ini -c BonnMotionMobility1 -r 0,    10000s,          21ec-7688
/examples/mobility/,                 -f omnetpp.ini -c BonnMotionMobility2 -r 0,    10000s,          2538-24bb      # do not move nodes simtime always 0 at all events
/examples/mobility/,                 -f omnetpp.ini -c ChiangMobility -r 0,         10000s,          c49e-6c9d
/examples/mobility/,                 -f omnetpp.ini -c CircleMobility1 -r 0,        10000s,          7133-69a7
/examples/mobility/,                 -f omnetpp.ini -c CircleMobility2 -r 0,        10000s,          7133-69a7
/examples/mobility/,                 -f omnetpp.ini -c ConstSpeedMobility -r 0,     10000s,          4950-7fef
/examples/mobility/,                 -f omnetpp.ini -c ConstSpeedMobility01 -r 0,   10000s,          4950-7fef
/examples/mobility/,                 -f omnetpp.ini -c ConstSpeedMobility1 -r 0,    10000s,          8d67-6cf8
/examples/mobility/,                 -f omnetpp.ini -c ConstSpeedMobility10 -r 0,   10000s,          5df9-ab73
/examples/mobility/,                 -f omnetpp.ini -c ConstSpeedMobility100 -r 0,  10000s,          954a-12e4
/examples/mobility/,                 -f omnetpp.ini -c ConstSpeedMobility1000 -r 0, 10000s,          954a-12e4
/examples/mobility/,                 -f omnetpp.ini -c GaussMarkovMobility -r 0,    10000s,          c49e-6c9d
/examples/mobility/,                 -f omnetpp.ini -c LinearMobility -r 0,         10000s,          6fd8-97bc
/examples/mobility/,                 -f omnetpp.ini -c LinearMobility01 -r 0,       10000s,          6fd8-97bc
/examples/mobility/,                 -f omnetpp.ini -c LinearMobility1 -r 0,        10000s,          27fa-c1b9
/examples/mobility/,                 -f omnetpp.ini -c LinearMobility10 -r 0,       10000s,          4f7b-70a5
/examples/mobility/,                 -f omnetpp.ini -c LinearMobility100 -r 0,      10000s,          d8fb-a7f3
/examples/mobility/,                 -f omnetpp.ini -c LinearMobility1000 -r 0,     10000s,          f304-c35d
/examples/mobility/,                 -f omnetpp.ini -c LinearMobility_accdown -r 0, 10000s,          21ec-7688
/examples/mobility/,                 -f omnetpp.ini -c LinearMobility_accup -r 0,   10000s,          6fd8-97bc
/examples/mobility/,                 -f omnetpp.ini -c MassMobility -r 0,           5000s,           f0e2-d924
/examples/mobility/,                 -f omnetpp.ini -c MassMobilityWithScenario -r 0, 10000s,          0851-6730
/examples/mobility/,                 -f omnetpp.ini -c MoBANMobility1 -r 0,         10000s,          2f1a-73a5
/examples/mobility/,                 -f omnetpp.ini -c MoBANMobility2 -r 0,         10000s,          b754-8711
/examples/mobility/,                 -f omnetpp.ini -c RandomWPMobility -r 0,       5000s,           5ff2-5f4f
/examples/mobility/,                 -f omnetpp.ini -c RectangleMobility -r 0,      10000s,          6fd8-97bc
/examples/mobility/,                 -f omnetpp.ini -c StaticGridMobility -r 0,     0s,              0000         # (zero time simulated)
/examples/mobility/,                 -f omnetpp.ini -c StationaryMobility -r 0,     0s,              0000         # (zero time simulated)
/examples/mobility/,                 -f omnetpp.ini -c TractorMobility -r 0,        10000s,          c49e-6c9d
/examples/mobility/,                 -f omnetpp.ini -c TurtleMobility1 -r 0,        10000s,          461c-c91f
/examples/mobility/,                 -f omnetpp.ini -c TurtleMobility2 -r 0,        10000s,          c741-4671
/examples/mobility/,                 -f omnetpp.ini -c TurtleMobility3 -r 0,        10000s,          4fd4-2369
/examples/mobility/,                 -f omnetpp.ini -c TurtleMobility4 -r 0,        10000s,          a715-3c82
/examples/mobility/,                 -f omnetpp.ini -c TurtleMobility5 -r 0,        10000s,          a715-3c82
/examples/mobility/,                 -f omnetpp.ini -c TurtleMobility6 -r 0,        10000s,          4f2d-77e3

<<<<<<< HEAD
/examples/mpls/ldp/,                 -f omnetpp.ini -c General -r 0,                50s,             347c-5e13
# /examples/mpls/net37/,               -f omnetpp.ini -c General -r 0,                100s,            0000-0000    # <!> Error in module (TED) R37.LSR0.ted (id=45) during network initialization: Model error: ASSERT: condition !remote.isUnspecified() false in function initialize, networklayer/ted/TED.cc line 86.
/examples/mpls/testte_failure/,      -f omnetpp.ini -c General -r 0,                10s,             1b0e-e873
/examples/mpls/testte_failure2/,     -f omnetpp.ini -c General -r 0,                100s,            729d-2d82
/examples/mpls/testte_reroute/,      -f omnetpp.ini -c General -r 0,                50s,             e10d-bc52
/examples/mpls/testte_routing/,      -f omnetpp.ini -c General -r 0,                10s,             098a-1727
/examples/mpls/testte_tunnel/,       -f omnetpp.ini -c General -r 0,                50s,             9922-4c65

/examples/ospfv2/areas/,             -f omnetpp.ini -c General -r 0,                500s,            92c0-828c
/examples/ospfv2/areatests/,         -f omnetpp.ini -c backbone -r 0,               100s,            1be1-4312
/examples/ospfv2/areatests/,         -f omnetpp.ini -c backboneandonestub -r 0,     100s,            f50d-7e2c
/examples/ospfv2/areatests/,         -f omnetpp.ini -c backboneandtwostubs -r 0,    100s,            5814-22c0
/examples/ospfv2/areatests/,         -f omnetpp.ini -c mininet-A -r 0,              100s,            9e56-0a14
/examples/ospfv2/areatests/,         -f omnetpp.ini -c mininet-B -r 0,              100s,            c33d-a81b
# /examples/ospfv2/backbone/,          -f omnetpp.ini -c General -r 0,                100s,            0000-0000    # <!> Error in module (OSPFRouting) Backbone.R6.ospf (id=132) at event #23916, t=45.089338342798: check_and_cast(): cannot cast (OSPF::NetworkLSA *) to type 'OSPF::RouterLSA *'.
/examples/ospfv2/dynamictest/,       -f omnetpp.ini -c static -r 0,                 1000s,           949f-6650
/examples/ospfv2/dynamictest/,       -f omnetpp.ini -c dynamic1 -r 0,               1000s,           7192-4f7b
/examples/ospfv2/dynamictest/,       -f omnetpp.ini -c dynamic2 -r 0,               1000s,           67b6-e30c
/examples/ospfv2/fulltest/,          -f omnetpp.ini -c General -r 0,                100s,            83fc-bba8
/examples/ospfv2/simpletest/,        -f omnetpp.ini -c AlwaysUp -r 0,               500s,            e19a-db85
/examples/ospfv2/simpletest/,        -f omnetpp.ini -c ShutdownAndRestart -r 0,     500s,            a5d5-a660
/examples/ospfv2/simpletest/,        -f omnetpp.ini -c CrashAndReboot -r 0,         500s,            a5d5-a660

/examples/rip/dynamictest/,          -f omnetpp.ini -c stable -r 0,                 100s,            20fa-ab95
/examples/rip/dynamictest/,          -f omnetpp.ini -c dynamic1 -r 0,               500s,            e80b-48e3
/examples/rip/dynamictest/,          -f omnetpp.ini -c dynamic2 -r 0,               500s,            0647-1210
/examples/rip/simpletest/,           -f omnetpp.ini -c IPv4 -r 0,                   100s,            b803-9cb9
=======
/examples/mpls/ldp/,                 -f omnetpp.ini -c General -r 0,                50s,             8cf2-811b
# /examples/mpls/net37/,               -f omnetpp.ini -c General -r 0,                100s,            0000-0000    # <!> Error in module (TED) R37.LSR0.ted (id=45) during network initialization: Model error: ASSERT: condition !remote.isUnspecified() false in function initialize, networklayer/ted/TED.cc line 86.
/examples/mpls/testte_failure/,      -f omnetpp.ini -c General -r 0,                10s,             f583-028e
/examples/mpls/testte_failure2/,     -f omnetpp.ini -c General -r 0,                100s,            729d-2d82
/examples/mpls/testte_reroute/,      -f omnetpp.ini -c General -r 0,                50s,             1f0e-9d37
/examples/mpls/testte_routing/,      -f omnetpp.ini -c General -r 0,                10s,             964a-e4d1
/examples/mpls/testte_tunnel/,       -f omnetpp.ini -c General -r 0,                50s,             9814-1969

/examples/ospfv2/areas/,             -f omnetpp.ini -c General -r 0,                500s,            2145-0836
/examples/ospfv2/areatests/,         -f omnetpp.ini -c backbone -r 0,               100s,            6a1c-7fc7
/examples/ospfv2/areatests/,         -f omnetpp.ini -c backboneandonestub -r 0,     100s,            222b-1797
/examples/ospfv2/areatests/,         -f omnetpp.ini -c backboneandtwostubs -r 0,    100s,            7a39-aedd
/examples/ospfv2/areatests/,         -f omnetpp.ini -c mininet-A -r 0,              100s,            5df0-6b89
/examples/ospfv2/areatests/,         -f omnetpp.ini -c mininet-B -r 0,              100s,            5df7-286a
# /examples/ospfv2/backbone/,          -f omnetpp.ini -c General -r 0,                100s,            0000-0000    # <!> Error in module (OSPFRouting) Backbone.R6.ospf (id=132) at event #23916, t=45.089338342798: check_and_cast(): cannot cast (OSPF::NetworkLSA *) to type 'OSPF::RouterLSA *'.
/examples/ospfv2/dynamictest/,       -f omnetpp.ini -c static -r 0,                 1000s,           f95c-d86f
/examples/ospfv2/dynamictest/,       -f omnetpp.ini -c dynamic1 -r 0,               1000s,           c101-5ab9
/examples/ospfv2/dynamictest/,       -f omnetpp.ini -c dynamic2 -r 0,               1000s,           3681-dbc1
/examples/ospfv2/fulltest/,          -f omnetpp.ini -c General -r 0,                100s,            e6e8-3a12
/examples/ospfv2/simpletest/,        -f omnetpp.ini -c AlwaysUp -r 0,               500s,            2a02-350c
/examples/ospfv2/simpletest/,        -f omnetpp.ini -c ShutdownAndRestart -r 0,     500s,            d01e-cf21
/examples/ospfv2/simpletest/,        -f omnetpp.ini -c CrashAndReboot -r 0,        500s,            d01e-cf21

/examples/rip/dynamictest/,          -f omnetpp.ini -c stable -r 0,                 100s,            edf2-13af
/examples/rip/dynamictest/,          -f omnetpp.ini -c dynamic1 -r 0,               500s,            8b91-514b
/examples/rip/dynamictest/,          -f omnetpp.ini -c dynamic2 -r 0,               500s,            8311-bb60
/examples/rip/simpletest/,           -f omnetpp.ini -c IPv4 -r 0,                   100s,            cccc-2791
>>>>>>> d9b53d91

# /examples/rtp/multicast1/,           -f omnetpp.ini -c General -r 0,                500s,            0bd5-71a8    # unstable fingerprint
# /examples/rtp/unicast/,              -f omnetpp.ini -c General -r 0,                1500s,           67ec-ff51    # unstable fingerprint
# /examples/rtp/unicast1/,             -f omnetpp.ini -c General -r 0,                1000s,           a7c1-0e5b    # unstable fingerprint
# /examples/rtp/unicast2/,             -f omnetpp.ini -c General -r 0,                500s,            feed-b09b    # unstable fingerprint

<<<<<<< HEAD
/examples/sctp/cmttest/,             -f omnetpp.ini -c General -r 0,                100s,            e567-cf41
/examples/sctp/multihomed/,          -f omnetpp.ini -c General -r 0,                500s,            08c3-a142
/examples/sctp/nclients/,            -f omnetpp.ini -c General -r 0,                500s,            c2d8-f63b
/examples/ipv6/nclients/,            -f omnetpp.ini -c PPP_SCTP -r 0,               100s,            7a07-ce84
=======
/examples/sctp/multihomed/,          -f omnetpp.ini -c General -r 0,                500s,            08c3-a142
/examples/sctp/nclients/,            -f omnetpp.ini -c General -r 0,                500s,            c2d8-f63b
>>>>>>> d9b53d91

#/examples/traci/,                    -f omnetpp.ini -c accident -r 0,               ---100s,         0000-0000
#/examples/traci_launchd/,            -f omnetpp.ini -c accident -r 0,               ---100s,         0000-0000

/examples/voip/,                     -f omnetpp.ini -c GoodChannel -r 0,            200s,            7fdd-ac68
/examples/voip/,                     -f omnetpp.ini -c BadChannel -r 0,             200s,            c92b-eaf1
/examples/voip/,                     -f omnetpp.ini -c PeriodicChannel -r 0,        200s,            8bd0-5e35
<<<<<<< HEAD

/examples/wireless/handover/,        -f omnetpp.ini -c General -r 0,                1500s,           115e-a4a5
/examples/wireless/hosttohost/,      -f omnetpp.ini -c Throughput1 -r 0,            5s,              7244-edc7
/examples/wireless/lan80211/,        -f omnetpp-ftp.ini -c TwoHosts -r 0,           100s,            b426-0a05
# /examples/wireless/lan80211/,        -f omnetpp-ftp.ini -c NHosts -r 0,             100s,         0000-0000   # interactive config, needed a *.numHosts parameter

/examples/wireless/lan80211/,        -f omnetpp-streaming.ini -c Streaming1 -r 0,   50s,             7a29-be7a
# /examples/wireless/lan80211/,        -f omnetpp-streaming.ini -c Streaming2 -r 0,   100s,         0000-0000   # interactive config, needed a *.numHosts parameter
/examples/wireless/lan80211/,        -f omnetpp.ini -c Ping1 -r 0,                  25s,             07f3-38a9

# /examples/wireless/lan80211/,        -f omnetpp.ini -c Ping2 -r 0,                  ---100s,         0000-0000   # [Config Ping2] # __interactive__

/examples/wireless/multiradio/,      -f omnetpp.ini -c IndependentWlans -r 0,       100s,            d3aa-1a62
/examples/wireless/multiradio/,      -f omnetpp.ini -c SwitchedWlans -r 0,          100s,            c1a3-0e5a
/examples/wireless/multiradio/,      -f omnetpp.ini -c RoutedWlans -r 0,            100s,            2b17-4d66
/examples/wireless/synchronized/,    -f omnetpp.ini -c Synchronized -r 0,           2s,              663b-0297
/examples/wireless/synchronized/,    -f omnetpp.ini -c NonSynchronized -r 0,        2s,              2efc-8339
/examples/wireless/throughput/,      -f omnetpp.ini -c Throughput1 -r 0,            20s,             12af-269e
/examples/wireless/throughput/,      -f omnetpp.ini -c Throughput2 -r 0,            10s,             8629-4b60
/examples/wireless/wiredandwirelesshostswithap/, -f omnetpp.ini -c General -r 0,                100s,            3f9d-96df

/examples/inet/hierarchical99/,      -f networklayer.ini -c IPv4 -r 0,              10000s,          312d-17fc
/examples/inet/hierarchical99/,      -f networklayer.ini -c IPv6 -r 0,              10000s,          3f72-20c8
/examples/inet/hierarchical99/,      -f networklayer.ini -c Generic -r 0,           10000s,          b851-645b
/examples/inet/hierarchical99/,      -f networklayer.ini -c Flood -r 0,             10000s,          58de-99ec
/examples/inet/hierarchical99/,      -f networklayer.ini -c ProbabilisticBroadcast -r 0,              10000s,          14e0-3574
/examples/inet/hierarchical99/,      -f networklayer.ini -c AdaptiveProbabilisticBroadcast -r 0,      10000s,          6a0b-abc5
/examples/inet/hierarchical99/,      -f networklayer.ini -c WiseRoute -r 0,         10000s,          7c92-e573

/examples/wireless/nic/,             -f omnetpp.ini -c IdealMacWithIdealRadio -r 0,          100s,             cba1-50bb
/examples/wireless/nic/,             -f omnetpp.ini -c IdealMacWithSimplifiedRadio -r 0,     100s,             fc91-3f2f
/examples/wireless/nic/,             -f omnetpp.ini -c IdealMacWithDetailedRadio -r 0,       100s,             d28d-a3fb
/examples/wireless/nic/,             -f omnetpp.ini -c IdealMacWithUWBIRRadio -r 0,          100s,             1102-6017
/examples/wireless/nic/,             -f omnetpp.ini -c BMacWithIdealRadio -r 0,              100s,             a57b-f9f7
/examples/wireless/nic/,             -f omnetpp.ini -c BMacWithSimplifiedRadio -r 0,         100s,             3a0c-6f13
/examples/wireless/nic/,             -f omnetpp.ini -c BMacWithDetailedRadio -r 0,           100s,             3853-e9d1
/examples/wireless/nic/,             -f omnetpp.ini -c BMacWithUWBIRRadio -r 0,              100s,             d67a-b921
/examples/wireless/nic/,             -f omnetpp.ini -c LMacWithIdealRadio -r 0,              100s,             090d-1f2b
/examples/wireless/nic/,             -f omnetpp.ini -c LMacWithSimplifiedRadio -r 0,         100s,             d7ff-b1cc
/examples/wireless/nic/,             -f omnetpp.ini -c LMacWithDetailedRadio -r 0,           100s,             65a4-4d1e
/examples/wireless/nic/,             -f omnetpp.ini -c LMacWithUWBIRRadio -r 0,              100s,             0764-6967
/examples/wireless/nic/,             -f omnetpp.ini -c CSMAWithIdealRadio -r 0,              100s,             aef1-dbae
/examples/wireless/nic/,             -f omnetpp.ini -c CSMAWithSimplifiedRadio -r 0,         100s,             3877-ec5d
/examples/wireless/nic/,             -f omnetpp.ini -c CSMAWithDetailedRadio -r 0,           100s,             3764-545e
/examples/wireless/nic/,             -f omnetpp.ini -c CSMAWithUWBIRRadio -r 0,              100s,             81ac-35e9
/examples/wireless/nic/,             -f omnetpp.ini -c Ieee80211MacWithIdealRadio -r 0,      100s,             031d-cc24
/examples/wireless/nic/,             -f omnetpp.ini -c Ieee80211MacWithSimplifiedRadio -r 0, 100s,             efb8-462b
/examples/wireless/nic/,             -f omnetpp.ini -c Ieee80211MacWithDetailedRadio -r 0,   100s,             0c25-9cf2
=======

/examples/voipstream/VoIPStreamLargeNet/, -f omnetpp.ini -c General -r 0,                5s,              2e90-7589
/examples/voipstream/VoIPStreamTest/, -f omnetpp.ini -c g726 -r 0,                   5s,              205a-b1c1
/examples/voipstream/VoIPStreamTest/, -f omnetpp.ini -c g711_aLaw -r 0,              5s,              9103-ce89
/examples/voipstream/VoIPStreamTest/, -f omnetpp.ini -c g711_muLaw -r 0,             5s,              f06f-56c1
/examples/voipstream/VoIPStreamTest/, -f omnetpp.ini -c pcm_s16le -r 0,              5s,              06db-bfdd
/examples/voipstream/VoIPStreamTrafficTest/, -f omnetpp.ini -c General -r 0,                2s,              4256-ff91

/examples/wireless/handover/,        -f omnetpp.ini -c General -r 0,                1500s,           115e-a4a5
/examples/wireless/hosttohost/,      -f omnetpp.ini -c Throughput1 -r 0,            5s,              06df-562b
/examples/wireless/lan80211/,        -f omnetpp-ftp.ini -c TwoHosts -r 0,           100s,            2b53-af22
# /examples/wireless/lan80211/,        -f omnetpp-ftp.ini -c NHosts -r 0,             100s,         0000-0000   # interactive config, needed a *.numHosts parameter

/examples/wireless/lan80211/,        -f omnetpp-streaming.ini -c Streaming1 -r 0,   50s,             9302-efe0
# /examples/wireless/lan80211/,        -f omnetpp-streaming.ini -c Streaming2 -r 0,   100s,         0000-0000   # interactive config, needed a *.numHosts parameter
/examples/wireless/lan80211/,        -f omnetpp.ini -c Ping1 -r 0,                  25s,             775a-8f73

# /examples/wireless/lan80211/,        -f omnetpp.ini -c Ping2 -r 0,                  ---100s,         0000-0000   # [Config Ping2] # __interactive__

/examples/wireless/multiradio/,      -f omnetpp.ini -c IndependentWlans -r 0,       100s,            5650-ba9c
/examples/wireless/multiradio/,      -f omnetpp.ini -c SwitchedWlans -r 0,          100s,            1eb9-5602
/examples/wireless/multiradio/,      -f omnetpp.ini -c RoutedWlans -r 0,            100s,            2723-36c8
/examples/wireless/synchronized/,    -f omnetpp.ini -c Synchronized -r 0,           2s,              663b-0297
/examples/wireless/synchronized/,    -f omnetpp.ini -c NonSynchronized -r 0,        2s,              8422-337a
/examples/wireless/throughput/,      -f omnetpp.ini -c Throughput1 -r 0,            20s,             12af-269e
/examples/wireless/throughput/,      -f omnetpp.ini -c Throughput2 -r 0,            10s,             59f0-d44b
/examples/wireless/wiredandwirelesshostswithap/, -f omnetpp.ini -c General -r 0,                100s,            b1ef-56b6

/examples/inet/hierarchical99/,      -f networklayer.ini -c IPv4 -r 0,              10000s,          1e47-84a7
/examples/inet/hierarchical99/,      -f networklayer.ini -c IPv6 -r 0,              10000s,          0cc1-3fbf
/examples/inet/hierarchical99/,      -f networklayer.ini -c Generic -r 0,           10000s,          b851-645b
/examples/inet/hierarchical99/,      -f networklayer.ini -c Flood -r 0,             10000s,          2906-b2e5
/examples/inet/hierarchical99/,      -f networklayer.ini -c ProbabilisticBroadcast -r 0,              10000s,          352e-4277
/examples/inet/hierarchical99/,      -f networklayer.ini -c AdaptiveProbabilisticBroadcast -r 0,      10000s,          d9ac-4660
/examples/inet/hierarchical99/,      -f networklayer.ini -c WiseRoute -r 0,         10000s,          81c2-059f

/examples/wireless/nic/,             -f omnetpp.ini -c IdealMacWithIdealRadio -r 0,          100s,             5039-e1f3
/examples/wireless/nic/,             -f omnetpp.ini -c IdealMacWithScalarRadio -r 0,         100s,             85b2-05ad
/examples/wireless/nic/,             -f omnetpp.ini -c BMacWithIdealRadio -r 0,              100s,             85cd-4423
/examples/wireless/nic/,             -f omnetpp.ini -c BMacWithScalarRadio -r 0,             100s,             9662-5499
/examples/wireless/nic/,             -f omnetpp.ini -c LMacWithIdealRadio -r 0,              100s,             d2be-f87d
/examples/wireless/nic/,             -f omnetpp.ini -c LMacWithScalarRadio -r 0,             100s,             059d-63c0
/examples/wireless/nic/,             -f omnetpp.ini -c CSMAWithIdealRadio -r 0,              100s,             077e-e74f
/examples/wireless/nic/,             -f omnetpp.ini -c CSMAWithScalarRadio -r 0,             100s,             f611-8875
/examples/wireless/nic/,             -f omnetpp.ini -c Ieee80211MacWithIdealRadio -r 0,      100s,             3ada-638a
/examples/wireless/nic/,             -f omnetpp.ini -c Ieee80211MacWithScalarRadio -r 0,     100s,             57f2-851c
>>>>>>> d9b53d91
<|MERGE_RESOLUTION|>--- conflicted
+++ resolved
@@ -1,18 +1,17 @@
 # workingdir,                        args,                                          simtimelimit,    fingerprint
-<<<<<<< HEAD
-/examples/adhoc/hostautoconf/,       -f omnetpp.ini -c General -r 0,                100s,            ffb9-76df
-/examples/adhoc/idealwireless/,      -f omnetpp.ini -c Ping1 -r 0,                  100s,            b81d-b0db
+/examples/adhoc/hostautoconf/,       -f omnetpp.ini -c General -r 0,                100s,            2b13-5c1e
+/examples/adhoc/idealwireless/,      -f omnetpp.ini -c Ping1 -r 0,                  100s,            43b7-3fd9
 #/examples/adhoc/idealwireless/,      -f omnetpp.ini -c Ping2 -r 0,                   100s,          0000-0000    # interactive config, needed a *.numHosts parameter
-/examples/adhoc/ieee80211/,          -f fingerprints.ini -c Ping1 -r 0,             1000s,           6acb-4dd0
-/examples/adhoc/ieee80211/,          -f omnetpp.ini -c Ping1 -r 0,                  100s,            8bc2-f138
+/examples/adhoc/ieee80211/,          -f fingerprints.ini -c Ping1 -r 0,             1000s,           7c2f-43a6
+/examples/adhoc/ieee80211/,          -f omnetpp.ini -c Ping1 -r 0,                  100s,            123a-9515
 # /examples/adhoc/ieee80211/,          -f omnetpp.ini -c Ping2 -r 0,                  100s,         0000-0000   # [Config Ping2]    # interactive config, needed a *.numHosts parameter
 
-/examples/aodv/,                     -f omnetpp.ini -c IPv4SlowMobility -r 0,         50s,           d6f2-4aea
-/examples/aodv/,                     -f omnetpp.ini -c IPv4ModerateFastMobility -r 0, 50s,           ab71-5a6f
-/examples/aodv/,                     -f omnetpp.ini -c IPv4FastMobility -r 0,         50s,           c790-4c6c
-/examples/aodv/,                     -f omnetpp.ini -c Static -r 0,                   50s,           0f09-1eeb
-/examples/aodv/,                     -f omnetpp.ini -c Dynamic -r 0,                  60s,           e5dd-00a0
-/examples/aodv/,                     -f omnetpp.ini -c MoreDynamic -r 0,              60s,           949f-e272
+/examples/aodv/,                     -f omnetpp.ini -c IPv4SlowMobility -r 0,         50s,           1b3b-0f29
+/examples/aodv/,                     -f omnetpp.ini -c IPv4ModerateFastMobility -r 0, 50s,           5adf-8422
+/examples/aodv/,                     -f omnetpp.ini -c IPv4FastMobility -r 0,         50s,           807c-5168
+/examples/aodv/,                     -f omnetpp.ini -c Static -r 0,                   50s,           7feb-64c7
+/examples/aodv/,                     -f omnetpp.ini -c Dynamic -r 0,                  60s,           d373-a30d
+/examples/aodv/,                     -f omnetpp.ini -c MoreDynamic -r 0,              60s,           1a06-506c
 
 /examples/bgpv4/BGP2RoutersInAS/,    -f omnetpp.ini -c config1 -r 0,                1000s,           c027-b903
 /examples/bgpv4/BGP3Routers/,        -f omnetpp.ini -c config1 -r 0,                1000s,           f8e9-7a00
@@ -23,38 +22,13 @@
 /examples/bgpv4/BGPandOSPFSimple/,   -f omnetpp.ini -c config1 -r 0,                1000s,           f027-de1d
 
 /examples/dhcp/,                     -f omnetpp.ini -c WiredDHCP -r 0,              5000s,           9f3d-a297
-/examples/dhcp/,                     -f omnetpp.ini -c WirelessDHCP -r 0,           500s,            1477-94ca
+/examples/dhcp/,                     -f omnetpp.ini -c WirelessDHCP -r 0,           500s,            a6c0-bb3f
 /examples/dhcp/,                     -f omnetpp.ini -c RebootingDHCP -r 0,          500s,            bb7d-4ab5
 
 /examples/diffserv/onedomain,        -f omnetpp.ini -c Exp11 -r 0,                  10s,             0ad8-5929
 /examples/diffserv/onedomain,        -f omnetpp.ini -c Exp21 -r 0,                  10s,             650c-db0d
 /examples/diffserv/onedomain,        -f omnetpp.ini -c Exp31 -r 0,                  10s,             cef0-dc60
 /examples/diffserv/onedomain,        -f omnetpp.ini -c Exp51 -r 0,                  10s,             6288-365c
-=======
-/examples/adhoc/hostautoconf/,       -f omnetpp.ini -c General -r 0,                100s,            c3e0-2e91
-/examples/adhoc/idealwireless/,      -f omnetpp.ini -c Ping1 -r 0,                  100s,            6efc-694f
-#/examples/adhoc/idealwireless/,      -f omnetpp.ini -c Ping2 -r 0,                   100s,          0000-0000    # interactive config, needed a *.numHosts parameter
-/examples/adhoc/ieee80211/,          -f fingerprints.ini -c Ping1 -r 0,             1000s,           b8a0-40a7
-/examples/adhoc/ieee80211/,          -f omnetpp.ini -c Ping1 -r 0,                  100s,            a833-5d90
-# /examples/adhoc/ieee80211/,          -f omnetpp.ini -c Ping2 -r 0,                  100s,         0000-0000   # [Config Ping2]    # interactive config, needed a *.numHosts parameter
-
-/examples/bgpv4/BGP2RoutersInAS/,    -f omnetpp.ini -c config1 -r 0,                1000s,           d1ad-8cd8
-/examples/bgpv4/BGP3Routers/,        -f omnetpp.ini -c config1 -r 0,                1000s,           e069-1a66
-/examples/bgpv4/BGPCompleteTest/,    -f omnetpp.ini -c config1 -r 0,                1000s,           4c25-8b1f
-/examples/bgpv4/BGPOpen/,            -f omnetpp.ini -c config1 -r 0,                62s,             817c-8122
-/examples/bgpv4/BGPUpdate/,          -f omnetpp.ini -c config1 -r 0,                30s,             162f-d0f6
-/examples/bgpv4/BGPandOSPF/,         -f omnetpp.ini -c config1 -r 0,                1000s,           af54-c9c3
-/examples/bgpv4/BGPandOSPFSimple/,   -f omnetpp.ini -c config1 -r 0,                1000s,           0267-2752
-
-/examples/dhcp/,                     -f omnetpp.ini -c WiredDHCP -r 0,              5000s,           6c1d-655e
-/examples/dhcp/,                     -f omnetpp.ini -c WirelessDHCP -r 0,           500s,            6d70-5ca3
-/examples/dhcp/,                     -f omnetpp.ini -c RebootingDHCP -r 0,          500s,            bce9-fbc4
-
-/examples/diffserv/onedomain,        -f omnetpp.ini -c Exp11 -r 0,                  10s,             6ac9-2ae1
-/examples/diffserv/onedomain,        -f omnetpp.ini -c Exp21 -r 0,                  10s,             20e2-0179
-/examples/diffserv/onedomain,        -f omnetpp.ini -c Exp31 -r 0,                  10s,             debd-f6dd
-/examples/diffserv/onedomain,        -f omnetpp.ini -c Exp51 -r 0,                  10s,             1679-b084
->>>>>>> d9b53d91
 
 # /examples/emulation/extclient/,      -f omnetpp.ini -c General -r 0,                100s,         0000-0000    # pcap devices not supported
 # /examples/emulation/extserver/,      -f omnetpp.ini -c Uplink_Traffic -r 0,         100s,         0000-0000    # pcap devices not supported
@@ -62,15 +36,9 @@
 # /examples/emulation/extserver/,      -f omnetpp.ini -c Uplink_and_Downlink_Traffic -r 0, 100s,    0000-0000    # pcap devices not supported
 # /examples/emulation/traceroute/,     -f omnetpp.ini -c General -r 0,                100s,         0000-0000    # pcap devices not supported
 
-<<<<<<< HEAD
 /examples/ethernet/arptest/,         -f fingerprints.ini -c ARPTest -r 0,           100s,            97e5-8fca
 /examples/ethernet/arptest/,         -f omnetpp.ini -c ARPTest -r 0,                500s,            58dc-1819
 /examples/ethernet/arptest2/,        -f omnetpp.ini -c ARPTest -r 0,                500s,            8949-5014
-=======
-/examples/ethernet/arptest/,         -f fingerprints.ini -c ARPTest -r 0,           100s,            911a-b990
-/examples/ethernet/arptest/,         -f omnetpp.ini -c ARPTest -r 0,                500s,            1085-06a1
-/examples/ethernet/arptest2/,        -f omnetpp.ini -c ARPTest -r 0,                500s,            bcd5-7980
->>>>>>> d9b53d91
 /examples/ethernet/lans/,            -f bus.ini -c BusLAN -r 0,                     100s,            0340-b616
 # /examples/ethernet/lans/,            -f defaults.ini -c General -r 0,               -1s,           0000-0000   ,# not a complete simulations, defaults.ini included by other ini files
 /examples/ethernet/lans/,            -f duplexswitch.ini -c SwitchedDuplexLAN -r 0, 50s,             179e-ebee
@@ -89,7 +57,6 @@
 /examples/httptools/direct/flashdirect/, -f omnetpp.ini -c General -r 0,                500000s,         8eb8-c3a1
 /examples/httptools/direct/pairdirect/, -f omnetpp.ini -c random -r 0,                 500000s,         2d6e-05a5
 /examples/httptools/direct/pairdirect/, -f omnetpp.ini -c scripted -r 0,               500000s,         724d-588f
-<<<<<<< HEAD
 /examples/httptools/socket/pairsocket/, -f omnetpp.ini -c random -r 0,                 500000s,         180c-be44
 /examples/httptools/socket/pairsocket/, -f omnetpp.ini -c scripted -r 0,               500000s,         7912-1a97
 /examples/httptools/socket/simpleddos/, -f omnetpp.ini -c General -r 0,                500000s,         7807-b8c3
@@ -113,22 +80,11 @@
 /examples/ieee8021d/,                -f omnetpp.ini -c STP-LargeNet -r 0,            180s,         ab0d-4699
 /examples/ieee8021d/,                -f omnetpp.ini -c RSTP-LinkReconnect -r 0,      180s,         1ce1-3a2a
 /examples/ieee8021d/,                -f omnetpp.ini -c STP-LinkReconnect -r 0,       180s,         be4e-7041
-=======
-/examples/httptools/socket/pairsocket/, -f omnetpp.ini -c random -r 0,                 500000s,         6639-383f
-/examples/httptools/socket/pairsocket/, -f omnetpp.ini -c scripted -r 0,               500000s,         e1e2-3b9b
-/examples/httptools/socket/simpleddos/, -f omnetpp.ini -c General -r 0,                500000s,         4d2e-c497
-/examples/httptools/socket/tenserverssocket/, -f omnetpp.ini -c uniform -r 0,                50000s,          1c8e-5e9f
-/examples/httptools/socket/tenserverssocket/, -f omnetpp.ini -c histogram -r 0,              50000s,          d325-e3fb
->>>>>>> d9b53d91
 
 /examples/inet/ber/,                 -f omnetpp.ini -c ber-sack-experiment -r 0,    20s,             0560-96b5
 /examples/inet/ber/,                 -f omnetpp.ini -c ber-flavour-experiment -r 0, 20s,             9cfb-6d91
 
-<<<<<<< HEAD
 /examples/inet/broadcast/,           -f omnetpp.ini -c General -r 0,                20s,             438c-01aa
-=======
-/examples/inet/broadcast/,           -f omnetpp.ini -c General -r 0,                20s,             7d0f-a7ad
->>>>>>> d9b53d91
 
 /examples/inet/bulktransfer/,        -f omnetpp.ini -c inet_inet_2a -r 0,           50s,             4b8d-6378
 /examples/inet/bulktransfer/,        -f omnetpp.ini -c inet_inet_2b -r 0,           50s,             1041-be1a
@@ -143,7 +99,6 @@
 /examples/inet/flatnet/,             -f fingerprints.ini -c General -r 0,           200s,            6975-f94e
 /examples/inet/flatnet/,             -f omnetpp.ini -c General -r 0,                200s,            6975-f94e
 
-<<<<<<< HEAD
 /examples/inet/hierarchical/,        -f omnetpp.ini -c Hosts1 -r 0,                 10000s,          60b7-026f
 /examples/inet/hierarchical/,        -f omnetpp.ini -c Hosts16 -r 0,                10000s,          80ea-daa1
 /examples/inet/hierarchical/,        -f omnetpp.ini -c Hosts256 -r 0,               20s,             b253-8200
@@ -153,17 +108,6 @@
 
 /examples/inet/hierarchical99/,      -f omnetpp.ini -c General -r 0,                10000s,          e7d6-c7f1
 /examples/inet/ipv4largenet/,        -f omnetpp.ini -c IPv4LargeNet -r 0,           20s,             7d23-820d
-=======
-/examples/inet/hierarchical/,        -f omnetpp.ini -c Hosts1 -r 0,                 10000s,          0800-e6fc
-/examples/inet/hierarchical/,        -f omnetpp.ini -c Hosts16 -r 0,                10000s,          528f-3a67
-/examples/inet/hierarchical/,        -f omnetpp.ini -c Hosts256 -r 0,               20s,             a242-9b6d
-/examples/inet/hierarchical/,        -f omnetpp.ini -c Hosts1280 -r 0,              1s,              3be3-9b69
-
-# /examples/inet/hierarchical/,        -f omnetpp.ini -c Hosts9000 -r 0,              1s,              0000-0000    # cpu time limit exceeded during 0s simtime
-
-/examples/inet/hierarchical99/,      -f omnetpp.ini -c General -r 0,                10000s,          751c-5c71
-/examples/inet/ipv4largenet/,        -f omnetpp.ini -c IPv4LargeNet -r 0,           20s,             10c5-a39d
->>>>>>> d9b53d91
 
 /examples/inet/kidsnw1/,             -f omnetpp.ini -c General -r 0,                1000s,           1fb7-0cc3
 
@@ -183,7 +127,6 @@
 /examples/inet/nclients/,            -f omnetpp-ping.ini -c General -r 0,           10s,             8232-481b
 /examples/inet/nclients/,            -f video.ini -c General -r 0,                  50s,             3f5d-d1a3
 
-<<<<<<< HEAD
 /examples/inet/pcaprecorder/,        -f omnetpp.ini -c General -r 0,                5000s,           24a1-cca0
 
 /examples/inet/routerperf/,          -f omnetpp.ini -c General -r 0,                100s,            21ab-57bf
@@ -200,24 +143,6 @@
 /examples/inet/tcp_eth_reconnect/,   -f omnetpp.ini -c with_EtherMAC_internalQueue_fullduplex -r 1, 5s,              8614-990a
 /examples/inet/tcp_eth_reconnect/,   -f omnetpp.ini -c with_EtherMAC_externalQueue_halfduplex -r 1, 5s,              d1f6-7a43
 /examples/inet/tcp_eth_reconnect/,   -f omnetpp.ini -c with_EtherMAC_internalQueue_halfduplex -r 1, 5s,              3359-dee1
-=======
-/examples/inet/pcaprecorder/,        -f omnetpp.ini -c General -r 0,                5000s,           44bc-e590
-
-/examples/inet/routerperf/,          -f omnetpp.ini -c General -r 0,                100s,            21ab-57bf
-
-/examples/inet/tcp_eth_reconnect/,   -f omnetpp.ini -c with_EtherMACFullDuplex_externalQueue -r 0, 5s,              d987-b9fa
-/examples/inet/tcp_eth_reconnect/,   -f omnetpp.ini -c with_EtherMACFullDuplex_internalQueue -r 0, 5s,              4d2d-c6b3
-/examples/inet/tcp_eth_reconnect/,   -f omnetpp.ini -c with_EtherMAC_externalQueue_fullduplex -r 0, 3s,              c2cb-4d8c
-/examples/inet/tcp_eth_reconnect/,   -f omnetpp.ini -c with_EtherMAC_internalQueue_fullduplex -r 0, 3s,              edd1-05f7
-/examples/inet/tcp_eth_reconnect/,   -f omnetpp.ini -c with_EtherMAC_externalQueue_halfduplex -r 0, 2s,              b272-dad6
-/examples/inet/tcp_eth_reconnect/,   -f omnetpp.ini -c with_EtherMAC_internalQueue_halfduplex -r 0, 2s,              1273-aae0
-/examples/inet/tcp_eth_reconnect/,   -f omnetpp.ini -c with_EtherMACFullDuplex_externalQueue -r 1, 5s,              d987-b9fa
-/examples/inet/tcp_eth_reconnect/,   -f omnetpp.ini -c with_EtherMACFullDuplex_internalQueue -r 1, 5s,              4d2d-c6b3
-/examples/inet/tcp_eth_reconnect/,   -f omnetpp.ini -c with_EtherMAC_externalQueue_fullduplex -r 1, 5s,              4c24-50ab
-/examples/inet/tcp_eth_reconnect/,   -f omnetpp.ini -c with_EtherMAC_internalQueue_fullduplex -r 1, 5s,              8765-e0c8
-/examples/inet/tcp_eth_reconnect/,   -f omnetpp.ini -c with_EtherMAC_externalQueue_halfduplex -r 1, 5s,              1df1-e067
-/examples/inet/tcp_eth_reconnect/,   -f omnetpp.ini -c with_EtherMAC_internalQueue_halfduplex -r 1, 5s,              24c5-fef6
->>>>>>> d9b53d91
 /examples/inet/tcp_ppp_reconnect/,   -f omnetpp.ini -c with_externalqueue -r 0,     5s,              04cb-33aa
 /examples/inet/tcp_ppp_reconnect/,   -f omnetpp.ini -c with_internalQueue -r 0,     5s,              6291-c6e9
 
@@ -292,7 +217,6 @@
 /examples/inet/tcpwindowscale/,      -f omnetpp.ini -c WS_enabled -r 0,             1.5s,            12ed-896d
 /examples/inet/udpburst/,            -f omnetpp.ini -c General -r 0,                1000s,           87a6-d5e6
 
-<<<<<<< HEAD
 /examples/internetcloud/cloudandhosts/, -f omnetpp.ini -c simple -r 0,              100s,            a5ff-9910
 /examples/internetcloud/cloudandhosts/, -f omnetpp.ini -c two_senders -r 0,         100s,            e055-3c7e
 /examples/internetcloud/cloudandhosts/, -f omnetpp.ini -c ten_senders -r 0,         100s,            7be9-2d3f
@@ -300,15 +224,6 @@
 /examples/internetcloud/cloudandrouters/, -f omnetpp.ini -c two_senders -r 0,       100s,            3373-ac2c
 /examples/internetcloud/cloudandrouters/, -f omnetpp.ini -c ten_senders -r 0,       100s,            207c-5813
 /examples/internetcloud/earthcloud/, -f omnetpp.ini -c General -r 0,                100s,            99f3-5756
-=======
-/examples/internetcloud/cloudandhosts/, -f omnetpp.ini -c simple -r 0,                 100s,            a5ff-9910
-/examples/internetcloud/cloudandhosts/, -f omnetpp.ini -c two_senders -r 0,            100s,            e055-3c7e
-/examples/internetcloud/cloudandhosts/, -f omnetpp.ini -c ten_senders -r 0,            100s,            7be9-2d3f
-/examples/internetcloud/cloudandrouters/, -f omnetpp.ini -c simple -r 0,                 100s,            7ed6-6a0a
-/examples/internetcloud/cloudandrouters/, -f omnetpp.ini -c two_senders -r 0,            100s,            958c-d4eb
-/examples/internetcloud/cloudandrouters/, -f omnetpp.ini -c ten_senders -r 0,            100s,            ff57-d1bc
-/examples/internetcloud/earthcloud/, -f omnetpp.ini -c General -r 0,                100s,            6149-22dd
->>>>>>> d9b53d91
 
 /examples/ipv6/demonetworketh/,      -f omnetpp.ini -c General -r 0,                50000s,          85dd-87b7
 /examples/ipv6/ipv6bulk/,            -f omnetpp.ini -c inet_inet -r 0,              50s,             5c81-0800
@@ -325,11 +240,7 @@
 
 ### /examples/manetrouting/* : see manet.csv
 
-<<<<<<< HEAD
-/examples/mobileipv6/,               -f omnetpp.ini -c One -r 0,                    25s,             2fab-e8e3
-=======
-/examples/mobileipv6/,               -f omnetpp.ini -c One -r 0,                    25s,             9bdb-bddb
->>>>>>> d9b53d91
+/examples/mobileipv6/,               -f omnetpp.ini -c One -r 0,                    25s,             6a82-299d
 
 /examples/mobility/,                 -f omnetpp.ini -c ANSimMobility -r 0,          10000s,          0972-9a96
 /examples/mobility/,                 -f omnetpp.ini -c BonnMotionMobility1 -r 0,    10000s,          21ec-7688
@@ -368,7 +279,6 @@
 /examples/mobility/,                 -f omnetpp.ini -c TurtleMobility5 -r 0,        10000s,          a715-3c82
 /examples/mobility/,                 -f omnetpp.ini -c TurtleMobility6 -r 0,        10000s,          4f2d-77e3
 
-<<<<<<< HEAD
 /examples/mpls/ldp/,                 -f omnetpp.ini -c General -r 0,                50s,             347c-5e13
 # /examples/mpls/net37/,               -f omnetpp.ini -c General -r 0,                100s,            0000-0000    # <!> Error in module (TED) R37.LSR0.ted (id=45) during network initialization: Model error: ASSERT: condition !remote.isUnspecified() false in function initialize, networklayer/ted/TED.cc line 86.
 /examples/mpls/testte_failure/,      -f omnetpp.ini -c General -r 0,                10s,             1b0e-e873
@@ -396,50 +306,16 @@
 /examples/rip/dynamictest/,          -f omnetpp.ini -c dynamic1 -r 0,               500s,            e80b-48e3
 /examples/rip/dynamictest/,          -f omnetpp.ini -c dynamic2 -r 0,               500s,            0647-1210
 /examples/rip/simpletest/,           -f omnetpp.ini -c IPv4 -r 0,                   100s,            b803-9cb9
-=======
-/examples/mpls/ldp/,                 -f omnetpp.ini -c General -r 0,                50s,             8cf2-811b
-# /examples/mpls/net37/,               -f omnetpp.ini -c General -r 0,                100s,            0000-0000    # <!> Error in module (TED) R37.LSR0.ted (id=45) during network initialization: Model error: ASSERT: condition !remote.isUnspecified() false in function initialize, networklayer/ted/TED.cc line 86.
-/examples/mpls/testte_failure/,      -f omnetpp.ini -c General -r 0,                10s,             f583-028e
-/examples/mpls/testte_failure2/,     -f omnetpp.ini -c General -r 0,                100s,            729d-2d82
-/examples/mpls/testte_reroute/,      -f omnetpp.ini -c General -r 0,                50s,             1f0e-9d37
-/examples/mpls/testte_routing/,      -f omnetpp.ini -c General -r 0,                10s,             964a-e4d1
-/examples/mpls/testte_tunnel/,       -f omnetpp.ini -c General -r 0,                50s,             9814-1969
-
-/examples/ospfv2/areas/,             -f omnetpp.ini -c General -r 0,                500s,            2145-0836
-/examples/ospfv2/areatests/,         -f omnetpp.ini -c backbone -r 0,               100s,            6a1c-7fc7
-/examples/ospfv2/areatests/,         -f omnetpp.ini -c backboneandonestub -r 0,     100s,            222b-1797
-/examples/ospfv2/areatests/,         -f omnetpp.ini -c backboneandtwostubs -r 0,    100s,            7a39-aedd
-/examples/ospfv2/areatests/,         -f omnetpp.ini -c mininet-A -r 0,              100s,            5df0-6b89
-/examples/ospfv2/areatests/,         -f omnetpp.ini -c mininet-B -r 0,              100s,            5df7-286a
-# /examples/ospfv2/backbone/,          -f omnetpp.ini -c General -r 0,                100s,            0000-0000    # <!> Error in module (OSPFRouting) Backbone.R6.ospf (id=132) at event #23916, t=45.089338342798: check_and_cast(): cannot cast (OSPF::NetworkLSA *) to type 'OSPF::RouterLSA *'.
-/examples/ospfv2/dynamictest/,       -f omnetpp.ini -c static -r 0,                 1000s,           f95c-d86f
-/examples/ospfv2/dynamictest/,       -f omnetpp.ini -c dynamic1 -r 0,               1000s,           c101-5ab9
-/examples/ospfv2/dynamictest/,       -f omnetpp.ini -c dynamic2 -r 0,               1000s,           3681-dbc1
-/examples/ospfv2/fulltest/,          -f omnetpp.ini -c General -r 0,                100s,            e6e8-3a12
-/examples/ospfv2/simpletest/,        -f omnetpp.ini -c AlwaysUp -r 0,               500s,            2a02-350c
-/examples/ospfv2/simpletest/,        -f omnetpp.ini -c ShutdownAndRestart -r 0,     500s,            d01e-cf21
-/examples/ospfv2/simpletest/,        -f omnetpp.ini -c CrashAndReboot -r 0,        500s,            d01e-cf21
-
-/examples/rip/dynamictest/,          -f omnetpp.ini -c stable -r 0,                 100s,            edf2-13af
-/examples/rip/dynamictest/,          -f omnetpp.ini -c dynamic1 -r 0,               500s,            8b91-514b
-/examples/rip/dynamictest/,          -f omnetpp.ini -c dynamic2 -r 0,               500s,            8311-bb60
-/examples/rip/simpletest/,           -f omnetpp.ini -c IPv4 -r 0,                   100s,            cccc-2791
->>>>>>> d9b53d91
 
 # /examples/rtp/multicast1/,           -f omnetpp.ini -c General -r 0,                500s,            0bd5-71a8    # unstable fingerprint
 # /examples/rtp/unicast/,              -f omnetpp.ini -c General -r 0,                1500s,           67ec-ff51    # unstable fingerprint
 # /examples/rtp/unicast1/,             -f omnetpp.ini -c General -r 0,                1000s,           a7c1-0e5b    # unstable fingerprint
 # /examples/rtp/unicast2/,             -f omnetpp.ini -c General -r 0,                500s,            feed-b09b    # unstable fingerprint
 
-<<<<<<< HEAD
 /examples/sctp/cmttest/,             -f omnetpp.ini -c General -r 0,                100s,            e567-cf41
 /examples/sctp/multihomed/,          -f omnetpp.ini -c General -r 0,                500s,            08c3-a142
 /examples/sctp/nclients/,            -f omnetpp.ini -c General -r 0,                500s,            c2d8-f63b
 /examples/ipv6/nclients/,            -f omnetpp.ini -c PPP_SCTP -r 0,               100s,            7a07-ce84
-=======
-/examples/sctp/multihomed/,          -f omnetpp.ini -c General -r 0,                500s,            08c3-a142
-/examples/sctp/nclients/,            -f omnetpp.ini -c General -r 0,                500s,            c2d8-f63b
->>>>>>> d9b53d91
 
 #/examples/traci/,                    -f omnetpp.ini -c accident -r 0,               ---100s,         0000-0000
 #/examples/traci_launchd/,            -f omnetpp.ini -c accident -r 0,               ---100s,         0000-0000
@@ -447,27 +323,26 @@
 /examples/voip/,                     -f omnetpp.ini -c GoodChannel -r 0,            200s,            7fdd-ac68
 /examples/voip/,                     -f omnetpp.ini -c BadChannel -r 0,             200s,            c92b-eaf1
 /examples/voip/,                     -f omnetpp.ini -c PeriodicChannel -r 0,        200s,            8bd0-5e35
-<<<<<<< HEAD
-
-/examples/wireless/handover/,        -f omnetpp.ini -c General -r 0,                1500s,           115e-a4a5
-/examples/wireless/hosttohost/,      -f omnetpp.ini -c Throughput1 -r 0,            5s,              7244-edc7
-/examples/wireless/lan80211/,        -f omnetpp-ftp.ini -c TwoHosts -r 0,           100s,            b426-0a05
+
+/examples/wireless/handover/,        -f omnetpp.ini -c General -r 0,                1500s,           1ec0-8a6a
+/examples/wireless/hosttohost/,      -f omnetpp.ini -c Throughput1 -r 0,            5s,              9de3-57c4
+/examples/wireless/lan80211/,        -f omnetpp-ftp.ini -c TwoHosts -r 0,           100s,            4e69-22e5
 # /examples/wireless/lan80211/,        -f omnetpp-ftp.ini -c NHosts -r 0,             100s,         0000-0000   # interactive config, needed a *.numHosts parameter
 
-/examples/wireless/lan80211/,        -f omnetpp-streaming.ini -c Streaming1 -r 0,   50s,             7a29-be7a
+/examples/wireless/lan80211/,        -f omnetpp-streaming.ini -c Streaming1 -r 0,   50s,             e2b2-88c8
 # /examples/wireless/lan80211/,        -f omnetpp-streaming.ini -c Streaming2 -r 0,   100s,         0000-0000   # interactive config, needed a *.numHosts parameter
-/examples/wireless/lan80211/,        -f omnetpp.ini -c Ping1 -r 0,                  25s,             07f3-38a9
+/examples/wireless/lan80211/,        -f omnetpp.ini -c Ping1 -r 0,                  25s,             efc2-ae84
 
 # /examples/wireless/lan80211/,        -f omnetpp.ini -c Ping2 -r 0,                  ---100s,         0000-0000   # [Config Ping2] # __interactive__
 
-/examples/wireless/multiradio/,      -f omnetpp.ini -c IndependentWlans -r 0,       100s,            d3aa-1a62
-/examples/wireless/multiradio/,      -f omnetpp.ini -c SwitchedWlans -r 0,          100s,            c1a3-0e5a
-/examples/wireless/multiradio/,      -f omnetpp.ini -c RoutedWlans -r 0,            100s,            2b17-4d66
-/examples/wireless/synchronized/,    -f omnetpp.ini -c Synchronized -r 0,           2s,              663b-0297
-/examples/wireless/synchronized/,    -f omnetpp.ini -c NonSynchronized -r 0,        2s,              2efc-8339
-/examples/wireless/throughput/,      -f omnetpp.ini -c Throughput1 -r 0,            20s,             12af-269e
-/examples/wireless/throughput/,      -f omnetpp.ini -c Throughput2 -r 0,            10s,             8629-4b60
-/examples/wireless/wiredandwirelesshostswithap/, -f omnetpp.ini -c General -r 0,                100s,            3f9d-96df
+/examples/wireless/multiradio/,      -f omnetpp.ini -c IndependentWlans -r 0,       100s,            e852-eda4
+/examples/wireless/multiradio/,      -f omnetpp.ini -c SwitchedWlans -r 0,          100s,            6088-dbf0
+/examples/wireless/multiradio/,      -f omnetpp.ini -c RoutedWlans -r 0,            100s,            7e4c-4826
+/examples/wireless/synchronized/,    -f omnetpp.ini -c Synchronized -r 0,           2s,              fff9-a84d
+/examples/wireless/synchronized/,    -f omnetpp.ini -c NonSynchronized -r 0,        2s,              3431-3260
+/examples/wireless/throughput/,      -f omnetpp.ini -c Throughput1 -r 0,            20s,             dab4-8f4a
+/examples/wireless/throughput/,      -f omnetpp.ini -c Throughput2 -r 0,            10s,             2708-e55c
+/examples/wireless/wiredandwirelesshostswithap/, -f omnetpp.ini -c General -r 0,                100s,            c45d-4fac
 
 /examples/inet/hierarchical99/,      -f networklayer.ini -c IPv4 -r 0,              10000s,          312d-17fc
 /examples/inet/hierarchical99/,      -f networklayer.ini -c IPv6 -r 0,              10000s,          3f72-20c8
@@ -477,70 +352,13 @@
 /examples/inet/hierarchical99/,      -f networklayer.ini -c AdaptiveProbabilisticBroadcast -r 0,      10000s,          6a0b-abc5
 /examples/inet/hierarchical99/,      -f networklayer.ini -c WiseRoute -r 0,         10000s,          7c92-e573
 
-/examples/wireless/nic/,             -f omnetpp.ini -c IdealMacWithIdealRadio -r 0,          100s,             cba1-50bb
-/examples/wireless/nic/,             -f omnetpp.ini -c IdealMacWithSimplifiedRadio -r 0,     100s,             fc91-3f2f
-/examples/wireless/nic/,             -f omnetpp.ini -c IdealMacWithDetailedRadio -r 0,       100s,             d28d-a3fb
-/examples/wireless/nic/,             -f omnetpp.ini -c IdealMacWithUWBIRRadio -r 0,          100s,             1102-6017
-/examples/wireless/nic/,             -f omnetpp.ini -c BMacWithIdealRadio -r 0,              100s,             a57b-f9f7
-/examples/wireless/nic/,             -f omnetpp.ini -c BMacWithSimplifiedRadio -r 0,         100s,             3a0c-6f13
-/examples/wireless/nic/,             -f omnetpp.ini -c BMacWithDetailedRadio -r 0,           100s,             3853-e9d1
-/examples/wireless/nic/,             -f omnetpp.ini -c BMacWithUWBIRRadio -r 0,              100s,             d67a-b921
-/examples/wireless/nic/,             -f omnetpp.ini -c LMacWithIdealRadio -r 0,              100s,             090d-1f2b
-/examples/wireless/nic/,             -f omnetpp.ini -c LMacWithSimplifiedRadio -r 0,         100s,             d7ff-b1cc
-/examples/wireless/nic/,             -f omnetpp.ini -c LMacWithDetailedRadio -r 0,           100s,             65a4-4d1e
-/examples/wireless/nic/,             -f omnetpp.ini -c LMacWithUWBIRRadio -r 0,              100s,             0764-6967
-/examples/wireless/nic/,             -f omnetpp.ini -c CSMAWithIdealRadio -r 0,              100s,             aef1-dbae
-/examples/wireless/nic/,             -f omnetpp.ini -c CSMAWithSimplifiedRadio -r 0,         100s,             3877-ec5d
-/examples/wireless/nic/,             -f omnetpp.ini -c CSMAWithDetailedRadio -r 0,           100s,             3764-545e
-/examples/wireless/nic/,             -f omnetpp.ini -c CSMAWithUWBIRRadio -r 0,              100s,             81ac-35e9
-/examples/wireless/nic/,             -f omnetpp.ini -c Ieee80211MacWithIdealRadio -r 0,      100s,             031d-cc24
-/examples/wireless/nic/,             -f omnetpp.ini -c Ieee80211MacWithSimplifiedRadio -r 0, 100s,             efb8-462b
-/examples/wireless/nic/,             -f omnetpp.ini -c Ieee80211MacWithDetailedRadio -r 0,   100s,             0c25-9cf2
-=======
-
-/examples/voipstream/VoIPStreamLargeNet/, -f omnetpp.ini -c General -r 0,                5s,              2e90-7589
-/examples/voipstream/VoIPStreamTest/, -f omnetpp.ini -c g726 -r 0,                   5s,              205a-b1c1
-/examples/voipstream/VoIPStreamTest/, -f omnetpp.ini -c g711_aLaw -r 0,              5s,              9103-ce89
-/examples/voipstream/VoIPStreamTest/, -f omnetpp.ini -c g711_muLaw -r 0,             5s,              f06f-56c1
-/examples/voipstream/VoIPStreamTest/, -f omnetpp.ini -c pcm_s16le -r 0,              5s,              06db-bfdd
-/examples/voipstream/VoIPStreamTrafficTest/, -f omnetpp.ini -c General -r 0,                2s,              4256-ff91
-
-/examples/wireless/handover/,        -f omnetpp.ini -c General -r 0,                1500s,           115e-a4a5
-/examples/wireless/hosttohost/,      -f omnetpp.ini -c Throughput1 -r 0,            5s,              06df-562b
-/examples/wireless/lan80211/,        -f omnetpp-ftp.ini -c TwoHosts -r 0,           100s,            2b53-af22
-# /examples/wireless/lan80211/,        -f omnetpp-ftp.ini -c NHosts -r 0,             100s,         0000-0000   # interactive config, needed a *.numHosts parameter
-
-/examples/wireless/lan80211/,        -f omnetpp-streaming.ini -c Streaming1 -r 0,   50s,             9302-efe0
-# /examples/wireless/lan80211/,        -f omnetpp-streaming.ini -c Streaming2 -r 0,   100s,         0000-0000   # interactive config, needed a *.numHosts parameter
-/examples/wireless/lan80211/,        -f omnetpp.ini -c Ping1 -r 0,                  25s,             775a-8f73
-
-# /examples/wireless/lan80211/,        -f omnetpp.ini -c Ping2 -r 0,                  ---100s,         0000-0000   # [Config Ping2] # __interactive__
-
-/examples/wireless/multiradio/,      -f omnetpp.ini -c IndependentWlans -r 0,       100s,            5650-ba9c
-/examples/wireless/multiradio/,      -f omnetpp.ini -c SwitchedWlans -r 0,          100s,            1eb9-5602
-/examples/wireless/multiradio/,      -f omnetpp.ini -c RoutedWlans -r 0,            100s,            2723-36c8
-/examples/wireless/synchronized/,    -f omnetpp.ini -c Synchronized -r 0,           2s,              663b-0297
-/examples/wireless/synchronized/,    -f omnetpp.ini -c NonSynchronized -r 0,        2s,              8422-337a
-/examples/wireless/throughput/,      -f omnetpp.ini -c Throughput1 -r 0,            20s,             12af-269e
-/examples/wireless/throughput/,      -f omnetpp.ini -c Throughput2 -r 0,            10s,             59f0-d44b
-/examples/wireless/wiredandwirelesshostswithap/, -f omnetpp.ini -c General -r 0,                100s,            b1ef-56b6
-
-/examples/inet/hierarchical99/,      -f networklayer.ini -c IPv4 -r 0,              10000s,          1e47-84a7
-/examples/inet/hierarchical99/,      -f networklayer.ini -c IPv6 -r 0,              10000s,          0cc1-3fbf
-/examples/inet/hierarchical99/,      -f networklayer.ini -c Generic -r 0,           10000s,          b851-645b
-/examples/inet/hierarchical99/,      -f networklayer.ini -c Flood -r 0,             10000s,          2906-b2e5
-/examples/inet/hierarchical99/,      -f networklayer.ini -c ProbabilisticBroadcast -r 0,              10000s,          352e-4277
-/examples/inet/hierarchical99/,      -f networklayer.ini -c AdaptiveProbabilisticBroadcast -r 0,      10000s,          d9ac-4660
-/examples/inet/hierarchical99/,      -f networklayer.ini -c WiseRoute -r 0,         10000s,          81c2-059f
-
-/examples/wireless/nic/,             -f omnetpp.ini -c IdealMacWithIdealRadio -r 0,          100s,             5039-e1f3
-/examples/wireless/nic/,             -f omnetpp.ini -c IdealMacWithScalarRadio -r 0,         100s,             85b2-05ad
-/examples/wireless/nic/,             -f omnetpp.ini -c BMacWithIdealRadio -r 0,              100s,             85cd-4423
-/examples/wireless/nic/,             -f omnetpp.ini -c BMacWithScalarRadio -r 0,             100s,             9662-5499
-/examples/wireless/nic/,             -f omnetpp.ini -c LMacWithIdealRadio -r 0,              100s,             d2be-f87d
-/examples/wireless/nic/,             -f omnetpp.ini -c LMacWithScalarRadio -r 0,             100s,             059d-63c0
-/examples/wireless/nic/,             -f omnetpp.ini -c CSMAWithIdealRadio -r 0,              100s,             077e-e74f
-/examples/wireless/nic/,             -f omnetpp.ini -c CSMAWithScalarRadio -r 0,             100s,             f611-8875
-/examples/wireless/nic/,             -f omnetpp.ini -c Ieee80211MacWithIdealRadio -r 0,      100s,             3ada-638a
-/examples/wireless/nic/,             -f omnetpp.ini -c Ieee80211MacWithScalarRadio -r 0,     100s,             57f2-851c
->>>>>>> d9b53d91
+/examples/wireless/nic/,             -f omnetpp.ini -c IdealMacWithIdealRadio -r 0,      100s,             4e89-7728
+/examples/wireless/nic/,             -f omnetpp.ini -c IdealMacWithScalarRadio -r 0,     100s,             6efd-0373
+/examples/wireless/nic/,             -f omnetpp.ini -c BMacWithIdealRadio -r 0,          100s,             f36e-ca35
+/examples/wireless/nic/,             -f omnetpp.ini -c BMacWithScalarRadio -r 0,         100s,             e483-482e
+/examples/wireless/nic/,             -f omnetpp.ini -c LMacWithIdealRadio -r 0,          100s,             68b2-3be8
+/examples/wireless/nic/,             -f omnetpp.ini -c LMacWithScalarRadio -r 0,         100s,             5d43-fda5
+/examples/wireless/nic/,             -f omnetpp.ini -c CSMAWithIdealRadio -r 0,          100s,             a09e-3d2f
+/examples/wireless/nic/,             -f omnetpp.ini -c CSMAWithScalarRadio -r 0,         100s,             8797-87d0
+/examples/wireless/nic/,             -f omnetpp.ini -c Ieee80211MacWithIdealRadio -r 0,  100s,             aed9-2ee5
+/examples/wireless/nic/,             -f omnetpp.ini -c Ieee80211MacWithScalarRadio -r 0, 100s,             1f13-55d0
