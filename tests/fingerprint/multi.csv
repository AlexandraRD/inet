--- conflicted
+++ resolved
@@ -1,17 +1,10 @@
 # Failures:
-<<<<<<< HEAD
-/examples/manetrouting/dymo/,        -f omnetpp.ini -c IPv4 -r 0,                   10s,             2678-6e1c c272-63f2/tplx
-/examples/manetrouting/dymo/,        -f omnetpp.ini -c IPv6 -r 0,                   10s,             0000-0000 c47a-e8f5/tplx
-/examples/manetrouting/dymo/,        -f omnetpp.ini -c Generic -r 0,                10s,             80ba-daae 3d5d-bd6a/tplx
-/examples/manetrouting/dymo/,        -f omnetpp.ini -c MultiIPv4 -r 0,              10s,             2a63-2ffe c027-908d/tplx
-/examples/manetrouting/dymo/,        -f omnetpp.ini -c MultiIPv6 -r 0,              10s,             0000-0000 c47a-e8f5/tplx
-/examples/manetrouting/dymo/,        -f omnetpp.ini -c MultiGeneric -r 0,           10s,             4f98-d087 54e1-019e/tplx
-/examples/manetrouting/dymo/,        -f omnetpp.ini -c DynamicIPv4 -r 0,            10s,             2a63-2ffe b299-6c83/tplx
-# /examples/manetrouting/dymo/,        -f omnetpp.ini -c DynamicIPv6 -r 0,            10s,             0000-0000 5fe9-22ea/tplx         # IPv6: Shutdown not supported
-# /examples/manetrouting/dymo/,        -f omnetpp.ini -c DynamicGeneric -r 0,         10s,             4f98-d087 c74c-6c07/tplx         # Shutdown not supported
-=======
-/examples/manetrouting/dymo/,        -f omnetpp.ini -c IPv4 -r 0,                   10s,             3d43-e162/tplx
-/examples/manetrouting/dymo/,        -f omnetpp.ini -c Generic -r 0,                10s,             bc0d-9e54/tplx    # unstable fingerprint?
-/examples/manetrouting/dymo/,        -f omnetpp.ini -c MultiIPv4 -r 0,              10s,             8661-8adb/tplx    # unstable fingerprint?
-/examples/manetrouting/dymo/,        -f omnetpp.ini -c MultiGeneric -r 0,           10s,             4f5d-76b3/tplx    # unstable fingerprint?
->>>>>>> 98008ce9
+/examples/manetrouting/dymo/,        -f omnetpp.ini -c IPv4 -r 0,                   10s,             c272-63f2/tplx
+/examples/manetrouting/dymo/,        -f omnetpp.ini -c IPv6 -r 0,                   10s,             c47a-e8f5/tplx
+/examples/manetrouting/dymo/,        -f omnetpp.ini -c Generic -r 0,                10s,             3d5d-bd6a/tplx
+/examples/manetrouting/dymo/,        -f omnetpp.ini -c MultiIPv4 -r 0,              10s,             c027-908d/tplx
+/examples/manetrouting/dymo/,        -f omnetpp.ini -c MultiIPv6 -r 0,              10s,             c47a-e8f5/tplx
+/examples/manetrouting/dymo/,        -f omnetpp.ini -c MultiGeneric -r 0,           10s,             54e1-019e/tplx
+/examples/manetrouting/dymo/,        -f omnetpp.ini -c DynamicIPv4 -r 0,            10s,             b299-6c83/tplx
+# /examples/manetrouting/dymo/,        -f omnetpp.ini -c DynamicIPv6 -r 0,            10s,             5fe9-22ea/tplx         # IPv6: Shutdown not supported
+# /examples/manetrouting/dymo/,        -f omnetpp.ini -c DynamicGeneric -r 0,         10s,             c74c-6c07/tplx         # Shutdown not supported