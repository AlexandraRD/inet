--- conflicted
+++ resolved
@@ -1,36 +1,17 @@
 # workingdir,                        args,                                          simtimelimit,    fingerprint
-<<<<<<< HEAD
-/examples/manetrouting/dymo/,        -f omnetpp.ini -c IPv4 -r 0,                   10s,             5312-5294
-/examples/manetrouting/dymo/,        -f omnetpp.ini -c IPv6 -r 0,                   10s,             091d-9000
-# /examples/manetrouting/dymo/,        -f omnetpp.ini -c Generic -r 0,                10s,             54c1-1979    # unstable fingerprint
-# /examples/manetrouting/dymo/,        -f omnetpp.ini -c MultiIPv4 -r 0,              10s,             b3ce-7633    # unstable fingerprint
-/examples/manetrouting/dymo/,        -f omnetpp.ini -c MultiIPv6 -r 0,              10s,             f386-3a08
-# /examples/manetrouting/dymo/,        -f omnetpp.ini -c MultiGeneric -r 0,           10s,             7af2-746f    # unstable fingerprint
-/examples/manetrouting/gpsr/,        -f omnetpp.ini -c IPv4 -r 0,                   20s,             54b2-f312
-/examples/manetrouting/gpsr/,        -f omnetpp.ini -c IPv6 -r 0,                   20s,             a56a-cf96
-/examples/manetrouting/gpsr/,        -f omnetpp.ini -c Generic -r 0,                20s,             c682-4f6f
-/examples/manetrouting/gpsr/,        -f omnetpp.ini -c MultiIPv4 -r 0,              20s,             4375-a9e3
-/examples/manetrouting/gpsr/,        -f omnetpp.ini -c MultiIPv6 -r 0,              20s,             ed7d-70c4
-/examples/manetrouting/gpsr/,        -f omnetpp.ini -c MultiGeneric -r 0,           20s,             156f-af53
-/examples/rip/simpletest/,           -f omnetpp.ini -c IPv4 -r 0,                   500s,            5cb4-2cd1
-/examples/rip/simpletest/,           -f omnetpp.ini -c MultiIPv4 -r 0,              500s,            f370-d45d
-/examples/rip/dynamictest/,          -f omnetpp.ini -c stable -r 0,                 500s,            63c7-572d
-/examples/rip/dynamictest/,          -f omnetpp.ini -c dynamic1 -r 0,               500s,            f9d3-a124
-=======
-/examples/manetrouting/dymo/,        -f omnetpp.ini -c IPv4 -r 0,                   10s,             2032-8480
+/examples/manetrouting/dymo/,        -f omnetpp.ini -c IPv4 -r 0,                   10s,             127f-a7c4
 /examples/manetrouting/dymo/,        -f omnetpp.ini -c IPv6 -r 0,                   10s,             31be-2f89
 # /examples/manetrouting/dymo/,        -f omnetpp.ini -c Generic -r 0,                10s,             54c1-1979    # unstable fingerprint
 # /examples/manetrouting/dymo/,        -f omnetpp.ini -c MultiIPv4 -r 0,              10s,             b3ce-7633    # unstable fingerprint
 /examples/manetrouting/dymo/,        -f omnetpp.ini -c MultiIPv6 -r 0,              10s,             c473-f8be
 # /examples/manetrouting/dymo/,        -f omnetpp.ini -c MultiGeneric -r 0,           10s,             7af2-746f    # unstable fingerprint
-/examples/manetrouting/gpsr/,        -f omnetpp.ini -c IPv4 -r 0,                   20s,             d655-1510
+/examples/manetrouting/gpsr/,        -f omnetpp.ini -c IPv4 -r 0,                   20s,             c368-f41b
 /examples/manetrouting/gpsr/,        -f omnetpp.ini -c IPv6 -r 0,                   20s,             4932-f405
-/examples/manetrouting/gpsr/,        -f omnetpp.ini -c Generic -r 0,                20s,             dbb9-8797
-/examples/manetrouting/gpsr/,        -f omnetpp.ini -c MultiIPv4 -r 0,              20s,             be26-8471
-/examples/manetrouting/gpsr/,        -f omnetpp.ini -c MultiIPv6 -r 0,              20s,             7e90-28c9
-/examples/manetrouting/gpsr/,        -f omnetpp.ini -c MultiGeneric -r 0,           20s,             2409-09e5
-/examples/rip/simpletest/,           -f omnetpp.ini -c IPv4 -r 0,                   500s,            020e-ed50
-/examples/rip/simpletest/,           -f omnetpp.ini -c MultiIPv4 -r 0,              500s,            53a4-30ab
-/examples/rip/dynamictest/,          -f omnetpp.ini -c stable -r 0,                 500s,            2a9d-4083
-/examples/rip/dynamictest/,          -f omnetpp.ini -c dynamic1 -r 0,               500s,            9bbf-7ded
->>>>>>> d9b53d91
+/examples/manetrouting/gpsr/,        -f omnetpp.ini -c Generic -r 0,                20s,             38be-c6d1
+/examples/manetrouting/gpsr/,        -f omnetpp.ini -c MultiIPv4 -r 0,              20s,             1f61-f30d
+/examples/manetrouting/gpsr/,        -f omnetpp.ini -c MultiIPv6 -r 0,              20s,             0e1e-16a5
+/examples/manetrouting/gpsr/,        -f omnetpp.ini -c MultiGeneric -r 0,           20s,             d7b4-469f
+/examples/rip/simpletest/,           -f omnetpp.ini -c IPv4 -r 0,                   500s,            5cb4-2cd1
+/examples/rip/simpletest/,           -f omnetpp.ini -c MultiIPv4 -r 0,              500s,            f370-d45d
+/examples/rip/dynamictest/,          -f omnetpp.ini -c stable -r 0,                 500s,            63c7-572d
+/examples/rip/dynamictest/,          -f omnetpp.ini -c dynamic1 -r 0,               500s,            f9d3-a124