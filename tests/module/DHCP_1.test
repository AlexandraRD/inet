%description:
Testing DHCP protocol
%#--------------------------------------------------------------------------------------------------------------
%file: test.ned

import inet.networklayer.configurator.ipv4.IPv4NetworkConfigurator;
import inet.node.ethernet.EtherSwitch;
import inet.node.inet.StandardHost;
import inet.common.misc.ThruputMeteringChannel;

network DhcpExample
{
    parameters:
        int numHosts;
    types:
        channel ethernetline extends ThruputMeteringChannel
        {
            delay = 0.1us;
            datarate = 10Mbps;
            thruputDisplayFormat = "u";
        }
    submodules:
        srv: StandardHost;
        switch: EtherSwitch {
            parameters:
                @display("p=186,250");
        }
        cli[numHosts]: StandardHost;
        configurator: IPv4NetworkConfigurator {
            parameters:
                config = xml("<config><interface hosts='srv' address='192.168.1.1' netmask='255.255.255.0' /></config>");
        }
    connections:
        srv.ethg++ <--> ethernetline <--> switch.ethg++;
        for i=0..numHosts-1 {
            cli[i].ethg++ <--> ethernetline <--> switch.ethg++;
        }
}

%#--------------------------------------------------------------------------------------------------------------
%inifile: omnetpp.ini

[General]
tkenv-plugin-path = ../../../etc/plugins
ned-path = .;../../../../src;../../lib
cmdenv-express-mode = false
sim-time-limit = 1000s
record-eventlog = true

#omnetpp 5.0 - 5.1 compatibility:
eventlog-file = "${resultdir}/${configname}-${runnumber}.elog"
output-scalar-file = "${resultdir}/${configname}-${runnumber}.sca"
output-vector-file = "${resultdir}/${configname}-${runnumber}.vec"
snapshot-file = "${resultdir}/${configname}-${runnumber}.sna"

network = DhcpExample

*.numHosts = 10

**.numApps = 1

**.cli[*].app[0].typename = "DHCPClient"
**.cli[*].app[0].interface="eth0"   # interface toward dhcp server

<<<<<<< HEAD
**.srv.app[0].typename = "DHCPServer"
**.srv.app[0].subnetMask = "255.255.255.0"        # netmask to assign
**.srv.app[0].ipAddressStart = "192.168.1.100"    # ip to start to lease
**.srv.app[0].maxNumClients = 100     # number of ip to lease
**.srv.app[0].gateway = "192.168.1.1"     # gateway to assign
**.srv.app[0].dns = ""         # dns to assign
**.srv.app[0].leaseTime = 1000s     # lease time in seconds
**.srv.app[0].interface="eth0"   # interface to listen
=======
**.srv.udpApp[0].typename = "DHCPServer"
**.srv.udpApp[0].numReservedAddresses = 100    # ip to start to lease
**.srv.udpApp[0].maxNumClients = 100     # number of ip to lease
**.srv.udpApp[0].dns = ""         # dns to assign
**.srv.udpApp[0].leaseTime = 1000s     # lease time in seconds
**.srv.udpApp[0].interface="eth0"   # interface to listen
>>>>>>> 98008ce9
%#--------------------------------------------------------------------------------------------------------------
%#--------------------------------------------------------------------------------------------------------------
%contains-regex: stdout
.*
The requested IP 192\.168\.1\.100/255\.255\.255\.0 is available. Assigning it to cli\[0\].
.*
The requested IP 192\.168\.1\.101/255\.255\.255\.0 is available. Assigning it to cli\[1\].
.*
The requested IP 192\.168\.1\.102/255\.255\.255\.0 is available. Assigning it to cli\[2\].
.*
The requested IP 192\.168\.1\.103/255\.255\.255\.0 is available. Assigning it to cli\[3\].
.*
The requested IP 192\.168\.1\.104/255\.255\.255\.0 is available. Assigning it to cli\[4\].
.*
The requested IP 192\.168\.1\.105/255\.255\.255\.0 is available. Assigning it to cli\[5\].
.*
The requested IP 192\.168\.1\.106/255\.255\.255\.0 is available. Assigning it to cli\[6\].
.*
The requested IP 192\.168\.1\.107/255\.255\.255\.0 is available. Assigning it to cli\[7\].
.*
The requested IP 192\.168\.1\.108/255\.255\.255\.0 is available. Assigning it to cli\[8\].
.*
The requested IP 192\.168\.1\.109/255\.255\.255\.0 is available. Assigning it to cli\[9\].
.*
%#--------------------------------------------------------------------------------------------------------------
%not-contains: stdout
undisposed object:
%not-contains: stdout
-- check module destructor
%#--------------------------------------------------------------------------------------------------------------<|MERGE_RESOLUTION|>--- conflicted
+++ resolved
@@ -62,23 +62,12 @@
 **.cli[*].app[0].typename = "DHCPClient"
 **.cli[*].app[0].interface="eth0"   # interface toward dhcp server
 
-<<<<<<< HEAD
 **.srv.app[0].typename = "DHCPServer"
-**.srv.app[0].subnetMask = "255.255.255.0"        # netmask to assign
-**.srv.app[0].ipAddressStart = "192.168.1.100"    # ip to start to lease
+**.srv.app[0].numReservedAddresses = 100    # ip to start to lease
 **.srv.app[0].maxNumClients = 100     # number of ip to lease
-**.srv.app[0].gateway = "192.168.1.1"     # gateway to assign
 **.srv.app[0].dns = ""         # dns to assign
 **.srv.app[0].leaseTime = 1000s     # lease time in seconds
 **.srv.app[0].interface="eth0"   # interface to listen
-=======
-**.srv.udpApp[0].typename = "DHCPServer"
-**.srv.udpApp[0].numReservedAddresses = 100    # ip to start to lease
-**.srv.udpApp[0].maxNumClients = 100     # number of ip to lease
-**.srv.udpApp[0].dns = ""         # dns to assign
-**.srv.udpApp[0].leaseTime = 1000s     # lease time in seconds
-**.srv.udpApp[0].interface="eth0"   # interface to listen
->>>>>>> 98008ce9
 %#--------------------------------------------------------------------------------------------------------------
 %#--------------------------------------------------------------------------------------------------------------
 %contains-regex: stdout
