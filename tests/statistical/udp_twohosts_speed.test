--- conflicted
+++ resolved
@@ -61,15 +61,13 @@
 sim-time-limit = 20s
 
 ## UDP apps
-<<<<<<< HEAD
 **.numApps = 2
 **.app[0].typename = "UDPBasicApp"
 **.app[0].destPort = 1234
-#**.app[0].sendInterval = 2ms
-#**.app[0].stopTime = 20s
 **.host*snap.app[0].sendInterval = 1.719ms   #etherframe with snap and gap: 1074 bytes, 2 packets (sent, echoed): 1074*8/10000000*2 = 17.184ms
 **.host*snap.app[0].stopTime = 17.19s
 **.app[0].sendInterval = 1.706ms   #etherframe and gap: 1066 bytes, 2 packets (sent, echoed): 1066*8/10000000*2 = 17.056ms
+**.app[0].startTime = 0s
 **.app[0].stopTime = 17.06s
 **.host1.app[0].destAddresses = "host2"
 **.host2.app[0].destAddresses = "host1"
@@ -78,25 +76,6 @@
 **.app[0].messageLength = 1000 bytes
 **.app[1].typename = "UDPEchoApp"
 **.app[1].localPort = 1234
-=======
-**.numUdpApps = 2
-**.udpApp[0].typename = "UDPBasicApp"
-**.udpApp[0].destPort = 1234
-#**.udpApp[0].sendInterval = 2ms
-#**.udpApp[0].stopTime = 20s
-**.host*snap.udpApp[0].sendInterval = 1.719ms   #etherframe with snap and gap: 1074 bytes, 2 packets (sent, echoed): 1074*8/10000000*2 = 17.184ms
-**.host*snap.udpApp[0].stopTime = 17.19s
-**.udpApp[0].sendInterval = 1.706ms   #etherframe and gap: 1066 bytes, 2 packets (sent, echoed): 1066*8/10000000*2 = 17.056ms
-**.udpApp[0].startTime = 0s
-**.udpApp[0].stopTime = 17.06s
-**.host1.udpApp[0].destAddresses = "host2"
-**.host2.udpApp[0].destAddresses = "host1"
-**.host1snap.udpApp[0].destAddresses = "host2snap"
-**.host2snap.udpApp[0].destAddresses = "host1snap"
-**.udpApp[0].messageLength = 1000 bytes
-**.udpApp[1].typename = "UDPEchoApp"
-**.udpApp[1].localPort = 1234
->>>>>>> 1df864de
 
 **.host*snap.eth[*].useSNAP = true
 **.host*.eth[*].queue.frameCapacity = 1
@@ -126,15 +105,9 @@
 
 cat("\nOMNETPP TEST RESULT:\n")
 
-<<<<<<< HEAD
 app <- dataset$scalars[grep("\\.host\\d\\w*\\.app\\[\\d\\]$",dataset$scalars$module),]
-udpSent <- app[app$name == "sentPk:sum(packetBytes)",]
+udpSent <- app[app$name == "sentPk:count",]
 udpRcvd <- app[app$name == "echoedPk:count",]
-=======
-udpApp <- dataset$scalars[grep("\\.host\\d\\w*\\.udpApp\\[\\d\\]$",dataset$scalars$module),]
-udpSent <- udpApp[udpApp$name == "sentPk:count",]
-udpRcvd <- udpApp[udpApp$name == "echoedPk:count",]
->>>>>>> 1df864de
 
 cat("  UDP SPEED TEST RESULT:\n")
 
