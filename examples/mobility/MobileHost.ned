//
// Copyright (C) 2005 Andras Varga
//
// This program is free software; you can redistribute it and/or
// modify it under the terms of the GNU General Public License
// as published by the Free Software Foundation; either version 2
// of the License, or (at your option) any later version.
//
// This program is distributed in the hope that it will be useful,
// but WITHOUT ANY WARRANTY; without even the implied warranty of
// MERCHANTABILITY or FITNESS FOR A PARTICULAR PURPOSE.  See the
// GNU General Public License for more details.
//
// You should have received a copy of the GNU General Public License
// along with this program; if not, write to the Free Software
// Foundation, Inc., 59 Temple Place - Suite 330, Boston, MA  02111-1307, USA.
//

package inet.examples.mobility;

<<<<<<< HEAD
import inet.mobility.IMobility;
=======
import inet.mobility.contract.IMobility;
import inet.base.NotificationBoard;
>>>>>>> b5bda9b6


//
// A host for demonstrating mobility models only -- it contains
// no protocol layers at all.
//
module MobileHost
{
    parameters:
        string mobilityType = default("StationaryMobility");
        @node();
        @display("i=device/pocketpc_s");
        @statistic[coordX](title="coord X";source="xCoord(mobilityPos(mobilityStateChanged))";record=vector; interpolationmode=linear);
        @statistic[coordY](title="coord Y";source="yCoord(mobilityPos(mobilityStateChanged))";record=vector; interpolationmode=linear);
        //@statistic[coordZ](title="coord Z";source="zCoord(mobilityPos(mobilityStateChanged))";record=vector; interpolationmode=linear);
    submodules:
        mobility: <mobilityType> like IMobility;
}<|MERGE_RESOLUTION|>--- conflicted
+++ resolved
@@ -18,13 +18,7 @@
 
 package inet.examples.mobility;
 
-<<<<<<< HEAD
-import inet.mobility.IMobility;
-=======
 import inet.mobility.contract.IMobility;
-import inet.base.NotificationBoard;
->>>>>>> b5bda9b6
-
 
 //
 // A host for demonstrating mobility models only -- it contains
@@ -36,8 +30,8 @@
         string mobilityType = default("StationaryMobility");
         @node();
         @display("i=device/pocketpc_s");
-        @statistic[coordX](title="coord X";source="xCoord(mobilityPos(mobilityStateChanged))";record=vector; interpolationmode=linear);
-        @statistic[coordY](title="coord Y";source="yCoord(mobilityPos(mobilityStateChanged))";record=vector; interpolationmode=linear);
+        @statistic[coordX](title="coord X"; source="xCoord(mobilityPos(mobilityStateChanged))"; record=vector; interpolationmode=linear);
+        @statistic[coordY](title="coord Y"; source="yCoord(mobilityPos(mobilityStateChanged))"; record=vector; interpolationmode=linear);
         //@statistic[coordZ](title="coord Z";source="zCoord(mobilityPos(mobilityStateChanged))";record=vector; interpolationmode=linear);
     submodules:
         mobility: <mobilityType> like IMobility;
